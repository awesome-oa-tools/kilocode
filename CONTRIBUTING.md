--- conflicted
+++ resolved
@@ -59,20 +59,11 @@
 VS Code is assumed for development as Continue is primarily a VS Code tool at the moment. Most of the setup and running is automated through VS Code tasks and launch configurations.
 
 <!-- Pre-requisite: you will need `cargo` the rust package manager installed ([get it on rust-lang.org](https://www.rust-lang.org/tools/install)). -->
-<<<<<<< HEAD
-Pre-requisite: you have Node.js version 20.11.0 (LTS) or higher installed. [Get it on nodejs.org](https://nodejs.org/en/download).
-=======
 Pre-requisite: you have Node.js version 20.11.0 (LTS) or higher installed.  [get it on https://nodejs.org](https://nodejs.org/en/download/
->>>>>>> 515dfa9f
 Alternatively, if you are using NVM (Node Version Manager), you can set the correct version of Node.js for this project by running the following command in the root of the project:
 
 ```bash
 nvm use
-<<<<<<< HEAD
-```
-=======
-
->>>>>>> 515dfa9f
 
 1. Clone and open in VS Code the Continue repo `https://github.com/continuedev/continue`
 
