--- conflicted
+++ resolved
@@ -1,12 +1,7 @@
 {
   "name": "continue",
-<<<<<<< HEAD
   "icon": "media/icon.png",
-  "version": "0.0.410",
-=======
-  "icon": "media/terminal-continue.png",
   "version": "0.0.411",
->>>>>>> 2b0bd09d
   "repository": {
     "type": "git",
     "url": "https://github.com/continuedev/continue"
