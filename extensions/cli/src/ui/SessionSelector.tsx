--- conflicted
+++ resolved
@@ -74,11 +74,7 @@
       <Box {...defaultBoxStyles("blue")}>
         <Text color="yellow">No previous sessions found.</Text>
         <Text color="gray">Start a new conversation with: cn</Text>
-<<<<<<< HEAD
         <Text color="gray">Press Esc to exit</Text>
-=======
-        <Text color="gray">Press ESC or Ctrl+D to exit</Text>
->>>>>>> 65cc95bb
       </Box>
     );
   }
@@ -88,13 +84,7 @@
       <Text color="blue" bold>
         Recent Sessions
       </Text>
-<<<<<<< HEAD
       <Text color="gray">↑/↓ to navigate, Enter to select, Esc to exit</Text>
-=======
-      <Text color="gray">
-        Use ↑↓ arrows to navigate, Enter to select, ESC or Ctrl+D to exit
-      </Text>
->>>>>>> 65cc95bb
       <Text> </Text>
 
       {displaySessions.map((session, index) => {
