import {
  EditorView,
  WebView,
  WebDriver,
  VSBrowser,
  Key,
} from "vscode-extension-tester";
import { expect } from "chai";
import { GUIActions } from "../actions/GUI.actions";
import { GUISelectors } from "../selectors/GUI.selectors";
import { TestUtils } from "../TestUtils";

const DEFAULT_TIMEOUT = 30_000;

describe("GUI Test", () => {
  let view: WebView;
  let driver: WebDriver;

  before(async function () {
<<<<<<< HEAD
    this.timeout(10000000);

    await VSBrowser.instance.openResources("e2e/test-continue");
=======
    this.timeout(DEFAULT_TIMEOUT);
    await VSBrowser.instance.openResources(path.join("e2e/test-continue"));
  });

  beforeEach(async function () {
    this.timeout(DEFAULT_TIMEOUT);
>>>>>>> 7893b395

    await GUIActions.openGui();

    view = new WebView();
    driver = view.getDriver();

    await GUIActions.switchToReactIframe(driver);
    await GUIActions.selectModelFromDropdown(view, "TEST LLM");

    // await new Promise((res) => {
    //   setTimeout(res, DEFAULT_TIMEOUT);
    // });
  });

  afterEach(async function () {
    this.timeout(DEFAULT_TIMEOUT);

    await view.switchBack();
    await new EditorView().closeAllEditors();
  });

  describe("Onboarding", () => {
    it("should display correct panel description", async () => {
      const description = await GUISelectors.getDescription(view);

      expect(await description.getText()).has.string(
        "Quickly get up and running using our API keys.",
      );
    }).timeout(DEFAULT_TIMEOUT);
  });

  describe("Chat", () => {
    it("Can submit message by pressing enter", async () => {
      const [messageInput] = await GUISelectors.getMessageInputFields(view);
      const messagePair = TestUtils.generateTestMessagePair();
      await messageInput.sendKeys(messagePair.userMessage);
      await messageInput.sendKeys(Key.ENTER);
      await TestUtils.waitForElement(() =>
        GUISelectors.getThreadMessageByText(view, messagePair.llmResponse),
      );
    });

    it("Can submit message by button click", async () => {
      const [messageInput] = await GUISelectors.getMessageInputFields(view);
      const messagePair = TestUtils.generateTestMessagePair();
      await messageInput.sendKeys(messagePair.userMessage);
      (await GUISelectors.getSubmitInputButton(view)).click();
      await TestUtils.waitForElement(() =>
        GUISelectors.getThreadMessageByText(view, messagePair.llmResponse),
      );
    });

    it.only("Can delete messages", async () => {
      const { userMessage: userMessage0, llmResponse: llmResponse0 } =
        TestUtils.generateTestMessagePair(0);
      await GUIActions.sendMessage({
        view,
        message: userMessage0,
        inputFieldIndex: 0,
      });
      await TestUtils.waitForElement(() =>
        GUISelectors.getThreadMessageByText(view, llmResponse0),
      );

      const { userMessage: userMessage1, llmResponse: llmResponse1 } =
        TestUtils.generateTestMessagePair(1);
      await GUIActions.sendMessage({
        view,
        message: userMessage1,
        inputFieldIndex: 1,
      });
      await TestUtils.waitForElement(() =>
        GUISelectors.getThreadMessageByText(view, llmResponse1),
      );

      const { userMessage: userMessage2, llmResponse: llmResponse2 } =
        TestUtils.generateTestMessagePair(2);
      await GUIActions.sendMessage({
        view,
        message: userMessage2,
        inputFieldIndex: 2,
      });
      await TestUtils.waitForElement(() =>
        GUISelectors.getThreadMessageByText(view, llmResponse2),
      );

      GUISelectors.getThreadMessageByText(view, llmResponse1);
      await (await GUISelectors.getNthMessageDeleteButton(view, 1)).click();
      await TestUtils.expectNoElement(() =>
        GUISelectors.getThreadMessageByText(view, llmResponse1),
      );

      GUISelectors.getThreadMessageByText(view, llmResponse0);
      await (await GUISelectors.getNthMessageDeleteButton(view, 0)).click();
      await TestUtils.expectNoElement(() =>
        GUISelectors.getThreadMessageByText(view, llmResponse0),
      );

      GUISelectors.getThreadMessageByText(view, llmResponse2);
      await (await GUISelectors.getNthMessageDeleteButton(view, 0)).click();
      await TestUtils.expectNoElement(() =>
        GUISelectors.getThreadMessageByText(view, llmResponse2),
      );
    }).timeout(DEFAULT_TIMEOUT);

    it("Can edit messages", async () => {
      const { userMessage: userMessage0, llmResponse: llmResponse0 } =
        TestUtils.generateTestMessagePair(0);
      await GUIActions.sendMessage({
        view,
        message: userMessage0,
        inputFieldIndex: 0,
      });
      await TestUtils.waitForElement(() =>
        GUISelectors.getThreadMessageByText(view, llmResponse0),
      );

      const { userMessage: userMessage1, llmResponse: llmResponse1 } =
        TestUtils.generateTestMessagePair(1);
      await GUIActions.sendMessage({
        view,
        message: userMessage1,
        inputFieldIndex: 1,
      });
      await TestUtils.waitForElement(() =>
        GUISelectors.getThreadMessageByText(view, llmResponse1),
      );

      const { userMessage: userMessage2, llmResponse: llmResponse2 } =
        TestUtils.generateTestMessagePair(2);
      await GUIActions.sendMessage({
        view,
        message: userMessage2,
        inputFieldIndex: 2,
      });
      await TestUtils.waitForElement(() =>
        GUISelectors.getThreadMessageByText(view, llmResponse2),
      );

      const secondInputField = await GUISelectors.getMessageInputFieldAtIndex(
        view,
        1,
      );
      await secondInputField.clear();

      const { userMessage: userMessage3, llmResponse: llmResponse3 } =
        TestUtils.generateTestMessagePair(3);

      await GUIActions.sendMessage({
        view,
        message: userMessage3,
        inputFieldIndex: 1,
      });
      await GUISelectors.getThreadMessageByText(view, llmResponse0);

      await TestUtils.waitForElement(() =>
        GUISelectors.getThreadMessageByText(view, llmResponse3),
      );
      await Promise.all([
        TestUtils.expectNoElement(() =>
          GUISelectors.getThreadMessageByText(view, llmResponse1),
        ),
        TestUtils.expectNoElement(() =>
          GUISelectors.getThreadMessageByText(view, llmResponse2),
        ),
      ]);
    }).timeout(DEFAULT_TIMEOUT);
  });

  describe("Chat Paths", () => {
    it("chat → history → chat", async () => {
      const messagePair1 = TestUtils.generateTestMessagePair(1);
      await GUIActions.sendMessage({
        view,
        message: messagePair1.userMessage,
        inputFieldIndex: 0,
      });
      await TestUtils.waitForElement(() =>
        GUISelectors.getThreadMessageByText(view, messagePair1.llmResponse),
      );

      const messagePair2 = TestUtils.generateTestMessagePair(2);
      await GUIActions.sendMessage({
        view,
        message: messagePair2.userMessage,
        inputFieldIndex: 1,
      });
      await TestUtils.waitForElement(() =>
        GUISelectors.getThreadMessageByText(view, messagePair2.llmResponse),
      );

      /**
       * SWITCHING BACK AND FORTH
       * We are switching back and forth here because the history is broken.
       * It only updates once a another chat is opened, so we need to open a
       * different chat first.
       */
      await view.switchBack();
      await (await GUISelectors.getHistoryNavButton(view)).click();
      await GUIActions.switchToReactIframe(driver);

      await (await GUISelectors.getNthHistoryTableRow(view, 0)).click();

      await view.switchBack();
      await (await GUISelectors.getHistoryNavButton(view)).click();
      /**
       * END OF SWITCHING BACK AND FORTH
       */

      await GUIActions.switchToReactIframe(driver);
      await (await GUISelectors.getNthHistoryTableRow(view, 0)).click();

      await GUISelectors.getThreadMessageByText(view, messagePair1.llmResponse);
      await GUISelectors.getThreadMessageByText(view, messagePair2.llmResponse);

      const messagePair3 = TestUtils.generateTestMessagePair(3);
      await GUIActions.sendMessage({
        view,
        message: messagePair3.userMessage,
        inputFieldIndex: 2,
      });
      await TestUtils.waitForElement(() =>
        GUISelectors.getThreadMessageByText(view, messagePair3.llmResponse),
      );
    }).timeout(DEFAULT_TIMEOUT);
  });
});<|MERGE_RESOLUTION|>--- conflicted
+++ resolved
@@ -17,18 +17,12 @@
   let driver: WebDriver;
 
   before(async function () {
-<<<<<<< HEAD
-    this.timeout(10000000);
-
+    this.timeout(DEFAULT_TIMEOUT);
     await VSBrowser.instance.openResources("e2e/test-continue");
-=======
-    this.timeout(DEFAULT_TIMEOUT);
-    await VSBrowser.instance.openResources(path.join("e2e/test-continue"));
   });
 
   beforeEach(async function () {
     this.timeout(DEFAULT_TIMEOUT);
->>>>>>> 7893b395
 
     await GUIActions.openGui();
 
