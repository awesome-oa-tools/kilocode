{
  "name": "continue",
  "icon": "media/icon.png",
<<<<<<< HEAD
  "version": "0.9.177",
=======
  "version": "0.9.176",
>>>>>>> 29eaffab
  "repository": {
    "type": "git",
    "url": "https://github.com/continuedev/continue"
  },
  "extensionKind": [
    "ui",
    "workspace"
  ],
  "bugs": {
    "url": "https://github.com/continuedev/continue/issues",
    "email": "nate@continue.dev"
  },
  "homepage": "https://continue.dev",
  "qna": "https://github.com/continuedev/continue/issues/new/choose",
  "license": "Apache-2.0",
  "displayName": "Continue - Codestral, Claude, and more",
  "pricing": "Free",
  "description": "The leading open-source AI code assistant",
  "publisher": "Continue",
  "engines": {
    "vscode": "^1.70.0",
    "node": ">=20.11.0"
  },
  "engine-strict": true,
  "galleryBanner": {
    "color": "#1E1E1E",
    "theme": "dark"
  },
  "categories": [
    "AI",
    "Chat",
    "Programming Languages",
    "Education",
    "Machine Learning",
    "Snippets"
  ],
  "keywords": [
    "chatgpt",
    "github",
    "copilot",
    "claude",
    "sonnet",
    "mistral",
    "codestral",
    "codegpt",
    "ai",
    "llama"
  ],
  "activationEvents": [
    "onStartupFinished",
    "onView:continueGUIView"
  ],
  "main": "./out/extension.js",
  "browser": "./out/extension.js",
  "contributes": {
    "languages": [
      {
        "filenames": [
          "config.json",
          ".continuerc.json"
        ],
        "id": "jsonc"
      }
    ],
    "configuration": {
      "title": "Continue",
      "properties": {
        "continue.telemetryEnabled": {
          "type": "boolean",
          "default": true,
          "markdownDescription": "Continue collects anonymous usage data, cleaned of PII, to help us improve the product for our users. Read more  at [continue.dev › Telemetry](https://docs.continue.dev/telemetry)."
        },
        "continue.showInlineTip": {
          "type": "boolean",
          "default": true,
          "description": "Show inline suggestion to use the Continue keyboard shortcuts (e.g. \"Cmd/Ctrl L to select code, Cmd/Ctrl I to edit\")."
        },
        "continue.enableQuickActions": {
          "type": "boolean",
          "default": true,
          "markdownDescription": "Enable the experimental Quick Actions feature. Read our walkthrough to learn about configuration and how to share feedback: [continue.dev › Walkthrough: Quick Actions (experimental)](https://docs.continue.dev/walkthroughs/quick-actions)"
        },
        "continue.enableTabAutocomplete": {
          "type": "boolean",
          "default": true,
          "markdownDescription": "Enable Continue's tab autocomplete feature. Read our walkthrough to learn about configuration and how to share feedback: [continue.dev › Walkthrough: Tab Autocomplete (beta)](https://docs.continue.dev/walkthroughs/tab-autocomplete)"
        },
        "continue.pauseTabAutocompleteOnBattery": {
          "type": "boolean",
          "default": false,
          "markdownDescription": "Pause Continue's tab autocomplete feature when your battery is low."
        },
        "continue.remoteConfigServerUrl": {
          "type": "string",
          "default": null,
          "markdownDescription": "If your team is set up to use shared configuration, enter the server URL here and your user token below to enable automatic syncing."
        },
        "continue.userToken": {
          "type": "string",
          "default": null,
          "markdownDescription": "If your team is set up to use shared configuration, enter your user token here and your server URL above to enable automatic syncing."
        },
        "continue.remoteConfigSyncPeriod": {
          "type": "number",
          "default": 60,
          "description": "The period of time in minutes between automatic syncs."
        }
      }
    },
    "commands": [
      {
        "command": "continue.acceptDiff",
        "category": "Continue",
        "title": "Accept Diff",
        "group": "Continue"
      },
      {
        "command": "continue.rejectDiff",
        "category": "Continue",
        "title": "Reject Diff",
        "group": "Continue",
        "icon": "$(stop)"
      },
      {
        "command": "continue.acceptVerticalDiffBlock",
        "category": "Continue",
        "title": "Accept Vertical Diff Block",
        "group": "Continue"
      },
      {
        "command": "continue.rejectVerticalDiffBlock",
        "category": "Continue",
        "title": "Reject Vertical Diff Block",
        "group": "Continue"
      },
      {
        "command": "continue.quickEdit",
        "category": "Continue",
        "title": "Generate Code",
        "group": "Continue"
      },
      {
        "command": "continue.toggleAuxiliaryBar",
        "category": "Continue",
        "title": "Toggle Right Sidebar",
        "group": "Continue"
      },
      {
        "command": "continue.focusContinueInput",
        "category": "Continue",
        "title": "Add Highlighted Code to Context",
        "group": "Continue"
      },
      {
        "command": "continue.focusContinueInputWithoutClear",
        "category": "Continue",
        "title": "Add Highlighted Code to Context",
        "group": "Continue"
      },
      {
        "command": "continue.debugTerminal",
        "category": "Continue",
        "title": "Continue: Debug Terminal",
        "group": "Continue"
      },
      {
        "command": "continue.toggleFullScreen",
        "category": "Continue",
        "title": "Toggle Full Screen",
        "icon": "$(fullscreen)",
        "group": "Continue"
      },
      {
        "command": "continue.openConfigJson",
        "category": "Continue",
        "title": "Open config.json",
        "group": "Continue"
      },
      {
        "command": "continue.toggleTabAutocompleteEnabled",
        "category": "Continue",
        "title": "Toggle Autocomplete Enabled",
        "group": "Continue"
      },
      {
        "command": "continue.selectFilesAsContext",
        "category": "Continue",
        "title": "Continue: Select Files as Context",
        "group": "Continue"
      },
      {
        "command": "continue.newSession",
        "category": "Continue",
        "title": "New Session",
        "icon": "$(add)",
        "group": "Continue"
      },
      {
        "command": "continue.viewHistory",
        "category": "Continue",
        "title": "View History",
        "icon": "$(history)",
        "group": "Continue"
      },
      {
        "command": "continue.writeCommentsForCode",
        "category": "Continue",
        "title": "Write Comments for this Code",
        "group": "Continue"
      },
      {
        "command": "continue.writeDocstringForCode",
        "category": "Continue",
        "title": "Write a Docstring for this Code",
        "group": "Continue"
      },
      {
        "command": "continue.fixCode",
        "category": "Continue",
        "title": "Fix this Code",
        "group": "Continue"
      },
      {
        "command": "continue.optimizeCode",
        "category": "Continue",
        "title": "Optimize this Code",
        "group": "Continue"
      },
      {
        "command": "continue.fixGrammar",
        "category": "Continue",
        "title": "Fix Grammar / Spelling",
        "group": "Continue"
      },
      {
        "command": "continue.quickEditHistoryUp",
        "category": "Continue",
        "title": "Quick Edit History Up",
        "group": "Continue"
      },
      {
        "command": "continue.quickEditHistoryDown",
        "category": "Continue",
        "title": "Quick Edit History Down",
        "group": "Continue"
      }
    ],
    "keybindings": [
      {
        "command": "continue.focusContinueInput",
        "mac": "cmd+l",
        "key": "ctrl+l"
      },
      {
        "command": "continue.focusContinueInputWithoutClear",
        "mac": "cmd+shift+l",
        "key": "ctrl+shift+l"
      },
      {
        "command": "continue.acceptDiff",
        "mac": "shift+cmd+enter",
        "key": "shift+ctrl+enter"
      },
      {
        "command": "continue.rejectDiff",
        "mac": "shift+cmd+backspace",
        "key": "shift+ctrl+backspace"
      },
      {
        "command": "continue.rejectDiff",
        "mac": "cmd+z",
        "key": "ctrl+z",
        "when": "continue.diffVisible"
      },
      {
        "command": "continue.quickEditHistoryUp",
        "mac": "up",
        "key": "up",
        "when": "continue.quickEditHistoryFocused"
      },
      {
        "command": "continue.quickEditHistoryDown",
        "mac": "down",
        "key": "down",
        "when": "continue.quickEditHistoryFocused"
      },
      {
        "command": "continue.acceptVerticalDiffBlock",
        "mac": "alt+cmd+y",
        "key": "alt+ctrl+y"
      },
      {
        "command": "continue.rejectVerticalDiffBlock",
        "mac": "alt+cmd+n",
        "key": "alt+ctrl+n"
      },
      {
        "command": "continue.quickEdit",
        "mac": "cmd+i",
        "key": "ctrl+i"
      },
      {
        "command": "continue.toggleAuxiliaryBar",
        "mac": "alt+cmd+l",
        "key": "alt+ctrl+l"
      },
      {
        "command": "continue.debugTerminal",
        "mac": "cmd+shift+r",
        "key": "ctrl+shift+r"
      },
      {
        "command": "continue.toggleFullScreen",
        "mac": "cmd+k cmd+m",
        "key": "ctrl+k ctrl+m",
        "when": "!terminalFocus"
      },
      {
        "command": "continue.toggleTabAutocompleteEnabled",
        "mac": "cmd+k cmd+a",
        "key": "ctrl+k ctrl+a",
        "when": "!terminalFocus"
      }
    ],
    "submenus": [
      {
        "id": "continue.continueSubMenu",
        "label": "Continue"
      }
    ],
    "menus": {
      "commandPalette": [
        {
          "command": "continue.quickEdit"
        },
        {
          "command": "continue.toggleAuxiliaryBar"
        },
        {
          "command": "continue.focusContinueInput"
        },
        {
          "command": "continue.focusContinueInputWithoutClear"
        },
        {
          "command": "continue.debugTerminal"
        },
        {
          "command": "continue.toggleFullScreen"
        },
        {
          "command": "continue.newSession"
        }
      ],
      "editor/context": [
        {
          "submenu": "continue.continueSubMenu",
          "group": "0_acontinue"
        }
      ],
      "editor/title/run": [
        {
          "command": "continue.rejectDiff",
          "group": "Continue",
          "when": "continue.streamingDiff"
        }
      ],
      "continue.continueSubMenu": [
        {
          "command": "continue.focusContinueInputWithoutClear",
          "group": "Continue",
          "when": "editorHasSelection"
        },
        {
          "command": "continue.writeCommentsForCode",
          "group": "Continue",
          "when": "editorHasSelection"
        },
        {
          "command": "continue.writeDocstringForCode",
          "group": "Continue",
          "when": "editorHasSelection"
        },
        {
          "command": "continue.fixCode",
          "group": "Continue",
          "when": "editorHasSelection"
        },
        {
          "command": "continue.optimizeCode",
          "group": "Continue",
          "when": "editorHasSelection"
        },
        {
          "command": "continue.fixGrammar",
          "group": "Continue",
          "when": "editorHasSelection && editorLangId == 'markdown'"
        }
      ],
      "explorer/context": [
        {
          "command": "continue.selectFilesAsContext",
          "group": "1_debug@1"
        }
      ],
      "view/title": [
        {
          "command": "continue.newSession",
          "group": "navigation@1",
          "when": "view == continue.continueGUIView"
        },
        {
          "command": "continue.toggleFullScreen",
          "group": "navigation@1",
          "when": "view == continue.continueGUIView"
        },
        {
          "command": "continue.viewHistory",
          "group": "navigation@1",
          "when": "view == continue.continueGUIView"
        }
      ],
      "editor/title": [
        {
          "command": "continue.toggleFullScreen",
          "group": "navigation@1",
          "when": "activeWebviewPanelId == continue.continueGUIView"
        }
      ],
      "terminal/context": [
        {
          "command": "continue.debugTerminal",
          "group": "navigation@top"
        }
      ]
    },
    "viewsContainers": {
      "activitybar": [
        {
          "id": "continue",
          "title": "Continue",
          "icon": "media/sidebar-icon.png"
        }
      ]
    },
    "views": {
      "continue": [
        {
          "type": "webview",
          "id": "continue.continueGUIView",
          "name": "",
          "visibility": "visible"
        }
      ]
    },
    "walkthroughs": [
      {
        "id": "continue",
        "title": "Getting Started",
        "description": "Learn how to use Continue",
        "steps": [
          {
            "id": "edit",
            "title": "Edit in natural language",
            "description": "Highlight a section of code and instruct Continue to refactor it (e.g. `/edit rewrite this function to be async`)",
            "media": {
              "image": "media/edit.png",
              "altText": "Empty image"
            },
            "completionEvents": []
          },
          {
            "id": "explain",
            "title": "Get possible explanations",
            "description": "Ask Continue about a part of your code to get another perspective (e.g. `where in the page should I be making this request to the backend?`)",
            "media": {
              "image": "media/explain.png",
              "altText": "Empty image"
            },
            "completionEvents": []
          },
          {
            "id": "generate",
            "title": "Generate files from scratch",
            "description": "Let Continue build the scaffolding of Python scripts, React components, and more (e.g. `/edit here is a connector for postgres, now write one for kafka`)",
            "media": {
              "image": "media/generate.png",
              "altText": "Empty image"
            },
            "completionEvents": []
          }
        ]
      }
    ],
    "jsonValidation": [
      {
        "fileMatch": "config.json",
        "url": "./config_schema.json"
      },
      {
        "fileMatch": ".continuerc.json",
        "url": "./continue_rc_schema.json"
      }
    ]
  },
  "scripts": {
    "esbuild-base": "node scripts/esbuild.js",
    "vscode:prepublish": "npm run esbuild-base -- --minify",
    "esbuild": "npm run esbuild-base -- --sourcemap",
    "esbuild-watch": "npm run esbuild-base -- --sourcemap --watch",
    "tsc": "tsc -p ./",
    "tsc-watch": "tsc -watch -p ./",
    "rebuild": "electron-rebuild -v 19.1.8 node-pty",
    "lint": "eslint src --ext ts",
    "build-test": "npm run esbuild && node esbuild.test.mjs",
    "test": "npm run build-test && node ./out/runTestOnVSCodeHost.js",
    "quick-test": "npm run build-test && node ./out/runTestOnVSCodeHost.js",
    "prepackage": "node scripts/prepackage.js",
    "package": "node scripts/package.js",
    "package-all": "node scripts/package-all.js",
    "package:pre-release": "node scripts/package.js --pre-release",
    "build:rust": "cargo-cp-artifact -ac sync sync.node -- cargo build --manifest-path ../../sync/Cargo.toml --message-format=json-render-diagnostics",
    "build-debug:rust": "npm run build:rust --",
    "build-release:rust": "npm run build:rust -- --release"
  },
  "devDependencies": {
    "@biomejs/biome": "1.6.4",
    "@nestjs/common": "^8.4.7",
    "@openapitools/openapi-generator-cli": "^2.5.2",
    "@types/cors": "^2.8.17",
    "@types/express": "^4.17.21",
    "@types/follow-redirects": "^1.14.4",
    "@types/glob": "^8.0.0",
    "@types/mocha": "^10.0.6",
    "@types/node": "16.x",
    "@types/react-dom": "^18.2.4",
    "@types/request": "^2.48.8",
    "@types/vscode": "1.70",
    "@types/ws": "^8.5.4",
    "@typescript-eslint/eslint-plugin": "^5.45.0",
    "@typescript-eslint/parser": "^5.45.0",
    "@vscode/vsce": "^2.22.0",
    "cargo-cp-artifact": "^0.1",
    "esbuild": "0.17.19",
    "eslint": "^8.28.0",
    "glob": "^8.0.3",
    "json-schema-to-typescript": "^12.0.0",
    "mocha": "^10.4.0",
    "ovsx": "^0.8.3",
    "rimraf": "^5.0.5",
    "typescript": "^5.3.3",
    "vite": "^4.3.9",
    "vsce": "^2.15.0"
  },
  "dependencies": {
    "@electron/rebuild": "^3.2.10",
    "@reduxjs/toolkit": "^1.9.3",
    "@types/node-fetch": "^2.6.11",
    "@types/uuid": "^9.0.8",
    "@vscode/ripgrep": "^1.15.9",
    "@vscode/test-electron": "^2.3.9",
    "axios": "^1.2.5",
    "core": "file:../../core",
    "cors": "^2.8.5",
    "dbinfoz": "^0.1.4",
    "downshift": "^7.6.0",
    "express": "^4.18.2",
    "fkill": "^8.1.0",
    "follow-redirects": "^1.15.4",
    "handlebars": "^4.7.8",
    "highlight.js": "^11.7.0",
    "highlightable": "^1.3.0-beta.0",
    "http-proxy": "^1.18.1",
    "http-proxy-agent": "^7.0.0",
    "http-proxy-middleware": "^2.0.6",
    "https-proxy-agent": "^7.0.2",
    "ignore": "^5.3.0",
    "jsdom": "^24.0.0",
    "monaco-editor": "^0.45.0",
    "monaco-vscode-textmate-theme-converter": "^0.1.7",
    "ncp": "^2.0.0",
    "node-fetch": "^3.3.2",
    "node-machine-id": "^1.1.12",
    "posthog-node": "^3.6.3",
    "react-markdown": "^8.0.7",
    "react-redux": "^8.0.5",
    "read-last-lines": "^1.8.0",
    "request": "^2.88.2",
    "socket.io-client": "^4.7.2",
    "strip-ansi": "^7.1.0",
    "systeminformation": "^5.22.10",
    "tailwindcss": "^3.3.2",
    "undici": "^6.2.0",
    "uuid": "^9.0.1",
    "uuidv4": "^6.2.13",
    "vectordb": "^0.4.20",
    "esbuild": "^0.17.19",
    "vscode-languageclient": "^8.0.2",
    "ws": "^8.13.0",
    "yarn": "^1.22.21"
  }
}<|MERGE_RESOLUTION|>--- conflicted
+++ resolved
@@ -1,11 +1,7 @@
 {
   "name": "continue",
   "icon": "media/icon.png",
-<<<<<<< HEAD
   "version": "0.9.177",
-=======
-  "version": "0.9.176",
->>>>>>> 29eaffab
   "repository": {
     "type": "git",
     "url": "https://github.com/continuedev/continue"
