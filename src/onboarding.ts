--- conflicted
+++ resolved
@@ -12,7 +12,10 @@
 import { AuthConfig, isAuthenticated, login } from "./auth/workos.js";
 import { initialize } from "./config.js";
 import { MCPService } from "./mcp.js";
-import { isValidAnthropicApiKey, getApiKeyValidationError } from "./util/apiKeyValidation.js";
+import {
+  isValidAnthropicApiKey,
+  getApiKeyValidationError,
+} from "./util/apiKeyValidation.js";
 import { updateAnthropicModelInYaml } from "./util/yamlConfigUpdater.js";
 
 const CONFIG_PATH = path.join(os.homedir(), ".continue", "config.yaml");
@@ -48,10 +51,10 @@
     fs.mkdirSync(configDir, { recursive: true });
   }
 
-  const existingContent = fs.existsSync(CONFIG_PATH) 
+  const existingContent = fs.existsSync(CONFIG_PATH)
     ? fs.readFileSync(CONFIG_PATH, "utf8")
     : "";
-    
+
   const updatedContent = updateAnthropicModelInYaml(existingContent, apiKey);
   fs.writeFileSync(CONFIG_PATH, updatedContent);
 }
@@ -66,26 +69,16 @@
     return { ...result, wasOnboarded: false };
   }
 
-<<<<<<< HEAD
   // Step 2: Check if we're in a test/CI environment - if so, skip interactive prompts
-  const isTestEnv = process.env.NODE_ENV === "test" || 
-                    process.env.CI === "true" ||
-                    process.env.VITEST === "true" ||
-                    process.env.GITHUB_ACTIONS === "true" ||
-                    !process.stdin.isTTY;
+  const isTestEnv =
+    process.env.NODE_ENV === "test" ||
+    process.env.CI === "true" ||
+    process.env.VITEST === "true" ||
+    process.env.GITHUB_ACTIONS === "true" ||
+    !process.stdin.isTTY;
 
   if (isTestEnv) {
     // In test/CI environment, return a minimal working configuration
-=======
-  // Step 2: Check if we're in a test environment (NODE_ENV is test or CI environment)
-  const isTestEnv = process.env.NODE_ENV === "test" || 
-                    process.env.CI === "true" ||
-                    process.env.VITEST === "true" ||
-                    !process.stdin.isTTY;
-
-  if (isTestEnv) {
-    // In test environment, return a minimal working configuration
->>>>>>> f14888fb
     const result = await initialize(authConfig, undefined);
     return { ...result, wasOnboarded: false };
   }
@@ -145,8 +138,11 @@
       return { ...result, wasOnboarded: false };
     } catch (error) {
       // If user explicitly provided --config flag, fail loudly instead of falling back
-      const errorMessage = error instanceof Error ? error.message : String(error);
-      throw new Error(`Failed to load config from "${configPath}": ${errorMessage}`);
+      const errorMessage =
+        error instanceof Error ? error.message : String(error);
+      throw new Error(
+        `Failed to load config from "${configPath}": ${errorMessage}`
+      );
     }
   }
 
