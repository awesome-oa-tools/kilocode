{
	"extension.displayName": "Kilo Code AI Agent (nhánh rẽ từ Roo / Cline)",
	"extension.description": "Trợ lý mã hóa AI nguồn mở để lập kế hoạch, xây dựng và sửa mã.",
	"command.newTask.title": "Tác Vụ Mới",
	"command.explainCode.title": "Giải Thích Mã",
	"command.fixCode.title": "Sửa Mã",
	"command.improveCode.title": "Cải Thiện Mã",
	"command.addToContext.title": "Thêm vào Ngữ Cảnh",
	"command.openInNewTab.title": "Mở trong Tab Mới",
	"command.focusInput.title": "Tập Trung vào Trường Nhập",
	"command.setCustomStoragePath.title": "Đặt Đường Dẫn Lưu Trữ Tùy Chỉnh",
	"command.importSettings.title": "Nhập Cài Đặt",
	"command.terminal.addToContext.title": "Thêm Nội Dung Terminal vào Ngữ Cảnh",
	"command.terminal.fixCommand.title": "Sửa Lệnh Này",
	"command.terminal.explainCommand.title": "Giải Thích Lệnh Này",
	"command.terminal.generateCommand.title": "Kilo Code: Tạo Lệnh Terminal",
	"command.acceptInput.title": "Chấp Nhận Đầu Vào/Gợi Ý",
	"command.generateCommitMessage.title": "Tạo Thông Điệp Commit với Kilo",
	"views.activitybar.title": "Kilo Code",
	"views.contextMenu.label": "Kilo Code",
	"views.terminalMenu.label": "Kilo Code",
	"views.sidebar.name": "Kilo Code",
	"command.mcpServers.title": "Máy Chủ MCP",
	"command.prompts.title": "Chế Độ",
	"command.history.title": "Lịch Sử",
	"command.marketplace.title": "Marketplace",
	"command.openInEditor.title": "Mở trong Trình Soạn Thảo",
	"command.cloud.title": "Cloud",
	"command.settings.title": "Cài Đặt",
	"command.documentation.title": "Tài Liệu",
	"command.profile.title": "Hồ sơ",
	"configuration.title": "Kilo Code",
	"commands.allowedCommands.description": "Các lệnh có thể được thực thi tự động khi 'Luôn phê duyệt các thao tác thực thi' được bật",
	"commands.deniedCommands.description": "Các tiền tố lệnh sẽ được tự động từ chối mà không yêu cầu phê duyệt. Trong trường hợp xung đột với các lệnh được phép, việc khớp tiền tố dài nhất sẽ được ưu tiên. Thêm * để từ chối tất cả các lệnh.",
	"commands.commandExecutionTimeout.description": "Thời gian tối đa tính bằng giây để chờ việc thực thi lệnh hoàn thành trước khi hết thời gian chờ (0 = không có thời gian chờ, 1-600s, mặc định: 0s)",
	"commands.commandTimeoutAllowlist.description": "Các tiền tố lệnh được loại trừ khỏi thời gian chờ thực thi lệnh. Các lệnh khớp với những tiền tố này sẽ chạy mà không có giới hạn thời gian chờ.",
	"settings.vsCodeLmModelSelector.description": "Cài đặt cho API mô hình ngôn ngữ VSCode",
	"settings.vsCodeLmModelSelector.vendor.description": "Nhà cung cấp mô hình ngôn ngữ (ví dụ: copilot)",
	"settings.vsCodeLmModelSelector.family.description": "Họ mô hình ngôn ngữ (ví dụ: gpt-4)",
	"settings.customStoragePath.description": "Đường dẫn lưu trữ tùy chỉnh. Để trống để sử dụng vị trí mặc định. Hỗ trợ đường dẫn tuyệt đối (ví dụ: 'D:\\KiloCodeStorage')",
	"settings.enableCodeActions.description": "Bật sửa lỗi nhanh Kilo Code.",
	"settings.autoImportSettingsPath.description": "Đường dẫn đến tệp cấu hình Kilo Code để tự động nhập khi khởi động tiện ích mở rộng. Hỗ trợ đường dẫn tuyệt đối và đường dẫn tương đối đến thư mục chính (ví dụ: '~/Documents/kilo-code-settings.json'). Để trống để tắt tính năng tự động nhập.",
	"settings.useAgentRules.description": "Bật tải tệp AGENTS.md cho các quy tắc dành riêng cho tác nhân (xem https://agent-rules.org/)",
	"settings.apiRequestTimeout.description": "Thời gian tối đa tính bằng giây để đợi phản hồi API (0 = không có thời gian chờ, 1-3600 giây, mặc định: 600 giây). Nên sử dụng các giá trị cao hơn cho các nhà cung cấp cục bộ như LM Studio và Ollama có thể cần thêm thời gian xử lý.",
<<<<<<< HEAD
	"ghost.input.title": "Nhấn 'Enter' để xác nhận hoặc 'Escape' để hủy",
	"ghost.input.placeholder": "Mô tả những gì bạn muốn làm...",
	"ghost.commands.generateSuggestions": "Kilo Code: Tạo Gợi Ý Chỉnh Sửa",
	"ghost.commands.displaySuggestions": "Hiển Thị Gợi Ý Chỉnh Sửa",
	"ghost.commands.cancelSuggestions": "Hủy Gợi Ý Chỉnh Sửa",
	"ghost.commands.applyCurrentSuggestion": "Áp Dụng Gợi Ý Chỉnh Sửa Hiện Tại",
	"ghost.commands.applyAllSuggestions": "Áp Dụng Tất Cả Gợi Ý Chỉnh Sửa",
	"ghost.commands.promptCodeSuggestion": "Tác Vụ Nhanh",
	"ghost.commands.goToNextSuggestion": "Đi Đến Gợi Ý Tiếp Theo",
	"ghost.commands.goToPreviousSuggestion": "Đi Đến Gợi Ý Trước Đó"
=======
	"settings.codeIndex.embeddingBatchSize.description": "Kích thước lô cho các hoạt động nhúng trong quá trình lập chỉ mục mã. Điều chỉnh điều này dựa trên giới hạn của nhà cung cấp API của bạn. Mặc định là 60."
>>>>>>> 173acdb1
}<|MERGE_RESOLUTION|>--- conflicted
+++ resolved
@@ -42,7 +42,7 @@
 	"settings.autoImportSettingsPath.description": "Đường dẫn đến tệp cấu hình Kilo Code để tự động nhập khi khởi động tiện ích mở rộng. Hỗ trợ đường dẫn tuyệt đối và đường dẫn tương đối đến thư mục chính (ví dụ: '~/Documents/kilo-code-settings.json'). Để trống để tắt tính năng tự động nhập.",
 	"settings.useAgentRules.description": "Bật tải tệp AGENTS.md cho các quy tắc dành riêng cho tác nhân (xem https://agent-rules.org/)",
 	"settings.apiRequestTimeout.description": "Thời gian tối đa tính bằng giây để đợi phản hồi API (0 = không có thời gian chờ, 1-3600 giây, mặc định: 600 giây). Nên sử dụng các giá trị cao hơn cho các nhà cung cấp cục bộ như LM Studio và Ollama có thể cần thêm thời gian xử lý.",
-<<<<<<< HEAD
+	"settings.codeIndex.embeddingBatchSize.description": "Kích thước lô cho các hoạt động nhúng trong quá trình lập chỉ mục mã. Điều chỉnh điều này dựa trên giới hạn của nhà cung cấp API của bạn. Mặc định là 60.",
 	"ghost.input.title": "Nhấn 'Enter' để xác nhận hoặc 'Escape' để hủy",
 	"ghost.input.placeholder": "Mô tả những gì bạn muốn làm...",
 	"ghost.commands.generateSuggestions": "Kilo Code: Tạo Gợi Ý Chỉnh Sửa",
@@ -53,7 +53,4 @@
 	"ghost.commands.promptCodeSuggestion": "Tác Vụ Nhanh",
 	"ghost.commands.goToNextSuggestion": "Đi Đến Gợi Ý Tiếp Theo",
 	"ghost.commands.goToPreviousSuggestion": "Đi Đến Gợi Ý Trước Đó"
-=======
-	"settings.codeIndex.embeddingBatchSize.description": "Kích thước lô cho các hoạt động nhúng trong quá trình lập chỉ mục mã. Điều chỉnh điều này dựa trên giới hạn của nhà cung cấp API của bạn. Mặc định là 60."
->>>>>>> 173acdb1
 }