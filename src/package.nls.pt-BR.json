{
	"extension.displayName": "Kilo Code AI Agent (Cline / Roo features combined)",
	"extension.description": "Assistente de codificação de IA de código aberto para planejamento, construção e correção de código.",
	"command.newTask.title": "Nova Tarefa",
	"command.explainCode.title": "Explicar Código",
	"command.fixCode.title": "Corrigir Código",
	"command.improveCode.title": "Melhorar Código",
	"command.addToContext.title": "Adicionar ao Contexto",
	"command.openInNewTab.title": "Abrir em Nova Aba",
	"command.focusInput.title": "Focar Campo de Entrada",
	"command.setCustomStoragePath.title": "Definir Caminho de Armazenamento Personalizado",
	"command.importSettings.title": "Importar Configurações",
	"command.terminal.addToContext.title": "Adicionar Conteúdo do Terminal ao Contexto",
	"command.terminal.fixCommand.title": "Corrigir Este Comando",
	"command.terminal.explainCommand.title": "Explicar Este Comando",
	"command.acceptInput.title": "Aceitar Entrada/Sugestão",
	"command.generateCommitMessage.title": "Gerar Mensagem de Commit com Kilo",
	"views.activitybar.title": "Kilo Code",
	"views.contextMenu.label": "Kilo Code",
	"views.terminalMenu.label": "Kilo Code",
	"views.sidebar.name": "Kilo Code",
	"command.mcpServers.title": "Servidores MCP",
	"command.prompts.title": "Modos",
	"command.history.title": "Histórico",
	"command.marketplace.title": "Marketplace",
	"command.openInEditor.title": "Abrir no Editor",
	"command.settings.title": "Configurações",
	"command.documentation.title": "Documentação",
	"command.profile.title": "Perfil",
	"configuration.title": "Kilo Code",
	"commands.allowedCommands.description": "Comandos que podem ser executados automaticamente quando 'Sempre aprovar operações de execução' está ativado",
	"commands.deniedCommands.description": "Prefixos de comandos que serão automaticamente negados sem solicitar aprovação. Em caso de conflitos com comandos permitidos, a correspondência de prefixo mais longa tem precedência. Adicione * para negar todos os comandos.",
	"commands.commandExecutionTimeout.description": "Tempo máximo em segundos para aguardar a conclusão da execução do comando antes do timeout (0 = sem timeout, 1-600s, padrão: 0s)",
	"commands.commandTimeoutAllowlist.description": "Prefixos de comandos que são excluídos do timeout de execução de comandos. Comandos que correspondem a esses prefixos serão executados sem restrições de timeout.",
	"settings.vsCodeLmModelSelector.description": "Configurações para a API do modelo de linguagem do VSCode",
	"settings.vsCodeLmModelSelector.vendor.description": "O fornecedor do modelo de linguagem (ex: copilot)",
	"settings.vsCodeLmModelSelector.family.description": "A família do modelo de linguagem (ex: gpt-4)",
<<<<<<< HEAD
	"settings.customStoragePath.description": "Caminho de armazenamento personalizado. Deixe vazio para usar o local padrão. Suporta caminhos absolutos (ex: 'D:\\KiloCodeStorage')",
	"settings.enableCodeActions.description": "Habilitar correções rápidas do Kilo Code.",
	"settings.autoImportSettingsPath.description": "Caminho para um arquivo de configuração do Kilo Code para importar automaticamente na inicialização da extensão. Suporta caminhos absolutos e caminhos relativos ao diretório inicial (por exemplo, '~/Documents/kilo-code-settings.json'). Deixe em branco para desativar a importação automática.",
	"ghost.input.title": "Pressione 'Enter' para confirmar ou 'Escape' para cancelar",
	"ghost.input.placeholder": "Descreva o que você quer fazer...",
	"ghost.commands.generateSuggestions": "Kilo Code: Gerar Sugestões de Edição",
	"ghost.commands.displaySuggestions": "Exibir Sugestões de Edição",
	"ghost.commands.cancelSuggestions": "Cancelar Sugestões de Edição",
	"ghost.commands.applyCurrentSuggestion": "Aplicar Sugestão de Edição Atual",
	"ghost.commands.applyAllSuggestions": "Aplicar Todas as Sugestões de Edição",
	"ghost.commands.promptCodeSuggestion": "Tarefa Rápida",
	"ghost.commands.goToNextSuggestion": "Ir Para a Próxima Sugestão",
	"ghost.commands.goToPreviousSuggestion": "Ir Para a Sugestão Anterior"
=======
	"settings.customStoragePath.description": "Caminho de armazenamento personalizado. Deixe vazio para usar o local padrão. Suporta caminhos absolutos (ex: 'D:\\RooCodeStorage')",
	"settings.enableCodeActions.description": "Habilitar correções rápidas do Roo Code.",
	"settings.autoImportSettingsPath.description": "Caminho para um arquivo de configuração do RooCode para importar automaticamente na inicialização da extensão. Suporta caminhos absolutos e caminhos relativos ao diretório inicial (por exemplo, '~/Documents/roo-code-settings.json'). Deixe em branco para desativar a importação automática.",
	"settings.useAgentRules.description": "Habilita o carregamento de arquivos AGENTS.md para regras específicas do agente (consulte https://agent-rules.org/)"
>>>>>>> d31fb0dd
}<|MERGE_RESOLUTION|>--- conflicted
+++ resolved
@@ -35,10 +35,10 @@
 	"settings.vsCodeLmModelSelector.description": "Configurações para a API do modelo de linguagem do VSCode",
 	"settings.vsCodeLmModelSelector.vendor.description": "O fornecedor do modelo de linguagem (ex: copilot)",
 	"settings.vsCodeLmModelSelector.family.description": "A família do modelo de linguagem (ex: gpt-4)",
-<<<<<<< HEAD
 	"settings.customStoragePath.description": "Caminho de armazenamento personalizado. Deixe vazio para usar o local padrão. Suporta caminhos absolutos (ex: 'D:\\KiloCodeStorage')",
 	"settings.enableCodeActions.description": "Habilitar correções rápidas do Kilo Code.",
 	"settings.autoImportSettingsPath.description": "Caminho para um arquivo de configuração do Kilo Code para importar automaticamente na inicialização da extensão. Suporta caminhos absolutos e caminhos relativos ao diretório inicial (por exemplo, '~/Documents/kilo-code-settings.json'). Deixe em branco para desativar a importação automática.",
+	"settings.useAgentRules.description": "Habilita o carregamento de arquivos AGENTS.md para regras específicas do agente (consulte https://agent-rules.org/)",
 	"ghost.input.title": "Pressione 'Enter' para confirmar ou 'Escape' para cancelar",
 	"ghost.input.placeholder": "Descreva o que você quer fazer...",
 	"ghost.commands.generateSuggestions": "Kilo Code: Gerar Sugestões de Edição",
@@ -49,10 +49,4 @@
 	"ghost.commands.promptCodeSuggestion": "Tarefa Rápida",
 	"ghost.commands.goToNextSuggestion": "Ir Para a Próxima Sugestão",
 	"ghost.commands.goToPreviousSuggestion": "Ir Para a Sugestão Anterior"
-=======
-	"settings.customStoragePath.description": "Caminho de armazenamento personalizado. Deixe vazio para usar o local padrão. Suporta caminhos absolutos (ex: 'D:\\RooCodeStorage')",
-	"settings.enableCodeActions.description": "Habilitar correções rápidas do Roo Code.",
-	"settings.autoImportSettingsPath.description": "Caminho para um arquivo de configuração do RooCode para importar automaticamente na inicialização da extensão. Suporta caminhos absolutos e caminhos relativos ao diretório inicial (por exemplo, '~/Documents/roo-code-settings.json'). Deixe em branco para desativar a importação automática.",
-	"settings.useAgentRules.description": "Habilita o carregamento de arquivos AGENTS.md para regras específicas do agente (consulte https://agent-rules.org/)"
->>>>>>> d31fb0dd
 }