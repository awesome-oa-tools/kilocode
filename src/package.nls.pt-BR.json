{
	"extension.displayName": "Kilo Code AI Agent (Cline / Roo features combined)",
	"extension.description": "Assistente de codificação de IA de código aberto para planejamento, construção e correção de código.",
	"command.newTask.title": "Nova Tarefa",
	"command.explainCode.title": "Explicar Código",
	"command.fixCode.title": "Corrigir Código",
	"command.improveCode.title": "Melhorar Código",
	"command.addToContext.title": "Adicionar ao Contexto",
	"command.openInNewTab.title": "Abrir em Nova Aba",
	"command.focusInput.title": "Focar Campo de Entrada",
	"command.setCustomStoragePath.title": "Definir Caminho de Armazenamento Personalizado",
	"command.importSettings.title": "Importar Configurações",
	"command.terminal.addToContext.title": "Adicionar Conteúdo do Terminal ao Contexto",
	"command.terminal.fixCommand.title": "Corrigir Este Comando",
	"command.terminal.explainCommand.title": "Explicar Este Comando",
	"command.acceptInput.title": "Aceitar Entrada/Sugestão",
	"command.generateCommitMessage.title": "Gerar Mensagem de Commit com Kilo",
	"views.activitybar.title": "Kilo Code",
	"views.contextMenu.label": "Kilo Code",
	"views.terminalMenu.label": "Kilo Code",
	"views.sidebar.name": "Kilo Code",
	"command.mcpServers.title": "Servidores MCP",
	"command.prompts.title": "Modos",
	"command.history.title": "Histórico",
	"command.marketplace.title": "Marketplace",
	"command.openInEditor.title": "Abrir no Editor",
	"command.settings.title": "Configurações",
	"command.documentation.title": "Documentação",
	"command.profile.title": "Perfil",
	"configuration.title": "Kilo Code",
	"commands.allowedCommands.description": "Comandos que podem ser executados automaticamente quando 'Sempre aprovar operações de execução' está ativado",
	"settings.vsCodeLmModelSelector.description": "Configurações para a API do modelo de linguagem do VSCode",
	"settings.vsCodeLmModelSelector.vendor.description": "O fornecedor do modelo de linguagem (ex: copilot)",
	"settings.vsCodeLmModelSelector.family.description": "A família do modelo de linguagem (ex: gpt-4)",
<<<<<<< HEAD
	"settings.customStoragePath.description": "Caminho de armazenamento personalizado. Deixe vazio para usar o local padrão. Suporta caminhos absolutos (ex: 'D:\\KiloCodeStorage')"
=======
	"settings.customStoragePath.description": "Caminho de armazenamento personalizado. Deixe vazio para usar o local padrão. Suporta caminhos absolutos (ex: 'D:\\RooCodeStorage')",
	"settings.enableCodeActions.description": "Habilitar correções rápidas do Roo Code."
>>>>>>> db07ff56
}<|MERGE_RESOLUTION|>--- conflicted
+++ resolved
@@ -32,10 +32,6 @@
 	"settings.vsCodeLmModelSelector.description": "Configurações para a API do modelo de linguagem do VSCode",
 	"settings.vsCodeLmModelSelector.vendor.description": "O fornecedor do modelo de linguagem (ex: copilot)",
 	"settings.vsCodeLmModelSelector.family.description": "A família do modelo de linguagem (ex: gpt-4)",
-<<<<<<< HEAD
-	"settings.customStoragePath.description": "Caminho de armazenamento personalizado. Deixe vazio para usar o local padrão. Suporta caminhos absolutos (ex: 'D:\\KiloCodeStorage')"
-=======
-	"settings.customStoragePath.description": "Caminho de armazenamento personalizado. Deixe vazio para usar o local padrão. Suporta caminhos absolutos (ex: 'D:\\RooCodeStorage')",
-	"settings.enableCodeActions.description": "Habilitar correções rápidas do Roo Code."
->>>>>>> db07ff56
+	"settings.customStoragePath.description": "Caminho de armazenamento personalizado. Deixe vazio para usar o local padrão. Suporta caminhos absolutos (ex: 'D:\\KiloCodeStorage')",
+	"settings.enableCodeActions.description": "Habilitar correções rápidas do Kilo Code."
 }