import type {
	GlobalSettings,
	ProviderSettingsEntry,
	ProviderSettings,
	HistoryItem,
	ModeConfig,
	TelemetrySetting,
	Experiments,
	ClineMessage,
	MarketplaceItem,
} from "@roo-code/types"
import type { CloudUserInfo, OrganizationAllowList, ShareVisibility } from "@roo-code/cloud"

import { GitCommit } from "../utils/git"

import { McpServer } from "./mcp"
import { McpMarketplaceCatalog, McpDownloadResponse } from "./kilocode/mcp"
import { Mode } from "./modes"
import { ModelRecord, RouterModels } from "./api"
<<<<<<< HEAD
import { ProfileDataResponsePayload, BalanceDataResponsePayload } from "./WebviewMessage" // kilocode_change
import { ClineRulesToggles } from "./cline-rules" // kilocode_change
import type { MarketplaceItem } from "@roo-code/types"
=======
>>>>>>> a819b353

// Command interface for frontend/backend communication
export interface Command {
	name: string
	source: "global" | "project"
	filePath?: string
	description?: string
	argumentHint?: string
}

// Type for marketplace installed metadata
export interface MarketplaceInstalledMetadata {
	project: Record<string, { type: string }>
	global: Record<string, { type: string }>
}

// Indexing status types
export interface IndexingStatus {
	systemStatus: string
	message?: string
	processedItems: number
	totalItems: number
	currentItemUnit?: string
	workspacePath?: string
}

export interface IndexingStatusUpdateMessage {
	type: "indexingStatusUpdate"
	values: IndexingStatus
}

export interface LanguageModelChatSelector {
	vendor?: string
	family?: string
	version?: string
	id?: string
}

// Represents JSON data that is sent from extension to webview, called
// ExtensionMessage and has 'type' enum which can be 'plusButtonClicked' or
// 'settingsButtonClicked' or 'hello'. Webview will hold state.
export interface ExtensionMessage {
	type:
		| "action"
		| "state"
		| "selectedImages"
		| "theme"
		| "workspaceUpdated"
		| "invoke"
		| "messageUpdated"
		| "mcpServers"
		| "enhancedPrompt"
		| "commitSearchResults"
		| "listApiConfig"
		| "routerModels"
		| "openAiModels"
		| "ollamaModels"
		| "lmStudioModels"
		| "vsCodeLmModels"
		| "huggingFaceModels"
		| "vsCodeLmApiAvailable"
		| "updatePrompt"
		| "systemPrompt"
		| "autoApprovalEnabled"
		| "updateCustomMode"
		| "deleteCustomMode"
		| "exportModeResult"
		| "importModeResult"
		| "checkRulesDirectoryResult"
		| "deleteCustomModeCheck"
		| "currentCheckpointUpdated"
		| "showHumanRelayDialog"
		| "humanRelayResponse"
		| "humanRelayCancel"
		| "insertTextToChatArea" // kilocode_change
		| "browserToolEnabled"
		| "browserConnectionResult"
		| "remoteBrowserEnabled"
		| "ttsStart"
		| "ttsStop"
		| "maxReadFileLine"
		| "fileSearchResults"
		| "toggleApiConfigPin"
		| "mcpMarketplaceCatalog" // kilocode_change
		| "mcpDownloadDetails" // kilocode_change
		| "showSystemNotification" // kilocode_change
		| "openInBrowser" // kilocode_change
		| "acceptInput"
		| "focusChatInput" // kilocode_change
		| "setHistoryPreviewCollapsed"
		| "commandExecutionStatus"
		| "mcpExecutionStatus"
		| "vsCodeSetting"
		| "profileDataResponse" // kilocode_change
		| "balanceDataResponse" // kilocode_change
		| "updateProfileData" // kilocode_change
		| "authenticatedUser"
		| "condenseTaskContextResponse"
		| "singleRouterModelFetchResponse"
		| "indexingStatusUpdate"
		| "indexCleared"
		| "codebaseIndexConfig"
		| "rulesData" // kilocode_change
		| "marketplaceInstallResult"
		| "marketplaceRemoveResult"
		| "marketplaceData"
		| "mermaidFixResponse" // kilocode_change
		| "shareTaskSuccess"
		| "codeIndexSettingsSaved"
		| "codeIndexSecretStatus"
		| "showDeleteMessageDialog"
		| "showEditMessageDialog"
		| "kilocodeNotificationsResponse" // kilocode_change
		| "usageDataResponse" // kilocode_change
		| "commands"
		| "insertTextIntoTextarea"
	text?: string
	payload?: ProfileDataResponsePayload | BalanceDataResponsePayload // kilocode_change: Add payload for profile and balance data
	action?:
		| "chatButtonClicked"
		| "mcpButtonClicked"
		| "settingsButtonClicked"
		| "historyButtonClicked"
		| "promptsButtonClicked"
		| "profileButtonClicked" // kilocode_change
		| "marketplaceButtonClicked"
		| "accountButtonClicked"
		| "didBecomeVisible"
		| "focusInput"
		| "switchTab"
		| "focusChatInput" // kilocode_change
	invoke?: "newChat" | "sendMessage" | "primaryButtonClick" | "secondaryButtonClick" | "setChatBoxMessage"
	state?: ExtensionState
	images?: string[]
	filePaths?: string[]
	openedTabs?: Array<{
		label: string
		isActive: boolean
		path?: string
	}>
	clineMessage?: ClineMessage
	routerModels?: RouterModels
	openAiModels?: string[]
	ollamaModels?: string[]
	lmStudioModels?: ModelRecord
	vsCodeLmModels?: { vendor?: string; family?: string; version?: string; id?: string }[]
	huggingFaceModels?: Array<{
		id: string
		object: string
		created: number
		owned_by: string
		providers: Array<{
			provider: string
			status: "live" | "staging" | "error"
			supports_tools?: boolean
			supports_structured_output?: boolean
			context_length?: number
			pricing?: {
				input: number
				output: number
			}
		}>
	}>
	mcpServers?: McpServer[]
	commits?: GitCommit[]
	listApiConfig?: ProviderSettingsEntry[]
	mode?: Mode
	customMode?: ModeConfig
	slug?: string
	success?: boolean
	values?: Record<string, any>
	requestId?: string
	promptText?: string
	results?: { path: string; type: "file" | "folder"; label?: string }[]
	error?: string
	mcpMarketplaceCatalog?: McpMarketplaceCatalog // kilocode_change
	mcpDownloadDetails?: McpDownloadResponse // kilocode_change
	notificationOptions?: {
		title?: string
		subtitle?: string
		message: string
	} // kilocode_change
	url?: string // kilocode_change
	setting?: string
	value?: any
	hasContent?: boolean // For checkRulesDirectoryResult
	items?: MarketplaceItem[]
	userInfo?: CloudUserInfo
	organizationAllowList?: OrganizationAllowList
	tab?: string
	// kilocode_change: Rules data
	globalRules?: ClineRulesToggles
	localRules?: ClineRulesToggles
	globalWorkflows?: ClineRulesToggles
	localWorkflows?: ClineRulesToggles
	marketplaceItems?: MarketplaceItem[]
	organizationMcps?: MarketplaceItem[]
	marketplaceInstalledMetadata?: MarketplaceInstalledMetadata
	fixedCode?: string | null // For mermaidFixResponse // kilocode_change
	errors?: string[]
	visibility?: ShareVisibility
	rulesFolderPath?: string
	settings?: any
	messageTs?: number
	context?: string
	// kilocode_change start: Notifications
	notifications?: Array<{
		id: string
		title: string
		message: string
		action?: {
			actionText: string
			actionURL: string
		}
	}>
	// kilocode_change end
	commands?: Command[]
}

export type ExtensionState = Pick<
	GlobalSettings,
	| "currentApiConfigName"
	| "listApiConfigMeta"
	| "pinnedApiConfigs"
	// | "lastShownAnnouncementId"
	| "customInstructions"
	// | "taskHistory" // Optional in GlobalSettings, required here.
	| "autoApprovalEnabled"
	| "alwaysAllowReadOnly"
	| "alwaysAllowReadOnlyOutsideWorkspace"
	| "alwaysAllowWrite"
	| "alwaysAllowWriteOutsideWorkspace"
	| "alwaysAllowWriteProtected"
	// | "writeDelayMs" // Optional in GlobalSettings, required here.
	| "alwaysAllowBrowser"
	| "alwaysApproveResubmit"
	// | "requestDelaySeconds" // Optional in GlobalSettings, required here.
	| "alwaysAllowMcp"
	| "alwaysAllowModeSwitch"
	| "alwaysAllowSubtasks"
	| "alwaysAllowExecute"
	| "alwaysAllowUpdateTodoList"
	| "allowedCommands"
	| "deniedCommands"
	| "allowedMaxRequests"
	| "allowedMaxCost"
	| "browserToolEnabled"
	| "browserViewportSize"
	| "showAutoApproveMenu" // kilocode_change
	| "screenshotQuality"
	| "remoteBrowserEnabled"
	| "remoteBrowserHost"
	// | "enableCheckpoints" // Optional in GlobalSettings, required here.
	| "ttsEnabled"
	| "ttsSpeed"
	| "soundEnabled"
	| "soundVolume"
	// | "maxOpenTabsContext" // Optional in GlobalSettings, required here.
	// | "maxWorkspaceFiles" // Optional in GlobalSettings, required here.
	// | "showRooIgnoredFiles" // Optional in GlobalSettings, required here.
	// | "maxReadFileLine" // Optional in GlobalSettings, required here.
	| "maxConcurrentFileReads" // Optional in GlobalSettings, required here.
	| "allowVeryLargeReads" // kilocode_change
	| "terminalOutputLineLimit"
	| "terminalOutputCharacterLimit"
	| "terminalShellIntegrationTimeout"
	| "terminalShellIntegrationDisabled"
	| "terminalCommandDelay"
	| "terminalPowershellCounter"
	| "terminalZshClearEolMark"
	| "terminalZshOhMy"
	| "terminalZshP10k"
	| "terminalZdotdir"
	| "terminalCompressProgressBar"
	| "diagnosticsEnabled"
	| "diffEnabled"
	| "fuzzyMatchThreshold"
	// | "experiments" // Optional in GlobalSettings, required here.
	| "language"
	// | "telemetrySetting" // Optional in GlobalSettings, required here.
	// | "mcpEnabled" // Optional in GlobalSettings, required here.
	// | "enableMcpServerCreation" // Optional in GlobalSettings, required here.
	// | "mode" // Optional in GlobalSettings, required here.
	| "modeApiConfigs"
	// | "customModes" // Optional in GlobalSettings, required here.
	| "customModePrompts"
	| "customSupportPrompts"
	| "enhancementApiConfigId"
	| "localWorkflowToggles" // kilocode_change
	| "globalRulesToggles" // kilocode_change
	| "localRulesToggles" // kilocode_change
	| "globalWorkflowToggles" // kilocode_change
	| "commitMessageApiConfigId" // kilocode_change
	| "terminalCommandApiConfigId" // kilocode_change
	| "dismissedNotificationIds" // kilocode_change
	| "ghostServiceSettings" // kilocode_change
	| "condensingApiConfigId"
	| "customCondensingPrompt"
	| "codebaseIndexConfig"
	| "codebaseIndexModels"
	| "profileThresholds"
	| "systemNotificationsEnabled" // kilocode_change
	| "includeDiagnosticMessages"
	| "maxDiagnosticMessages"
	| "remoteControlEnabled"
> & {
	version: string
	clineMessages: ClineMessage[]
	currentTaskItem?: HistoryItem
	apiConfiguration?: ProviderSettings
	uriScheme?: string
	uiKind?: string // kilocode_change
	shouldShowAnnouncement: boolean

	taskHistory: HistoryItem[]

	writeDelayMs: number
	requestDelaySeconds: number

	enableCheckpoints: boolean
	maxOpenTabsContext: number // Maximum number of VSCode open tabs to include in context (0-500)
	maxWorkspaceFiles: number // Maximum number of files to include in current working directory details (0-500)
	showRooIgnoredFiles: boolean // Whether to show .kilocodeignore'd files in listings
	maxReadFileLine: number // Maximum number of lines to read from a file before truncating
	showAutoApproveMenu: boolean // kilocode_change: Whether to show the auto-approve menu in the chat view
	maxImageFileSize: number // Maximum size of image files to process in MB
	maxTotalImageSize: number // Maximum total size for all images in a single read operation in MB

	experiments: Experiments // Map of experiment IDs to their enabled state

	mcpEnabled: boolean
	enableMcpServerCreation: boolean

	mode: Mode
	customModes: ModeConfig[]
	toolRequirements?: Record<string, boolean> // Map of tool names to their requirements (e.g. {"apply_diff": true} if diffEnabled)

	cwd?: string // Current working directory
	telemetrySetting: TelemetrySetting
	telemetryKey?: string
	machineId?: string

	renderContext: "sidebar" | "editor"
	settingsImportedAt?: number
	historyPreviewCollapsed?: boolean
	showTaskTimeline?: boolean // kilocode_change

	cloudUserInfo: CloudUserInfo | null
	cloudIsAuthenticated: boolean
	cloudApiUrl?: string
	sharingEnabled: boolean
	organizationAllowList: OrganizationAllowList
	organizationSettingsVersion?: number

	autoCondenseContext: boolean
	autoCondenseContextPercent: number
	marketplaceItems?: MarketplaceItem[]
	marketplaceInstalledMetadata?: { project: Record<string, any>; global: Record<string, any> }
	profileThresholds: Record<string, number>
	hasOpenedModeSelector: boolean
}

export interface ClineSayTool {
	tool:
		| "editedExistingFile"
		| "appliedDiff"
		| "newFileCreated"
		| "codebaseSearch"
		| "readFile"
		| "fetchInstructions"
		| "listFilesTopLevel"
		| "listFilesRecursive"
		| "listCodeDefinitionNames"
		| "searchFiles"
		| "switchMode"
		| "newTask"
		| "finishTask"
		| "searchAndReplace"
		| "insertContent"
	path?: string
	diff?: string
	content?: string
	regex?: string
	filePattern?: string
	mode?: string
	reason?: string
	isOutsideWorkspace?: boolean
	isProtected?: boolean
	additionalFileCount?: number // Number of additional files in the same read_file request
	search?: string
	replace?: string
	useRegex?: boolean
	ignoreCase?: boolean
	startLine?: number
	endLine?: number
	lineNumber?: number
	query?: string
	batchFiles?: Array<{
		path: string
		lineSnippet: string
		isOutsideWorkspace?: boolean
		key: string
		content?: string
	}>
	batchDiffs?: Array<{
		path: string
		changeCount: number
		key: string
		content: string
		diffs?: Array<{
			content: string
			startLine?: number
		}>
	}>
	question?: string
}

// Must keep in sync with system prompt.
export const browserActions = [
	"launch",
	"click",
	"hover",
	"type",
	"scroll_down",
	"scroll_up",
	"resize",
	"close",
] as const

export type BrowserAction = (typeof browserActions)[number]

export interface ClineSayBrowserAction {
	action: BrowserAction
	coordinate?: string
	size?: string
	text?: string
}

export type BrowserActionResult = {
	screenshot?: string
	logs?: string
	currentUrl?: string
	currentMousePosition?: string
}

export interface ClineAskUseMcpServer {
	serverName: string
	type: "use_mcp_tool" | "access_mcp_resource"
	toolName?: string
	arguments?: string
	uri?: string
	response?: string
}

export interface ClineApiReqInfo {
	request?: string
	tokensIn?: number
	tokensOut?: number
	cacheWrites?: number
	cacheReads?: number
	cost?: number
	usageMissing?: boolean // kilocode_change
	cancelReason?: ClineApiReqCancelReason
	streamingFailedMessage?: string
	apiProtocol?: "anthropic" | "openai"
}

export type ClineApiReqCancelReason = "streaming_failed" | "user_cancelled"<|MERGE_RESOLUTION|>--- conflicted
+++ resolved
@@ -17,12 +17,8 @@
 import { McpMarketplaceCatalog, McpDownloadResponse } from "./kilocode/mcp"
 import { Mode } from "./modes"
 import { ModelRecord, RouterModels } from "./api"
-<<<<<<< HEAD
 import { ProfileDataResponsePayload, BalanceDataResponsePayload } from "./WebviewMessage" // kilocode_change
 import { ClineRulesToggles } from "./cline-rules" // kilocode_change
-import type { MarketplaceItem } from "@roo-code/types"
-=======
->>>>>>> a819b353
 
 // Command interface for frontend/backend communication
 export interface Command {
