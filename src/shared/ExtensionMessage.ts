--- conflicted
+++ resolved
@@ -440,11 +440,8 @@
 	remoteControlEnabled: boolean
 	taskSyncEnabled: boolean
 	featureRoomoteControlEnabled: boolean
-<<<<<<< HEAD
 	virtualQuotaActiveModel?: { id: string; info: ModelInfo }
-=======
 	showTimestamps?: boolean // kilocode_change: Show timestamps in chat messages
->>>>>>> 8fcc563d
 }
 
 export interface ClineSayTool {
