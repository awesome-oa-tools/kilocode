--- conflicted
+++ resolved
@@ -291,12 +291,9 @@
 	| "codebaseIndexConfig"
 	| "codebaseIndexModels"
 	| "profileThresholds"
-<<<<<<< HEAD
 	| "systemNotificationsEnabled" // kilocode_change
-=======
 	| "includeDiagnosticMessages"
 	| "maxDiagnosticMessages"
->>>>>>> d31fb0dd
 > & {
 	version: string
 	clineMessages: ClineMessage[]
