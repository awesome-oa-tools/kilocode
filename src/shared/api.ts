import {
	type ModelInfo,
	type ProviderSettings,
	ANTHROPIC_DEFAULT_MAX_TOKENS,
	CLAUDE_CODE_DEFAULT_MAX_OUTPUT_TOKENS,
} from "@roo-code/types"

// ApiHandlerOptions
// Extend ProviderSettings (minus apiProvider) with handler-specific toggles.
export type ApiHandlerOptions = Omit<ProviderSettings, "apiProvider"> & {
	/**
	 * When true and using GPT‑5 Responses API, include reasoning.summary: "auto"
	 * so the API returns reasoning summaries (we already parse and surface them).
	 * Defaults to true; set to false to disable summaries.
	 */
	enableGpt5ReasoningSummary?: boolean
}

// kilocode_change start
// Cerebras
// https://inference-docs.cerebras.ai/api-reference/models

// Cerebras AI Inference Model Definitions - Updated August 2025

export const cerebrasModels = {
	"gpt-oss-120b": {
		maxTokens: 65536,
		contextWindow: 65536,
		supportsImages: false,
		supportsPromptCache: false,
		inputPrice: 0.25,
		outputPrice: 0.69,
		description: "OpenAI's GPT-OSS model with ~3000 tokens/s",
	},
	"llama-4-scout-17b-16e-instruct": {
		maxTokens: 8192,
		contextWindow: 8192,
		supportsImages: false,
		supportsPromptCache: false,
		inputPrice: 0.65,
		outputPrice: 0.85,
		description: "Llama 4 Scout with ~2600 tokens/s",
	},
	"llama-4-maverick-17b-128e-instruct": {
		maxTokens: 8192,
		contextWindow: 8192,
		supportsImages: false,
		supportsPromptCache: false,
		inputPrice: 0.2,
		outputPrice: 0.6,
		description: "Llama 4 Maverick with ~1500 tokens/s",
	},
	"llama3.1-8b": {
		maxTokens: 8192,
		contextWindow: 8192,
		supportsImages: false,
		supportsPromptCache: false,
		inputPrice: 0.1,
		outputPrice: 0.1,
		description: "Fast and efficient model with ~2200 tokens/s",
	},
	"llama-3.3-70b": {
		maxTokens: 65536,
		contextWindow: 65536,
		supportsImages: false,
		supportsPromptCache: false,
		inputPrice: 0.85,
		outputPrice: 1.2,
		description: "Powerful model with ~2100 tokens/s",
	},
	"qwen-3-32b": {
		maxTokens: 65536,
		contextWindow: 65536,
		supportsImages: false,
		supportsPromptCache: false,
		inputPrice: 0.4,
		outputPrice: 0.8,
		description: "SOTA coding performance with ~2600 tokens/s",
	},
	"qwen-3-235b-a22b-instruct-2507": {
		maxTokens: 64000,
		contextWindow: 64000,
		supportsImages: false,
		supportsPromptCache: false,
		inputPrice: 0.6,
		outputPrice: 1.2,
		description: "Intelligent model with ~1400 tokens/s",
	},
	"qwen-3-235b-a22b-thinking-2507": {
		maxTokens: 65536,
		contextWindow: 65536,
		supportsImages: false,
		supportsPromptCache: false,
		inputPrice: 0.6,
		outputPrice: 1.2,
		description: "SOTA performance with ~1700 tokens/s",
	},
	"qwen-3-coder-480b": {
		maxTokens: 65536,
		contextWindow: 65536,
		supportsImages: false,
		supportsPromptCache: false,
		inputPrice: 2.0,
		outputPrice: 2.0,
		description: "SOTA coding model with ~2000 tokens/s",
	},
	"deepseek-r1-distill-llama-70b": {
		maxTokens: 65536,
		contextWindow: 65536,
		supportsImages: false,
		supportsPromptCache: false,
		inputPrice: 2.2,
		outputPrice: 2.5,
		description: "Deepseek R1 Distill with ~2600 tokens/s",
	},
} as const satisfies Record<string, ModelInfo>

export type CerebrasModelId = keyof typeof cerebrasModels
export const cerebrasDefaultModelId: CerebrasModelId = "gpt-oss-120b"

// kilocode_change end

// RouterName

const routerNames = [
	"openrouter",
	"requesty",
	"glama",
	"unbound",
	"litellm",
<<<<<<< HEAD
	"kilocode-openrouter",
	"ollama",
	"lmstudio",
=======
	"ollama",
	"lmstudio",
	"io-intelligence",
>>>>>>> a819b353
] as const

export type RouterName = (typeof routerNames)[number]

export const isRouterName = (value: string): value is RouterName => routerNames.includes(value as RouterName)

export function toRouterName(value?: string): RouterName {
	if (value && isRouterName(value)) {
		return value
	}

	throw new Error(`Invalid router name: ${value}`)
}

// RouterModels

export type ModelRecord = Record<string, ModelInfo>

export type RouterModels = Record<RouterName, ModelRecord>

// Reasoning

export const shouldUseReasoningBudget = ({
	model,
	settings,
}: {
	model: ModelInfo
	settings?: ProviderSettings
}): boolean => !!model.requiredReasoningBudget || (!!model.supportsReasoningBudget && !!settings?.enableReasoningEffort)

export const shouldUseReasoningEffort = ({
	model,
	settings,
}: {
	model: ModelInfo
	settings?: ProviderSettings
}): boolean => (!!model.supportsReasoningEffort && !!settings?.reasoningEffort) || !!model.reasoningEffort

export const DEFAULT_HYBRID_REASONING_MODEL_MAX_TOKENS = 16_384
export const DEFAULT_HYBRID_REASONING_MODEL_THINKING_TOKENS = 8_192
export const GEMINI_25_PRO_MIN_THINKING_TOKENS = 128

// Max Tokens

export const getModelMaxOutputTokens = ({
	modelId,
	model,
	settings,
	format,
}: {
	modelId: string
	model: ModelInfo
	settings?: ProviderSettings
	format?: "anthropic" | "openai" | "gemini" | "openrouter"
}): number | undefined => {
	// Check for Claude Code specific max output tokens setting
	if (settings?.apiProvider === "claude-code") {
		return settings.claudeCodeMaxOutputTokens || CLAUDE_CODE_DEFAULT_MAX_OUTPUT_TOKENS
	}

	if (shouldUseReasoningBudget({ model, settings })) {
		return settings?.modelMaxTokens || DEFAULT_HYBRID_REASONING_MODEL_MAX_TOKENS
	}

	const isAnthropicContext =
		modelId.includes("claude") ||
		format === "anthropic" ||
		(format === "openrouter" && modelId.startsWith("anthropic/"))

	// For "Hybrid" reasoning models, discard the model's actual maxTokens for Anthropic contexts
	if (model.supportsReasoningBudget && isAnthropicContext) {
		return ANTHROPIC_DEFAULT_MAX_TOKENS
	}

	// For Anthropic contexts, always ensure a maxTokens value is set
	if (isAnthropicContext && (!model.maxTokens || model.maxTokens === 0)) {
		return ANTHROPIC_DEFAULT_MAX_TOKENS
	}

	// If model has explicit maxTokens, clamp it to 20% of the context window
	// Exception: GPT-5 models should use their exact configured max output tokens
	if (model.maxTokens) {
		// Check if this is a GPT-5 model (case-insensitive)
		const isGpt5Model = modelId.toLowerCase().includes("gpt-5")

		// GPT-5 models bypass the 20% cap and use their full configured max tokens
		if (isGpt5Model) {
			return model.maxTokens
		}

		// All other models are clamped to 20% of context window
		return Math.min(model.maxTokens, Math.ceil(model.contextWindow * 0.2))
	}

	// For non-Anthropic formats without explicit maxTokens, return undefined
	if (format) {
		return undefined
	}

	// Default fallback
	return ANTHROPIC_DEFAULT_MAX_TOKENS
}

// GetModelsOptions

export type GetModelsOptions =
	| { provider: "openrouter"; apiKey?: string; baseUrl?: string } // kilocode_change: add apiKey, baseUrl
	| { provider: "glama" }
	| { provider: "requesty"; apiKey?: string }
	| { provider: "unbound"; apiKey?: string }
	| { provider: "litellm"; apiKey: string; baseUrl: string }
	| { provider: "kilocode-openrouter"; kilocodeToken?: string } // kilocode_change
	| { provider: "cerebras"; cerebrasApiKey?: string } // kilocode_change
	| { provider: "ollama"; baseUrl?: string }
	| { provider: "lmstudio"; baseUrl?: string }
	| { provider: "io-intelligence"; apiKey: string }<|MERGE_RESOLUTION|>--- conflicted
+++ resolved
@@ -128,15 +128,10 @@
 	"glama",
 	"unbound",
 	"litellm",
-<<<<<<< HEAD
 	"kilocode-openrouter",
 	"ollama",
 	"lmstudio",
-=======
-	"ollama",
-	"lmstudio",
 	"io-intelligence",
->>>>>>> a819b353
 ] as const
 
 export type RouterName = (typeof routerNames)[number]
