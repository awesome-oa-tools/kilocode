import {
	type ModelInfo,
	type ProviderSettings,
	type DynamicProvider,
	type LocalProvider,
	ANTHROPIC_DEFAULT_MAX_TOKENS,
	CLAUDE_CODE_DEFAULT_MAX_OUTPUT_TOKENS,
	isDynamicProvider,
	isLocalProvider,
	ToolUseStyle, // kilocode_change
} from "@roo-code/types"

// ApiHandlerOptions
// Extend ProviderSettings (minus apiProvider) with handler-specific toggles.
export type ApiHandlerOptions = Omit<ProviderSettings, "apiProvider"> & {
	/**
	 * When true and using GPT‑5 Responses API, include reasoning.summary: "auto"
	 * so the API returns reasoning summaries (we already parse and surface them).
	 * Defaults to true; set to false to disable summaries.
	 */
	enableGpt5ReasoningSummary?: boolean
	/**
	 * Optional override for Ollama's num_ctx parameter.
	 * When set, this value will be used in Ollama chat requests.
	 * When undefined, Ollama will use the model's default num_ctx from the Modelfile.
	 */
	ollamaNumCtx?: number
}

// RouterName

export type RouterName = DynamicProvider | LocalProvider

export const isRouterName = (value: string): value is RouterName => isDynamicProvider(value) || isLocalProvider(value)

export function toRouterName(value?: string): RouterName {
	if (value && isRouterName(value)) {
		return value
	}

	throw new Error(`Invalid router name: ${value}`)
}

// RouterModels

export type ModelRecord = Record<string, ModelInfo>

export type RouterModels = Record<RouterName, ModelRecord>

// Reasoning

export const shouldUseReasoningBudget = ({
	model,
	settings,
}: {
	model: ModelInfo
	settings?: ProviderSettings
}): boolean => !!model.requiredReasoningBudget || (!!model.supportsReasoningBudget && !!settings?.enableReasoningEffort)

export const shouldUseReasoningEffort = ({
	model,
	settings,
}: {
	model: ModelInfo
	settings?: ProviderSettings
}): boolean => {
	// If enableReasoningEffort is explicitly set to false, reasoning should be disabled
	if (settings?.enableReasoningEffort === false) {
		return false
	}

	// Otherwise, use reasoning if:
	// 1. Model supports reasoning effort AND settings provide reasoning effort, OR
	// 2. Model itself has a reasoningEffort property
	return (!!model.supportsReasoningEffort && !!settings?.reasoningEffort) || !!model.reasoningEffort
}

export const DEFAULT_HYBRID_REASONING_MODEL_MAX_TOKENS = 16_384
export const DEFAULT_HYBRID_REASONING_MODEL_THINKING_TOKENS = 8_192
export const GEMINI_25_PRO_MIN_THINKING_TOKENS = 128

// Max Tokens

export const getModelMaxOutputTokens = ({
	modelId,
	model,
	settings,
	format,
}: {
	modelId: string
	model: ModelInfo
	settings?: ProviderSettings
	format?: "anthropic" | "openai" | "gemini" | "openrouter"
}): number | undefined => {
	// Check for Claude Code specific max output tokens setting
	if (settings?.apiProvider === "claude-code") {
		return settings.claudeCodeMaxOutputTokens || CLAUDE_CODE_DEFAULT_MAX_OUTPUT_TOKENS
	}

	if (shouldUseReasoningBudget({ model, settings })) {
		return settings?.modelMaxTokens || DEFAULT_HYBRID_REASONING_MODEL_MAX_TOKENS
	}

	const isAnthropicContext =
		modelId.includes("claude") ||
		format === "anthropic" ||
		(format === "openrouter" && modelId.startsWith("anthropic/"))

	// For "Hybrid" reasoning models, discard the model's actual maxTokens for Anthropic contexts
	/* kilocode_change: don't limit Anthropic model output, no idea why this was done before
	if (model.supportsReasoningBudget && isAnthropicContext) {
		return ANTHROPIC_DEFAULT_MAX_TOKENS
	}*/

	// For Anthropic contexts, always ensure a maxTokens value is set
	if (isAnthropicContext && (!model.maxTokens || model.maxTokens === 0)) {
		return ANTHROPIC_DEFAULT_MAX_TOKENS
	}

	// If model has explicit maxTokens, clamp it to 20% of the context window
	// Exception: GPT-5 models should use their exact configured max output tokens
	if (model.maxTokens) {
		// Check if this is a GPT-5 model (case-insensitive)
		const isGpt5Model = modelId.toLowerCase().includes("gpt-5")

		// GPT-5 models bypass the 20% cap and use their full configured max tokens
		if (isGpt5Model) {
			return model.maxTokens
		}

		// All other models are clamped to 20% of context window
		return Math.min(model.maxTokens, Math.ceil(model.contextWindow * 0.2))
	}

	// For non-Anthropic formats without explicit maxTokens, return undefined
	if (format) {
		return undefined
	}

	// Default fallback
	return ANTHROPIC_DEFAULT_MAX_TOKENS
}

// GetModelsOptions

// Allow callers to always pass apiKey/baseUrl without excess property errors,
// while still enforcing required fields per provider where applicable.
type CommonFetchParams = {
	apiKey?: string
	baseUrl?: string
}

// Exhaustive, value-level map for all dynamic providers.
// If a new dynamic provider is added in packages/types, this will fail to compile
// until a corresponding entry is added here.
const dynamicProviderExtras = {
	gemini: {} as { apiKey?: string; baseUrl?: string }, // kilocode_change
	openrouter: {} as {}, // eslint-disable-line @typescript-eslint/no-empty-object-type
	"vercel-ai-gateway": {} as {}, // eslint-disable-line @typescript-eslint/no-empty-object-type
	huggingface: {} as {}, // eslint-disable-line @typescript-eslint/no-empty-object-type
	litellm: {} as { apiKey: string; baseUrl: string },
	"kilocode-openrouter": {} as { kilocodeToken?: string; kilocodeOrganizationId?: string }, // kilocode_change
	deepinfra: {} as { apiKey?: string; baseUrl?: string },
	"io-intelligence": {} as { apiKey: string },
	requesty: {} as { apiKey?: string; baseUrl?: string },
	unbound: {} as { apiKey?: string },
	glama: {} as {}, // eslint-disable-line @typescript-eslint/no-empty-object-type
	ollama: {} as { numCtx?: number }, // kilocode_change
	lmstudio: {} as {}, // eslint-disable-line @typescript-eslint/no-empty-object-type
<<<<<<< HEAD
	ovhcloud: {} as { apiKey?: string }, // kilocode_change
	chutes: {} as { apiKey?: string }, // kilocode_change
	inception: {} as { apiKey?: string; baseUrl?: string }, // kilocode_change
=======
	roo: {} as { apiKey?: string; baseUrl?: string },
	chutes: {} as { apiKey?: string },
>>>>>>> 00518662
} as const satisfies Record<RouterName, object>

// Build the dynamic options union from the map, intersected with CommonFetchParams
// so extra fields are always allowed while required ones are enforced.
export type GetModelsOptions = {
	[P in keyof typeof dynamicProviderExtras]: ({ provider: P } & (typeof dynamicProviderExtras)[P]) & CommonFetchParams
}[RouterName]<|MERGE_RESOLUTION|>--- conflicted
+++ resolved
@@ -167,14 +167,10 @@
 	glama: {} as {}, // eslint-disable-line @typescript-eslint/no-empty-object-type
 	ollama: {} as { numCtx?: number }, // kilocode_change
 	lmstudio: {} as {}, // eslint-disable-line @typescript-eslint/no-empty-object-type
-<<<<<<< HEAD
 	ovhcloud: {} as { apiKey?: string }, // kilocode_change
-	chutes: {} as { apiKey?: string }, // kilocode_change
 	inception: {} as { apiKey?: string; baseUrl?: string }, // kilocode_change
-=======
 	roo: {} as { apiKey?: string; baseUrl?: string },
 	chutes: {} as { apiKey?: string },
->>>>>>> 00518662
 } as const satisfies Record<RouterName, object>
 
 // Build the dynamic options union from the map, intersected with CommonFetchParams
