--- conflicted
+++ resolved
@@ -754,10 +754,7 @@
 		supportsPromptCache: true,
 		inputPrice: 2,
 		outputPrice: 8,
-<<<<<<< HEAD
-=======
 		cacheReadsPrice: 0.5,
->>>>>>> 58ac098a
 	},
 	"gpt-4.1-mini": {
 		maxTokens: 32_768,
@@ -766,10 +763,7 @@
 		supportsPromptCache: true,
 		inputPrice: 0.4,
 		outputPrice: 1.6,
-<<<<<<< HEAD
-=======
 		cacheReadsPrice: 0.1,
->>>>>>> 58ac098a
 	},
 	"gpt-4.1-nano": {
 		maxTokens: 32_768,
@@ -778,10 +772,7 @@
 		supportsPromptCache: true,
 		inputPrice: 0.1,
 		outputPrice: 0.4,
-<<<<<<< HEAD
-=======
 		cacheReadsPrice: 0.025,
->>>>>>> 58ac098a
 	},
 	"o3-mini": {
 		maxTokens: 100_000,
