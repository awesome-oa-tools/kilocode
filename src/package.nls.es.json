--- conflicted
+++ resolved
@@ -15,19 +15,12 @@
 	"command.terminal.explainCommand.title": "Explicar Este Comando",
 	"command.terminal.generateCommand.title": "Kilo Code: Generar Comando de Terminal",
 	"command.acceptInput.title": "Aceptar Entrada/Sugerencia",
-<<<<<<< HEAD
+	"command.toggleAutoApprove.title": "Alternar Auto-Aprobación",
 	"command.generateCommitMessage.title": "Generar mensaje de commit con Kilo",
 	"views.activitybar.title": "Kilo Code",
 	"views.contextMenu.label": "Kilo Code",
 	"views.terminalMenu.label": "Kilo Code",
 	"views.sidebar.name": "Kilo Code",
-=======
-	"command.toggleAutoApprove.title": "Alternar Auto-Aprobación",
-	"views.activitybar.title": "Roo Code",
-	"views.contextMenu.label": "Roo Code",
-	"views.terminalMenu.label": "Roo Code",
-	"views.sidebar.name": "Roo Code",
->>>>>>> 17ae7e2d
 	"command.mcpServers.title": "Servidores MCP",
 	"command.prompts.title": "Modos",
 	"command.history.title": "Historial",
@@ -51,7 +44,7 @@
 	"settings.autoImportSettingsPath.description": "Ruta a un archivo de configuración de Kilo Code para importar automáticamente al iniciar la extensión. Admite rutas absolutas y rutas relativas al directorio de inicio (por ejemplo, '~/Documents/kilo-code-settings.json'). Dejar vacío para desactivar la importación automática.",
 	"settings.useAgentRules.description": "Habilita la carga de archivos AGENTS.md para reglas específicas del agente (ver https://agent-rules.org/)",
 	"settings.apiRequestTimeout.description": "Tiempo máximo en segundos de espera para las respuestas de la API (0 = sin tiempo de espera, 1-3600s, por defecto: 600s). Se recomiendan valores más altos para proveedores locales como LM Studio y Ollama que puedan necesitar más tiempo de procesamiento.",
-<<<<<<< HEAD
+	"settings.newTaskRequireTodos.description": "Requerir el parámetro todos al crear nuevas tareas con la herramienta new_task",
 	"settings.codeIndex.embeddingBatchSize.description": "El tamaño del lote para operaciones de embedding durante la indexación de código. Ajusta esto según los límites de tu proveedor de API. Por defecto es 60.",
 	"ghost.input.title": "Presiona 'Enter' para confirmar o 'Escape' para cancelar",
 	"ghost.input.placeholder": "Describe lo que quieres hacer...",
@@ -63,8 +56,4 @@
 	"ghost.commands.promptCodeSuggestion": "Tarea Rápida",
 	"ghost.commands.goToNextSuggestion": "Ir a la Siguiente Sugerencia",
 	"ghost.commands.goToPreviousSuggestion": "Ir a la Sugerencia Anterior"
-=======
-	"settings.newTaskRequireTodos.description": "Requerir el parámetro todos al crear nuevas tareas con la herramienta new_task",
-	"settings.codeIndex.embeddingBatchSize.description": "El tamaño del lote para operaciones de embedding durante la indexación de código. Ajusta esto según los límites de tu proveedor de API. Por defecto es 60."
->>>>>>> 17ae7e2d
 }