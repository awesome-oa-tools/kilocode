--- conflicted
+++ resolved
@@ -39,16 +39,10 @@
 	"settings.vsCodeLmModelSelector.description": "Configuración para la API del modelo de lenguaje VSCode",
 	"settings.vsCodeLmModelSelector.vendor.description": "El proveedor del modelo de lenguaje (ej. copilot)",
 	"settings.vsCodeLmModelSelector.family.description": "La familia del modelo de lenguaje (ej. gpt-4)",
-<<<<<<< HEAD
 	"settings.customStoragePath.description": "Ruta de almacenamiento personalizada. Dejar vacío para usar la ubicación predeterminada. Admite rutas absolutas (ej. 'D:\\KiloCodeStorage')",
 	"settings.enableCodeActions.description": "Habilitar correcciones rápidas de Kilo Code.",
 	"settings.autoImportSettingsPath.description": "Ruta a un archivo de configuración de Kilo Code para importar automáticamente al iniciar la extensión. Admite rutas absolutas y rutas relativas al directorio de inicio (por ejemplo, '~/Documents/kilo-code-settings.json'). Dejar vacío para desactivar la importación automática.",
-=======
-	"settings.customStoragePath.description": "Ruta de almacenamiento personalizada. Dejar vacío para usar la ubicación predeterminada. Admite rutas absolutas (ej. 'D:\\RooCodeStorage')",
-	"settings.enableCodeActions.description": "Habilitar correcciones rápidas de Roo Code.",
-	"settings.autoImportSettingsPath.description": "Ruta a un archivo de configuración de RooCode para importar automáticamente al iniciar la extensión. Admite rutas absolutas y rutas relativas al directorio de inicio (por ejemplo, '~/Documents/roo-code-settings.json'). Dejar vacío para desactivar la importación automática.",
 	"settings.maximumIndexedFilesForFileSearch.description": "Número máximo de archivos a indexar para la función de búsqueda de archivos @. Valores más altos proporcionan mejores resultados de búsqueda en proyectos grandes pero pueden usar más memoria. Por defecto: 10.000.",
->>>>>>> 00518662
 	"settings.useAgentRules.description": "Habilita la carga de archivos AGENTS.md para reglas específicas del agente (ver https://agent-rules.org/)",
 	"settings.apiRequestTimeout.description": "Tiempo máximo en segundos de espera para las respuestas de la API (0 = sin tiempo de espera, 1-86400s, por defecto: 600s). Se recomiendan valores más altos para proveedores locales como LM Studio y Ollama que puedan necesitar más tiempo de procesamiento.",
 	"settings.newTaskRequireTodos.description": "Requerir el parámetro todos al crear nuevas tareas con la herramienta new_task",
