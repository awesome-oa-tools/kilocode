{
	"input": {
		"task_prompt": "O que você quer que o Kilo Code faça?",
		"task_placeholder": "Construir, encontrar, perguntar algo"
	},
	"extension": {
		"name": "Kilo Code",
		"description": "Assistente de codificação de IA de código aberto para planejamento, construção e correção de código."
	},
	"number_format": {
		"thousand_suffix": "k",
		"million_suffix": "m",
		"billion_suffix": "b"
	},
	"feedback": {
		"title": "Feedback",
		"description": "Gostaríamos de ouvir seu feedback ou ajudar com quaisquer problemas que você esteja enfrentando.",
		"githubIssues": "Reportar um problema no GitHub",
		"githubDiscussions": "Participar das discussões no GitHub",
		"discord": "Junte-se à nossa comunidade no Discord",
		"customerSupport": "Suporte ao Cliente"
	},
	"welcome": "Bem-vindo(a), {{name}}! Você tem {{count}} notificações.",
	"items": {
		"zero": "Nenhum item",
		"one": "Um item",
		"other": "{{count}} itens"
	},
	"confirmation": {
		"reset_state": "Tem certeza de que deseja redefinir todo o estado e armazenamento secreto na extensão? Isso não pode ser desfeito.",
		"delete_config_profile": "Tem certeza de que deseja excluir este perfil de configuração?",
		"delete_custom_mode_with_rules": "Tem certeza de que deseja excluir este modo {scope}?\n\nIsso também excluirá a pasta de regras associada em:\n{rulesFolderPath}"
	},
	"errors": {
		"invalid_data_uri": "Formato de URI de dados inválido",
		"error_copying_image": "Erro ao copiar imagem: {{errorMessage}}",
		"error_saving_image": "Erro ao salvar imagem: {{errorMessage}}",
		"error_opening_image": "Erro ao abrir imagem: {{error}}",
		"could_not_open_file": "Não foi possível abrir o arquivo: {{errorMessage}}",
		"could_not_open_file_generic": "Não foi possível abrir o arquivo!",
		"checkpoint_timeout": "Tempo esgotado ao tentar restaurar o ponto de verificação.",
		"checkpoint_failed": "Falha ao restaurar o ponto de verificação.",
		"git_not_installed": "O Git é necessário para o recurso de checkpoints. Por favor, instale o Git para habilitar os checkpoints.",
		"no_workspace": "Por favor, abra primeiro uma pasta de projeto",
		"update_support_prompt": "Falha ao atualizar o prompt de suporte",
		"reset_support_prompt": "Falha ao redefinir o prompt de suporte",
		"enhance_prompt": "Falha ao aprimorar o prompt",
		"get_system_prompt": "Falha ao obter o prompt do sistema",
		"search_commits": "Falha ao pesquisar commits",
		"save_api_config": "Falha ao salvar a configuração da API",
		"create_api_config": "Falha ao criar a configuração da API",
		"rename_api_config": "Falha ao renomear a configuração da API",
		"load_api_config": "Falha ao carregar a configuração da API",
		"delete_api_config": "Falha ao excluir a configuração da API",
		"list_api_config": "Falha ao obter a lista de configurações da API",
		"update_server_timeout": "Falha ao atualizar o tempo limite do servidor",
		"hmr_not_running": "O servidor de desenvolvimento local não está em execução, o HMR não funcionará. Por favor, execute 'npm run dev' antes de iniciar a extensão para habilitar o HMR.",
		"retrieve_current_mode": "Erro ao recuperar o modo atual do estado.",
		"failed_delete_repo": "Falha ao excluir o repositório ou ramificação associada: {{error}}",
		"failed_remove_directory": "Falha ao remover o diretório de tarefas: {{error}}",
		"custom_storage_path_unusable": "O caminho de armazenamento personalizado \"{{path}}\" não pode ser usado, será usado o caminho padrão",
		"cannot_access_path": "Não é possível acessar o caminho {{path}}: {{error}}",
		"settings_import_failed": "Falha ao importar configurações: {{error}}",
		"mistake_limit_guidance": "Isso pode indicar uma falha no processo de pensamento do modelo ou incapacidade de usar uma ferramenta adequadamente, o que pode ser mitigado com orientação do usuário (ex. \"Tente dividir a tarefa em etapas menores\").",
		"violated_organization_allowlist": "Falha ao executar a tarefa: o perfil atual não é compatível com as configurações da sua organização",
		"condense_failed": "Falha ao condensar o contexto",
		"condense_not_enough_messages": "Não há mensagens suficientes para condensar o contexto de {{prevContextTokens}} tokens. Pelo menos {{minimumMessageCount}} mensagens são necessárias, mas apenas {{messageCount}} estão disponíveis.",
		"condensed_recently": "O contexto foi condensado recentemente; pulando esta tentativa",
		"condense_handler_invalid": "O manipulador de API para condensar o contexto é inválido",
		"condense_context_grew": "O tamanho do contexto aumentou de {{prevContextTokens}} para {{newContextTokens}} durante a condensação; pulando esta tentativa",
		"url_timeout": "O site demorou muito para carregar (timeout). Isso pode ser devido a uma conexão lenta, site pesado ou temporariamente indisponível. Você pode tentar novamente mais tarde ou verificar se a URL está correta.",
		"url_not_found": "O endereço do site não pôde ser encontrado. Verifique se a URL está correta e tente novamente.",
		"no_internet": "Sem conexão com a internet. Verifique sua conexão de rede e tente novamente.",
		"url_forbidden": "O acesso a este site está proibido. O site pode bloquear acesso automatizado ou exigir autenticação.",
		"url_page_not_found": "A página não foi encontrada. Verifique se a URL está correta.",
		"url_request_aborted": "A solicitação para buscar a URL foi cancelada. Isso pode acontecer se o site bloqueia acesso automatizado, requer autenticação ou se há um problema de rede. Tente novamente ou verifique se a URL é acessível em um navegador normal.",
		"url_fetch_failed": "Falha ao buscar conteúdo da URL: {{error}}",
		"url_fetch_error_with_url": "Erro ao buscar conteúdo para {{url}}: {{error}}",
		"command_timeout": "A execução do comando excedeu o tempo limite após {{seconds}} segundos",
		"share_task_failed": "Falha ao compartilhar tarefa",
		"share_no_active_task": "Nenhuma tarefa ativa para compartilhar",
		"share_auth_required": "Autenticação necessária. Faça login para compartilhar tarefas.",
		"share_not_enabled": "O compartilhamento de tarefas não está habilitado para esta organização.",
		"share_task_not_found": "Tarefa não encontrada ou acesso negado.",
		"mode_import_failed": "Falha ao importar o modo: {{error}}",
		"delete_rules_folder_failed": "Falha ao excluir pasta de regras: {{rulesFolderPath}}. Erro: {{error}}",
		"command_not_found": "Comando '{{name}}' não encontrado",
		"open_command_file": "Falha ao abrir arquivo de comando",
		"delete_command": "Falha ao excluir comando",
		"no_workspace_for_project_command": "Nenhuma pasta de workspace encontrada para comando de projeto",
		"command_already_exists": "Comando \"{{commandName}}\" já existe",
		"create_command_failed": "Falha ao criar comando",
		"command_template_content": "---\ndescription: \"Breve descrição do que este comando faz\"\n---\n\nEste é um novo comando slash. Edite este arquivo para personalizar o comportamento do comando.",
		"claudeCode": {
			"processExited": "O processo Claude Code saiu com código {{exitCode}}.",
			"errorOutput": "Saída de erro: {{output}}",
			"processExitedWithError": "O processo Claude Code saiu com código {{exitCode}}. Saída de erro: {{output}}",
			"stoppedWithReason": "Claude Code parou pela razão: {{reason}}",
			"apiKeyModelPlanMismatch": "API keys and subscription plans allow different models. Make sure the selected model is included in your plan.",
			"notFound": "Claude Code executable '{{claudePath}}' not found.\n\nPlease install Claude Code CLI:\n1. Visit {{installationUrl}} to download Claude Code\n2. Follow the installation instructions for your operating system\n3. Ensure the 'claude' command is available in your PATH\n4. Alternatively, configure a custom path in Kilo Code settings under 'Claude Code Path'\n\nOriginal error: {{originalError}}"
		},
		"geminiCli": {
			"oauthLoadFailed": "Falha ao carregar credenciais OAuth. Por favor, autentique-se primeiro: {{error}}",
			"tokenRefreshFailed": "Falha ao atualizar token OAuth: {{error}}",
			"onboardingTimeout": "A operação de integração expirou após 60 segundos. Por favor, tente novamente mais tarde.",
			"projectDiscoveryFailed": "Não foi possível descobrir o ID do projeto. Certifique-se de estar autenticado com 'gemini auth'.",
			"rateLimitExceeded": "Limite de taxa excedido. Os limites do nível gratuito foram atingidos.",
			"badRequest": "Solicitação inválida: {{details}}",
			"apiError": "Erro da API Gemini CLI: {{error}}",
			"completionError": "Erro de conclusão do Gemini CLI: {{error}}"
		},
		"gemini": {
			"generate_stream": "Erro de fluxo de contexto de geração do Gemini: {{error}}",
			"generate_complete_prompt": "Erro de conclusão do Gemini: {{error}}",
			"sources": "Fontes:"
		},
		"cerebras": {
			"authenticationFailed": "Falha na autenticação da API Cerebras. Verifique se sua chave de API é válida e não expirou.",
			"accessForbidden": "Acesso à API Cerebras negado. Sua chave de API pode não ter acesso ao modelo ou recurso solicitado.",
			"rateLimitExceeded": "Limite de taxa da API Cerebras excedido. Aguarde antes de fazer outra solicitação.",
			"serverError": "Erro do servidor da API Cerebras ({{status}}). Tente novamente mais tarde.",
			"genericError": "Erro da API Cerebras ({{status}}): {{message}}",
			"noResponseBody": "Erro da API Cerebras: Sem corpo de resposta",
			"completionError": "Erro de conclusão do Cerebras: {{error}}"
		},
<<<<<<< HEAD
		"qwenCode": {
			"oauthLoadFailed": "Falha ao carregar credenciais OAuth. Por favor, autentique-se primeiro: {{error}}"
=======
		"roo": {
			"authenticationRequired": "O provedor Roo requer autenticação na nuvem. Faça login no Roo Code Cloud."
>>>>>>> 81cba186
		}
	},
	"warnings": {
		"no_terminal_content": "Nenhum conteúdo do terminal selecionado",
		"missing_task_files": "Os arquivos desta tarefa estão faltando. Deseja removê-la da lista de tarefas?",
		"auto_import_failed": "Falha ao importar automaticamente as configurações do Kilo Code: {{error}}"
	},
	"info": {
		"no_changes": "Nenhuma alteração encontrada.",
		"clipboard_copy": "Prompt do sistema copiado com sucesso para a área de transferência",
		"history_cleanup": "{{count}} tarefa(s) com arquivos ausentes foram limpas do histórico.",
		"custom_storage_path_set": "Caminho de armazenamento personalizado definido: {{path}}",
		"default_storage_path": "Retornado ao caminho de armazenamento padrão",
		"settings_imported": "Configurações importadas com sucesso.",
		"auto_import_success": "Configurações do Kilo Code importadas automaticamente de {{filename}}",
		"share_link_copied": "Link de compartilhamento copiado para a área de transferência",
		"image_copied_to_clipboard": "URI de dados da imagem copiada para a área de transferência",
		"image_saved": "Imagem salva em {{path}}",
		"organization_share_link_copied": "Link de compartilhamento da organização copiado para a área de transferência!",
		"public_share_link_copied": "Link de compartilhamento público copiado para a área de transferência!",
		"mode_exported": "Modo '{{mode}}' exportado com sucesso",
		"mode_imported": "Modo importado com sucesso"
	},
	"answers": {
		"yes": "Sim",
		"no": "Não",
		"remove": "Remover",
		"keep": "Manter"
	},
	"buttons": {
		"save": "Salvar",
		"edit": "Editar",
		"learn_more": "Saiba Mais"
	},
	"tasks": {
		"canceled": "Erro na tarefa: Foi interrompida e cancelada pelo usuário.",
		"deleted": "Falha na tarefa: Foi interrompida e excluída pelo usuário.",
		"incomplete": "Tarefa #{{taskNumber}} (Incompleta)",
		"no_messages": "Tarefa #{{taskNumber}} (Sem mensagens)"
	},
	"storage": {
		"prompt_custom_path": "Digite o caminho de armazenamento personalizado para o histórico de conversas, deixe em branco para usar o local padrão",
		"path_placeholder": "D:\\KiloCodeStorage",
		"enter_absolute_path": "Por favor, digite um caminho absoluto (ex: D:\\KiloCodeStorage ou /home/user/storage)",
		"enter_valid_path": "Por favor, digite um caminho válido"
	},
	"settings": {
		"providers": {
			"groqApiKey": "Chave de API Groq",
			"getGroqApiKey": "Obter chave de API Groq",
			"claudeCode": {
				"pathLabel": "Caminho do Claude Code",
				"description": "Caminho opcional para sua CLI do Claude Code. Padrão 'claude' se não for definido.",
				"placeholder": "Padrão: claude"
			}
		}
	},
	"customModes": {
		"errors": {
			"yamlParseError": "YAML inválido no arquivo .kilocodemodes na linha {{line}}. Verifique:\n• Indentação correta (use espaços, não tabs)\n• Aspas e colchetes correspondentes\n• Sintaxe YAML válida",
			"schemaValidationError": "Formato de modos personalizados inválido em .kilocodemodes:\n{{issues}}",
			"invalidFormat": "Formato de modos personalizados inválido. Certifique-se de que suas configurações seguem o formato YAML correto.",
			"updateFailed": "Falha ao atualizar modo personalizado: {{error}}",
			"deleteFailed": "Falha ao excluir modo personalizado: {{error}}",
			"resetFailed": "Falha ao redefinir modos personalizados: {{error}}",
			"modeNotFound": "Erro de escrita: Modo não encontrado",
			"noWorkspaceForProject": "Nenhuma pasta de workspace encontrada para modo específico do projeto",
			"rulesCleanupFailed": "O modo foi excluído com sucesso, mas falhou ao excluir a pasta de regras em {{rulesFolderPath}}. Você pode precisar excluí-la manualmente."
		},
		"scope": {
			"project": "projeto",
			"global": "global"
		}
	},
	"marketplace": {
		"mode": {
			"rulesCleanupFailed": "O modo foi removido com sucesso, mas falhou ao excluir a pasta de regras em {{rulesFolderPath}}. Você pode precisar excluí-la manualmente."
		}
	},
	"mdm": {
		"errors": {
			"cloud_auth_required": "Sua organização requer autenticação do Kilo Code Cloud. Faça login para continuar.",
			"organization_mismatch": "Você deve estar autenticado com a conta Kilo Code Cloud da sua organização.",
			"verification_failed": "Não foi possível verificar a autenticação da organização."
		}
	},
	"prompts": {
		"deleteMode": {
			"title": "Excluir Modo Personalizado",
			"description": "Tem certeza de que deseja excluir este modo {{scope}}? Isso também excluirá a pasta de regras associada em: {{rulesFolderPath}}",
			"descriptionNoRules": "Tem certeza de que deseja excluir este modo personalizado?",
			"confirm": "Excluir"
		}
	},
	"commands": {
		"preventCompletionWithOpenTodos": {
			"description": "Impedir a conclusão de tarefas quando há todos incompletos na lista de todos"
		}
	}
}<|MERGE_RESOLUTION|>--- conflicted
+++ resolved
@@ -123,13 +123,11 @@
 			"noResponseBody": "Erro da API Cerebras: Sem corpo de resposta",
 			"completionError": "Erro de conclusão do Cerebras: {{error}}"
 		},
-<<<<<<< HEAD
 		"qwenCode": {
 			"oauthLoadFailed": "Falha ao carregar credenciais OAuth. Por favor, autentique-se primeiro: {{error}}"
-=======
+		},
 		"roo": {
 			"authenticationRequired": "O provedor Roo requer autenticação na nuvem. Faça login no Roo Code Cloud."
->>>>>>> 81cba186
 		}
 	},
 	"warnings": {
