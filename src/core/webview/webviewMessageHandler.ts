--- conflicted
+++ resolved
@@ -800,26 +800,6 @@
 		case "requestRouterModels":
 			const { apiConfiguration } = await provider.getState()
 
-<<<<<<< HEAD
-			const routerModels: Record<RouterName, ModelRecord> = {
-				openrouter: {},
-				gemini: {}, // kilocode_change
-				"vercel-ai-gateway": {},
-				huggingface: {},
-				litellm: {},
-				"kilocode-openrouter": {}, // kilocode_change
-				deepinfra: {},
-				"io-intelligence": {},
-				requesty: {},
-				unbound: {},
-				glama: {},
-				chutes: {}, // kilocode_change
-				ollama: {},
-				lmstudio: {},
-				ovhcloud: {}, // kilocode_change
-				inception: {}, // kilocode_change
-			}
-=======
 			// Optional single provider filter from webview
 			const requestedProvider = message?.values?.provider
 			const providerFilter = requestedProvider ? toRouterName(requestedProvider) : undefined
@@ -840,8 +820,9 @@
 						lmstudio: {},
 						roo: {},
 						chutes: {},
+						ovhcloud: {}, // kilocode_change
+						inception: {}, // kilocode_change
 					}
->>>>>>> 00518662
 
 			const safeGetModels = async (options: GetModelsOptions): Promise<ModelRecord> => {
 				try {
@@ -856,12 +837,12 @@
 				}
 			}
 
-<<<<<<< HEAD
 			// kilocode_change start: openrouter auth, kilocode provider
 			const openRouterApiKey = apiConfiguration.openRouterApiKey || message?.values?.openRouterApiKey
 			const openRouterBaseUrl = apiConfiguration.openRouterBaseUrl || message?.values?.openRouterBaseUrl
 
-			const modelFetchPromises: Array<{ key: RouterName; options: GetModelsOptions }> = [
+			// Base candidates (only those handled by this aggregate fetcher)
+			const candidates: { key: RouterName; options: GetModelsOptions }[] = [
 				{
 					key: "openrouter",
 					options: { provider: "openrouter", apiKey: openRouterApiKey, baseUrl: openRouterBaseUrl },
@@ -874,11 +855,6 @@
 						baseUrl: apiConfiguration.googleGeminiBaseUrl,
 					},
 				},
-=======
-			// Base candidates (only those handled by this aggregate fetcher)
-			const candidates: { key: RouterName; options: GetModelsOptions }[] = [
-				{ key: "openrouter", options: { provider: "openrouter" } },
->>>>>>> 00518662
 				{
 					key: "requesty",
 					options: {
@@ -909,7 +885,6 @@
 					},
 				},
 				{
-<<<<<<< HEAD
 					key: "ovhcloud",
 					options: {
 						provider: "ovhcloud",
@@ -924,7 +899,6 @@
 						apiKey: apiConfiguration.inceptionLabsApiKey,
 						baseUrl: apiConfiguration.inceptionLabsBaseUrl,
 					},
-=======
 					key: "roo",
 					options: {
 						provider: "roo",
@@ -937,7 +911,6 @@
 				{
 					key: "chutes",
 					options: { provider: "chutes", apiKey: apiConfiguration.chutesApiKey },
->>>>>>> 00518662
 				},
 			]
 			// kilocode_change end
