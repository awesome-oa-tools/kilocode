import os from "os"
import * as path from "path"
import fs from "fs/promises"
import EventEmitter from "events"

import { Anthropic } from "@anthropic-ai/sdk"
import delay from "delay"
import axios from "axios"
import pWaitFor from "p-wait-for"
import * as vscode from "vscode"

import { GlobalState, ProviderSettings, RooCodeSettings } from "../../schemas"
import { t } from "../../i18n"
import { setPanel } from "../../activate/registerCommands"
import {
	ApiConfiguration,
	ApiProvider,
	ModelInfo,
	requestyDefaultModelId,
	requestyDefaultModelInfo,
	openRouterDefaultModelId,
	openRouterDefaultModelInfo,
	glamaDefaultModelId,
	glamaDefaultModelInfo,
} from "../../shared/api"
import { findLast } from "../../shared/array"
import { supportPrompt } from "../../shared/support-prompt"
import { GlobalFileNames } from "../../shared/globalFileNames"
import { HistoryItem } from "../../shared/HistoryItem"
import { ExtensionMessage } from "../../shared/ExtensionMessage"
import { Mode, PromptComponent, defaultModeSlug, getModeBySlug, getGroupName } from "../../shared/modes"
import { EXPERIMENT_IDS, experiments as Experiments, experimentDefault, ExperimentId } from "../../shared/experiments"
import { formatLanguage } from "../../shared/language"
import { Terminal, TERMINAL_SHELL_INTEGRATION_TIMEOUT } from "../../integrations/terminal/Terminal"
import { downloadTask } from "../../integrations/misc/export-markdown"
import { getTheme } from "../../integrations/theme/getTheme"
import WorkspaceTracker from "../../integrations/workspace/WorkspaceTracker"
import { McpHub } from "../../services/mcp/McpHub"
import { McpServerManager } from "../../services/mcp/McpServerManager"
import { ShadowCheckpointService } from "../../services/checkpoints/ShadowCheckpointService"
import { fileExistsAtPath } from "../../utils/fs"
import { setSoundEnabled } from "../../utils/sound"
import { setTtsEnabled, setTtsSpeed } from "../../utils/tts"
import { ContextProxy } from "../config/ContextProxy"
import { ProviderSettingsManager } from "../config/ProviderSettingsManager"
import { CustomModesManager } from "../config/CustomModesManager"
import { buildApiHandler } from "../../api"
import { ACTION_NAMES } from "../CodeActionProvider"
import { Cline, ClineOptions } from "../Cline"
import { getNonce } from "./getNonce"
import { getUri } from "./getUri"
import { getWorkspacePath } from "../../utils/path"
import { webviewMessageHandler } from "./webviewMessageHandler"
import { WebviewMessage } from "../../shared/WebviewMessage"

import { McpDownloadResponse, McpMarketplaceCatalog } from "../../shared/kilocode/mcp" //kilocode_change
import { McpServer } from "../../shared/mcp" // kilocode_change

/**
 * https://github.com/microsoft/vscode-webview-ui-toolkit-samples/blob/main/default/weather-webview/src/providers/WeatherViewProvider.ts
 * https://github.com/KumarVariable/vscode-extension-sidebar-html/blob/master/src/customSidebarViewProvider.ts
 */

export type ClineProviderEvents = {
	clineCreated: [cline: Cline]
}

export class ClineProvider extends EventEmitter<ClineProviderEvents> implements vscode.WebviewViewProvider {
	public static readonly sideBarId = "kilo-code.SidebarProvider" // used in package.json as the view's id. This value cannot be changed due to how vscode caches views based on their id, and updating the id would break existing instances of the extension.
	public static readonly tabPanelId = "kilo-code.TabPanelProvider"
	private static activeInstances: Set<ClineProvider> = new Set()
	private disposables: vscode.Disposable[] = []
	// not private, so it can be accessed from webviewMessageHandler
	view?: vscode.WebviewView | vscode.WebviewPanel
	// not private, so it can be accessed from webviewMessageHandler
	// callers could update to get viewLaunched() getter function
	isViewLaunched = false
	private clineStack: Cline[] = []
	// not private, so it can be accessed from webviewMessageHandler
	workspaceTracker?: WorkspaceTracker
	// not protected, so it can be accessed from webviewMessageHandler.
	// Could modify code to use getMcpHub() instead.
	mcpHub?: McpHub // Change from private to protected
	// not private, so it can be accessed from webviewMessageHandler
	latestAnnouncementId = "apr-04-2025-boomerang" // update for Boomerang Tasks announcement
	// not private, so it can be accessed from webviewMessageHandler
	settingsImportedAt?: number
	public readonly contextProxy: ContextProxy
	public readonly providerSettingsManager: ProviderSettingsManager
	public readonly customModesManager: CustomModesManager

	constructor(
		readonly context: vscode.ExtensionContext,
		// not private, so it can be accessed from webviewMessageHandler
		readonly outputChannel: vscode.OutputChannel,
		private readonly renderContext: "sidebar" | "editor" = "sidebar",
	) {
		super()

		this.outputChannel.appendLine("ClineProvider instantiated")
		this.contextProxy = new ContextProxy(context)
		ClineProvider.activeInstances.add(this)

		this.workspaceTracker = new WorkspaceTracker(this)

		this.providerSettingsManager = new ProviderSettingsManager(this.context)

		this.customModesManager = new CustomModesManager(this.context, async () => {
			await this.postStateToWebview()
		})

		// Initialize MCP Hub through the singleton manager
		McpServerManager.getInstance(this.context, this)
			.then((hub) => {
				this.mcpHub = hub
			})
			.catch((error) => {
				this.outputChannel.appendLine(`Failed to initialize MCP Hub: ${error}`)
			})
	}

	// Adds a new Cline instance to clineStack, marking the start of a new task.
	// The instance is pushed to the top of the stack (LIFO order).
	// When the task is completed, the top instance is removed, reactivating the previous task.
	async addClineToStack(cline: Cline) {
		console.log(`[subtasks] adding task ${cline.taskId}.${cline.instanceId} to stack`)

		// Add this cline instance into the stack that represents the order of all the called tasks.
		this.clineStack.push(cline)

		// Ensure getState() resolves correctly.
		const state = await this.getState()

		if (!state || typeof state.mode !== "string") {
			throw new Error(t("common:errors.retrieve_current_mode"))
		}
	}

	// Removes and destroys the top Cline instance (the current finished task),
	// activating the previous one (resuming the parent task).
	async removeClineFromStack() {
		if (this.clineStack.length === 0) {
			return
		}

		// Pop the top Cline instance from the stack.
		var cline = this.clineStack.pop()

		if (cline) {
			console.log(`[subtasks] removing task ${cline.taskId}.${cline.instanceId} from stack`)

			try {
				// Abort the running task and set isAbandoned to true so
				// all running promises will exit as well.
				await cline.abortTask(true)
			} catch (e) {
				this.log(
					`[subtasks] encountered error while aborting task ${cline.taskId}.${cline.instanceId}: ${e.message}`,
				)
			}

			// Make sure no reference kept, once promises end it will be
			// garbage collected.
			cline = undefined
		}
	}

	// returns the current cline object in the stack (the top one)
	// if the stack is empty, returns undefined
	getCurrentCline(): Cline | undefined {
		if (this.clineStack.length === 0) {
			return undefined
		}
		return this.clineStack[this.clineStack.length - 1]
	}

	// returns the current clineStack length (how many cline objects are in the stack)
	getClineStackSize(): number {
		return this.clineStack.length
	}

	public getCurrentTaskStack(): string[] {
		return this.clineStack.map((cline) => cline.taskId)
	}

	// remove the current task/cline instance (at the top of the stack), ao this task is finished
	// and resume the previous task/cline instance (if it exists)
	// this is used when a sub task is finished and the parent task needs to be resumed
	async finishSubTask(lastMessage?: string) {
		console.log(`[subtasks] finishing subtask ${lastMessage}`)
		// remove the last cline instance from the stack (this is the finished sub task)
		await this.removeClineFromStack()
		// resume the last cline instance in the stack (if it exists - this is the 'parnt' calling task)
		this.getCurrentCline()?.resumePausedTask(lastMessage)
	}

	/*
	VSCode extensions use the disposable pattern to clean up resources when the sidebar/editor tab is closed by the user or system. This applies to event listening, commands, interacting with the UI, etc.
	- https://vscode-docs.readthedocs.io/en/stable/extensions/patterns-and-principles/
	- https://github.com/microsoft/vscode-extension-samples/blob/main/webview-sample/src/extension.ts
	*/
	async dispose() {
		this.outputChannel.appendLine("Disposing ClineProvider...")
		await this.removeClineFromStack()
		this.outputChannel.appendLine("Cleared task")

		if (this.view && "dispose" in this.view) {
			this.view.dispose()
			this.outputChannel.appendLine("Disposed webview")
		}

		while (this.disposables.length) {
			const x = this.disposables.pop()

			if (x) {
				x.dispose()
			}
		}

		this.workspaceTracker?.dispose()
		this.workspaceTracker = undefined
		this.mcpHub?.dispose()
		this.mcpHub = undefined
		this.customModesManager?.dispose()
		this.outputChannel.appendLine("Disposed all disposables")
		ClineProvider.activeInstances.delete(this)

		// Unregister from McpServerManager
		McpServerManager.unregisterProvider(this)
	}

	public static getVisibleInstance(): ClineProvider | undefined {
		return findLast(Array.from(this.activeInstances), (instance) => instance.view?.visible === true)
	}

	public static async getInstance(): Promise<ClineProvider | undefined> {
		let visibleProvider = ClineProvider.getVisibleInstance()

		// If no visible provider, try to show the sidebar view
		if (!visibleProvider) {
			await vscode.commands.executeCommand("kilo-code.SidebarProvider.focus")
			// Wait briefly for the view to become visible
			await delay(100)
			visibleProvider = ClineProvider.getVisibleInstance()
		}

		// If still no visible provider, return
		if (!visibleProvider) {
			return
		}

		return visibleProvider
	}

	public static async isActiveTask(): Promise<boolean> {
		const visibleProvider = await ClineProvider.getInstance()
		if (!visibleProvider) {
			return false
		}

		// check if there is a cline instance in the stack (if this provider has an active task)
		if (visibleProvider.getCurrentCline()) {
			return true
		}

		return false
	}

	public static async handleCodeAction(
		command: string,
		promptType: keyof typeof ACTION_NAMES,
		params: Record<string, string | any[]>,
	): Promise<void> {
		const visibleProvider = await ClineProvider.getInstance()

		if (!visibleProvider) {
			return
		}

		const { customSupportPrompts } = await visibleProvider.getState()

		const prompt = supportPrompt.create(promptType, params, customSupportPrompts)

		if (command.endsWith("addToContext")) {
			await visibleProvider.postMessageToWebview({
				type: "invoke",
				invoke: "setChatBoxMessage",
				text: prompt,
			})

			return
		}

		if (visibleProvider.getCurrentCline() && command.endsWith("InCurrentTask")) {
			await visibleProvider.postMessageToWebview({ type: "invoke", invoke: "sendMessage", text: prompt })
			return
		}

		await visibleProvider.initClineWithTask(prompt)
	}

	public static async handleTerminalAction(
		command: string,
		promptType: "TERMINAL_ADD_TO_CONTEXT" | "TERMINAL_FIX" | "TERMINAL_EXPLAIN",
		params: Record<string, string | any[]>,
	): Promise<void> {
		const visibleProvider = await ClineProvider.getInstance()
		if (!visibleProvider) {
			return
		}

		const { customSupportPrompts } = await visibleProvider.getState()

		const prompt = supportPrompt.create(promptType, params, customSupportPrompts)

		if (command.endsWith("AddToContext")) {
			await visibleProvider.postMessageToWebview({
				type: "invoke",
				invoke: "setChatBoxMessage",
				text: prompt,
			})
			return
		}

		if (visibleProvider.getCurrentCline() && command.endsWith("InCurrentTask")) {
			await visibleProvider.postMessageToWebview({
				type: "invoke",
				invoke: "sendMessage",
				text: prompt,
			})
			return
		}

		await visibleProvider.initClineWithTask(prompt)
	}

	async resolveWebviewView(webviewView: vscode.WebviewView | vscode.WebviewPanel) {
		this.outputChannel.appendLine("Resolving webview view")

		if (!this.contextProxy.isInitialized) {
			await this.contextProxy.initialize()
		}

		this.view = webviewView

		// Set panel reference according to webview type
		if ("onDidChangeViewState" in webviewView) {
			// Tag page type
			setPanel(webviewView, "tab")
		} else if ("onDidChangeVisibility" in webviewView) {
			// Sidebar Type
			setPanel(webviewView, "sidebar")
		}

		// Initialize out-of-scope variables that need to recieve persistent global state values
		this.getState().then(({ soundEnabled, terminalShellIntegrationTimeout }) => {
			setSoundEnabled(soundEnabled ?? false)
			Terminal.setShellIntegrationTimeout(terminalShellIntegrationTimeout ?? TERMINAL_SHELL_INTEGRATION_TIMEOUT)
		})

		// Initialize tts enabled state
		this.getState().then(({ ttsEnabled }) => {
			setTtsEnabled(ttsEnabled ?? false)
		})

		// Initialize tts speed state
		this.getState().then(({ ttsSpeed }) => {
			setTtsSpeed(ttsSpeed ?? 1)
		})

		webviewView.webview.options = {
			// Allow scripts in the webview
			enableScripts: true,
			localResourceRoots: [this.contextProxy.extensionUri],
		}

		webviewView.webview.html =
			this.contextProxy.extensionMode === vscode.ExtensionMode.Development
				? await this.getHMRHtmlContent(webviewView.webview)
				: this.getHtmlContent(webviewView.webview)

		// Sets up an event listener to listen for messages passed from the webview view context
		// and executes code based on the message that is recieved
		this.setWebviewMessageListener(webviewView.webview)

		// Logs show up in bottom panel > Debug Console
		//console.log("registering listener")

		// Listen for when the panel becomes visible
		// https://github.com/microsoft/vscode-discussions/discussions/840
		if ("onDidChangeViewState" in webviewView) {
			// WebviewView and WebviewPanel have all the same properties except for this visibility listener
			// panel
			webviewView.onDidChangeViewState(
				() => {
					if (this.view?.visible) {
						this.postMessageToWebview({ type: "action", action: "didBecomeVisible" })
					}
				},
				null,
				this.disposables,
			)
		} else if ("onDidChangeVisibility" in webviewView) {
			// sidebar
			webviewView.onDidChangeVisibility(
				() => {
					if (this.view?.visible) {
						this.postMessageToWebview({ type: "action", action: "didBecomeVisible" })
					}
				},
				null,
				this.disposables,
			)
		}

		// Listen for when the view is disposed
		// This happens when the user closes the view or when the view is closed programmatically
		webviewView.onDidDispose(
			async () => {
				await this.dispose()
			},
			null,
			this.disposables,
		)

		// Listen for when color changes
		vscode.workspace.onDidChangeConfiguration(
			async (e) => {
				if (e && e.affectsConfiguration("workbench.colorTheme")) {
					// Sends latest theme name to webview
					await this.postMessageToWebview({ type: "theme", text: JSON.stringify(await getTheme()) })
				}
			},
			null,
			this.disposables,
		)

		// If the extension is starting a new session, clear previous task state.
		await this.removeClineFromStack()

		this.outputChannel.appendLine("Webview view resolved")
	}

	public async initClineWithSubTask(parent: Cline, task?: string, images?: string[]) {
		return this.initClineWithTask(task, images, parent)
	}

	// when initializing a new task, (not from history but from a tool command new_task) there is no need to remove the previouse task
	// since the new task is a sub task of the previous one, and when it finishes it is removed from the stack and the caller is resumed
	// in this way we can have a chain of tasks, each one being a sub task of the previous one until the main task is finished
	public async initClineWithTask(task?: string, images?: string[], parentTask?: Cline) {
		const {
			apiConfiguration,
			customModePrompts,
			diffEnabled: enableDiff,
			enableCheckpoints,
			checkpointStorage,
			fuzzyMatchThreshold,
			mode,
			customInstructions: globalInstructions,
			experiments,
		} = await this.getState()

		const modePrompt = customModePrompts?.[mode] as PromptComponent
		const effectiveInstructions = [globalInstructions, modePrompt?.customInstructions].filter(Boolean).join("\n\n")

		const cline = new Cline({
			provider: this,
			apiConfiguration,
			customInstructions: effectiveInstructions,
			enableDiff,
			enableCheckpoints,
			checkpointStorage,
			fuzzyMatchThreshold,
			task,
			images,
			experiments,
			rootTask: this.clineStack.length > 0 ? this.clineStack[0] : undefined,
			parentTask,
			taskNumber: this.clineStack.length + 1,
			onCreated: (cline) => this.emit("clineCreated", cline),
		})

		await this.addClineToStack(cline)
		this.log(
			`[subtasks] ${cline.parentTask ? "child" : "parent"} task ${cline.taskId}.${cline.instanceId} instantiated`,
		)
		return cline
	}

	public async initClineWithHistoryItem(historyItem: HistoryItem & { rootTask?: Cline; parentTask?: Cline }) {
		await this.removeClineFromStack()

		const {
			apiConfiguration,
			customModePrompts,
			diffEnabled: enableDiff,
			enableCheckpoints,
			checkpointStorage,
			fuzzyMatchThreshold,
			mode,
			customInstructions: globalInstructions,
			experiments,
		} = await this.getState()

		const modePrompt = customModePrompts?.[mode] as PromptComponent
		const effectiveInstructions = [globalInstructions, modePrompt?.customInstructions].filter(Boolean).join("\n\n")

		const taskId = historyItem.id
		const globalStorageDir = this.contextProxy.globalStorageUri.fsPath
		const workspaceDir = this.cwd

		const checkpoints: Pick<ClineOptions, "enableCheckpoints" | "checkpointStorage"> = {
			enableCheckpoints,
			checkpointStorage,
		}

		if (enableCheckpoints) {
			try {
				checkpoints.checkpointStorage = await ShadowCheckpointService.getTaskStorage({
					taskId,
					globalStorageDir,
					workspaceDir,
				})

				this.log(
					`[ClineProvider#initClineWithHistoryItem] Using ${checkpoints.checkpointStorage} storage for ${taskId}`,
				)
			} catch (error) {
				checkpoints.enableCheckpoints = false
				this.log(`[ClineProvider#initClineWithHistoryItem] Error getting task storage: ${error.message}`)
			}
		}

		const cline = new Cline({
			provider: this,
			apiConfiguration,
			customInstructions: effectiveInstructions,
			enableDiff,
			...checkpoints,
			fuzzyMatchThreshold,
			historyItem,
			experiments,
			rootTask: historyItem.rootTask,
			parentTask: historyItem.parentTask,
			taskNumber: historyItem.number,
			onCreated: (cline) => this.emit("clineCreated", cline),
		})

		await this.addClineToStack(cline)
		this.log(
			`[subtasks] ${cline.parentTask ? "child" : "parent"} task ${cline.taskId}.${cline.instanceId} instantiated`,
		)
		return cline
	}

	public async postMessageToWebview(message: ExtensionMessage) {
		await this.view?.webview.postMessage(message)
	}

	private async getHMRHtmlContent(webview: vscode.Webview): Promise<string> {
		const localPort = "5173"
		const localServerUrl = `localhost:${localPort}`

		// Check if local dev server is running.
		try {
			await axios.get(`http://${localServerUrl}`)
		} catch (error) {
			vscode.window.showErrorMessage(t("common:errors.hmr_not_running"))

			return this.getHtmlContent(webview)
		}

		const nonce = getNonce()

		const stylesUri = getUri(webview, this.contextProxy.extensionUri, [
			"webview-ui",
			"build",
			"assets",
			"index.css",
		])

		const codiconsUri = getUri(webview, this.contextProxy.extensionUri, [
			"node_modules",
			"@vscode",
			"codicons",
			"dist",
			"codicon.css",
		])

		const imagesUri = getUri(webview, this.contextProxy.extensionUri, ["assets", "images"])

		const file = "src/index.tsx"
		const scriptUri = `http://${localServerUrl}/${file}`

		const reactRefresh = /*html*/ `
			<script nonce="${nonce}" type="module">
				import RefreshRuntime from "http://localhost:${localPort}/@react-refresh"
				RefreshRuntime.injectIntoGlobalHook(window)
				window.$RefreshReg$ = () => {}
				window.$RefreshSig$ = () => (type) => type
				window.__vite_plugin_react_preamble_installed__ = true
			</script>
		`

		const csp = [
			"default-src 'none'",
			`font-src ${webview.cspSource}`,
			`style-src ${webview.cspSource} 'unsafe-inline' https://* http://${localServerUrl} http://0.0.0.0:${localPort}`,
			`img-src ${webview.cspSource} data: https://*.googleapis.com`, // kilocode_change: add https://*.googleapis.com
			`script-src 'unsafe-eval' ${webview.cspSource} https://* https://*.posthog.com http://${localServerUrl} http://0.0.0.0:${localPort} 'nonce-${nonce}'`,
			`connect-src https://* https://*.posthog.com ws://${localServerUrl} ws://0.0.0.0:${localPort} http://${localServerUrl} http://0.0.0.0:${localPort}`,
		]

		return /*html*/ `
			<!DOCTYPE html>
			<html lang="en">
				<head>
					<meta charset="utf-8">
					<meta name="viewport" content="width=device-width,initial-scale=1,shrink-to-fit=no">
					<meta http-equiv="Content-Security-Policy" content="${csp.join("; ")}">
					<link rel="stylesheet" type="text/css" href="${stylesUri}">
					<link href="${codiconsUri}" rel="stylesheet" />
					<script nonce="${nonce}">
						window.IMAGES_BASE_URI = "${imagesUri}"
					</script>
					<title>Kilo Code</title>
				</head>
				<body>
					<div id="root"></div>
					${reactRefresh}
					<script type="module" src="${scriptUri}"></script>
				</body>
			</html>
		`
	}

	/**
	 * Defines and returns the HTML that should be rendered within the webview panel.
	 *
	 * @remarks This is also the place where references to the React webview build files
	 * are created and inserted into the webview HTML.
	 *
	 * @param webview A reference to the extension webview
	 * @param extensionUri The URI of the directory containing the extension
	 * @returns A template string literal containing the HTML that should be
	 * rendered within the webview panel
	 */
	private getHtmlContent(webview: vscode.Webview): string {
		// Get the local path to main script run in the webview,
		// then convert it to a uri we can use in the webview.

		// The CSS file from the React build output
		const stylesUri = getUri(webview, this.contextProxy.extensionUri, [
			"webview-ui",
			"build",
			"assets",
			"index.css",
		])
		// The JS file from the React build output
		const scriptUri = getUri(webview, this.contextProxy.extensionUri, ["webview-ui", "build", "assets", "index.js"])

		// The codicon font from the React build output
		// https://github.com/microsoft/vscode-extension-samples/blob/main/webview-codicons-sample/src/extension.ts
		// we installed this package in the extension so that we can access it how its intended from the extension (the font file is likely bundled in vscode), and we just import the css fileinto our react app we don't have access to it
		// don't forget to add font-src ${webview.cspSource};
		const codiconsUri = getUri(webview, this.contextProxy.extensionUri, [
			"node_modules",
			"@vscode",
			"codicons",
			"dist",
			"codicon.css",
		])

		const imagesUri = getUri(webview, this.contextProxy.extensionUri, ["assets", "images"])

		// const scriptUri = webview.asWebviewUri(vscode.Uri.joinPath(this._extensionUri, "assets", "main.js"))

		// const styleResetUri = webview.asWebviewUri(vscode.Uri.joinPath(this._extensionUri, "assets", "reset.css"))
		// const styleVSCodeUri = webview.asWebviewUri(vscode.Uri.joinPath(this._extensionUri, "assets", "vscode.css"))

		// // Same for stylesheet
		// const stylesheetUri = webview.asWebviewUri(vscode.Uri.joinPath(this._extensionUri, "assets", "main.css"))

		// Use a nonce to only allow a specific script to be run.
		/*
		content security policy of your webview to only allow scripts that have a specific nonce
		create a content security policy meta tag so that only loading scripts with a nonce is allowed
		As your extension grows you will likely want to add custom styles, fonts, and/or images to your webview. If you do, you will need to update the content security policy meta tag to explicity allow for these resources. E.g.
				<meta http-equiv="Content-Security-Policy" content="default-src 'none'; style-src ${webview.cspSource}; font-src ${webview.cspSource}; img-src ${webview.cspSource} https:; script-src 'nonce-${nonce}';">
		- 'unsafe-inline' is required for styles due to vscode-webview-toolkit's dynamic style injection
		- since we pass base64 images to the webview, we need to specify img-src ${webview.cspSource} data:;

		in meta tag we add nonce attribute: A cryptographic nonce (only used once) to allow scripts. The server must generate a unique nonce value each time it transmits a policy. It is critical to provide a nonce that cannot be guessed as bypassing a resource's policy is otherwise trivial.
		*/
		const nonce = getNonce()

		// Tip: Install the es6-string-html VS Code extension to enable code highlighting below
		return /*html*/ `
        <!DOCTYPE html>
        <html lang="en">
          <head>
            <meta charset="utf-8">
            <meta name="viewport" content="width=device-width,initial-scale=1,shrink-to-fit=no">
            <meta name="theme-color" content="#000000">
<<<<<<< HEAD
            <meta http-equiv="Content-Security-Policy" content="default-src 'none'; font-src ${webview.cspSource}; style-src ${webview.cspSource} 'unsafe-inline'; img-src ${webview.cspSource} data:; script-src 'nonce-${nonce}' https://us-assets.i.posthog.com; connect-src https://openrouter.ai https://api.requesty.ai https://us.i.posthog.com https://us-assets.i.posthog.com;">
=======
			<!-- kilocode_change: add https://*.googleapis.com to img-src -->
            <meta http-equiv="Content-Security-Policy" content="default-src 'none'; font-src ${webview.cspSource}; style-src ${webview.cspSource} 'unsafe-inline'; img-src ${webview.cspSource} data: https://*.googleapis.com; script-src 'nonce-${nonce}' https://us-assets.i.posthog.com; connect-src https://openrouter.ai https://us.i.posthog.com https://us-assets.i.posthog.com;">
>>>>>>> 3939e318
            <link rel="stylesheet" type="text/css" href="${stylesUri}">
			<link href="${codiconsUri}" rel="stylesheet" />
			<script nonce="${nonce}">
				window.IMAGES_BASE_URI = "${imagesUri}"
			</script>
            <title>Kilo Code</title>
          </head>
          <body>
            <noscript>You need to enable JavaScript to run this app.</noscript>
            <div id="root"></div>
            <script nonce="${nonce}" type="module" src="${scriptUri}"></script>
          </body>
        </html>
      `
	}

	/**
	 * Sets up an event listener to listen for messages passed from the webview context and
	 * executes code based on the message that is recieved.
	 *
	 * @param webview A reference to the extension webview
	 */
	private setWebviewMessageListener(webview: vscode.Webview) {
		const onReceiveMessage = async (message: WebviewMessage) => webviewMessageHandler(this, message)

		webview.onDidReceiveMessage(onReceiveMessage, null, this.disposables)
	}

	/**
	 * Handle switching to a new mode, including updating the associated API configuration
	 * @param newMode The mode to switch to
	 */
	public async handleModeSwitch(newMode: Mode) {
		const cline = this.getCurrentCline()

		if (cline) {
			cline.emit("taskModeSwitched", cline.taskId, newMode)
		}

		await this.updateGlobalState("mode", newMode)

		// Load the saved API config for the new mode if it exists
		const savedConfigId = await this.providerSettingsManager.getModeConfigId(newMode)
		const listApiConfig = await this.providerSettingsManager.listConfig()

		// Update listApiConfigMeta first to ensure UI has latest data
		await this.updateGlobalState("listApiConfigMeta", listApiConfig)

		// If this mode has a saved config, use it
		if (savedConfigId) {
			const config = listApiConfig?.find((c) => c.id === savedConfigId)

			if (config?.name) {
				const apiConfig = await this.providerSettingsManager.loadConfig(config.name)

				await Promise.all([
					this.updateGlobalState("currentApiConfigName", config.name),
					this.updateApiConfiguration(apiConfig),
				])
			}
		} else {
			// If no saved config for this mode, save current config as default
			const currentApiConfigName = this.getGlobalState("currentApiConfigName")

			if (currentApiConfigName) {
				const config = listApiConfig?.find((c) => c.name === currentApiConfigName)

				if (config?.id) {
					await this.providerSettingsManager.setModeConfig(newMode, config.id)
				}
			}
		}

		await this.postStateToWebview()
	}

	// not private, so it can be accessed from webviewMessageHandler
	async updateApiConfiguration(providerSettings: ProviderSettings) {
		// Update mode's default config.
		const { mode } = await this.getState()

		if (mode) {
			const currentApiConfigName = this.getGlobalState("currentApiConfigName")
			const listApiConfig = await this.providerSettingsManager.listConfig()
			const config = listApiConfig?.find((c) => c.name === currentApiConfigName)

			if (config?.id) {
				await this.providerSettingsManager.setModeConfig(mode, config.id)
			}
		}

		await this.contextProxy.setProviderSettings(providerSettings)

		if (this.getCurrentCline()) {
			this.getCurrentCline()!.api = buildApiHandler(providerSettings)
		}
	}

	async cancelTask() {
		const cline = this.getCurrentCline()

		if (!cline) {
			return
		}

		console.log(`[subtasks] cancelling task ${cline.taskId}.${cline.instanceId}`)

		const { historyItem } = await this.getTaskWithId(cline.taskId)
		// Preserve parent and root task information for history item.
		const rootTask = cline.rootTask
		const parentTask = cline.parentTask

		cline.abortTask()

		await pWaitFor(
			() =>
				this.getCurrentCline()! === undefined ||
				this.getCurrentCline()!.isStreaming === false ||
				this.getCurrentCline()!.didFinishAbortingStream ||
				// If only the first chunk is processed, then there's no
				// need to wait for graceful abort (closes edits, browser,
				// etc).
				this.getCurrentCline()!.isWaitingForFirstChunk,
			{
				timeout: 3_000,
			},
		).catch(() => {
			console.error("Failed to abort task")
		})

		if (this.getCurrentCline()) {
			// 'abandoned' will prevent this Cline instance from affecting
			// future Cline instances. This may happen if its hanging on a
			// streaming request.
			this.getCurrentCline()!.abandoned = true
		}

		// Clears task again, so we need to abortTask manually above.
		await this.initClineWithHistoryItem({ ...historyItem, rootTask, parentTask })
	}

	async updateCustomInstructions(instructions?: string) {
		// User may be clearing the field.
		await this.updateGlobalState("customInstructions", instructions || undefined)

		if (this.getCurrentCline()) {
			this.getCurrentCline()!.customInstructions = instructions || undefined
		}

		await this.postStateToWebview()
	}

	// MCP

	async ensureMcpServersDirectoryExists(): Promise<string> {
		// Get platform-specific application data directory
		let mcpServersDir: string
		if (process.platform === "win32") {
			// Windows: %APPDATA%\Kilo-Code\MCP
			mcpServersDir = path.join(os.homedir(), "AppData", "Roaming", "Kilo-Code", "MCP")
		} else if (process.platform === "darwin") {
			// macOS: ~/Documents/Kilo-Code/MCP
			mcpServersDir = path.join(os.homedir(), "Documents", "Kilo-Code", "MCP")
		} else {
			// Linux: ~/.local/share/Kilo-Code/MCP
			mcpServersDir = path.join(os.homedir(), ".local", "share", "Kilo-Code", "MCP")
		}

		try {
			await fs.mkdir(mcpServersDir, { recursive: true })
		} catch (error) {
			// Fallback to a relative path if directory creation fails
			return path.join(os.homedir(), ".kilo-code", "mcp")
		}
		return mcpServersDir
	}

	async ensureSettingsDirectoryExists(): Promise<string> {
		const { getSettingsDirectoryPath } = await import("../../shared/storagePathManager")
		const globalStoragePath = this.contextProxy.globalStorageUri.fsPath
		return getSettingsDirectoryPath(globalStoragePath)
	}

	// not private, so it can be accessed from webviewMessageHandler
	async ensureCacheDirectoryExists() {
		const { getCacheDirectoryPath } = await import("../../shared/storagePathManager")
		const globalStoragePath = this.contextProxy.globalStorageUri.fsPath
		return getCacheDirectoryPath(globalStoragePath)
	}

	// not private, so it can be accessed from webviewMessageHandler
	async readModelsFromCache(filename: string): Promise<Record<string, ModelInfo> | undefined> {
		const filePath = path.join(await this.ensureCacheDirectoryExists(), filename)
		const fileExists = await fileExistsAtPath(filePath)

		if (fileExists) {
			const fileContents = await fs.readFile(filePath, "utf8")
			return JSON.parse(fileContents)
		}

		return undefined
	}

	// OpenRouter

	async handleOpenRouterCallback(code: string) {
		let { apiConfiguration, currentApiConfigName } = await this.getState()

		let apiKey: string
		try {
			const baseUrl = apiConfiguration.openRouterBaseUrl || "https://openrouter.ai/api/v1"
			// Extract the base domain for the auth endpoint
			const baseUrlDomain = baseUrl.match(/^(https?:\/\/[^\/]+)/)?.[1] || "https://openrouter.ai"
			const response = await axios.post(`${baseUrlDomain}/api/v1/auth/keys`, { code })
			if (response.data && response.data.key) {
				apiKey = response.data.key
			} else {
				throw new Error("Invalid response from OpenRouter API")
			}
		} catch (error) {
			this.outputChannel.appendLine(
				`Error exchanging code for API key: ${JSON.stringify(error, Object.getOwnPropertyNames(error), 2)}`,
			)
			throw error
		}

		const newConfiguration: ApiConfiguration = {
			...apiConfiguration,
			apiProvider: "openrouter",
			openRouterApiKey: apiKey,
			openRouterModelId: apiConfiguration?.openRouterModelId || openRouterDefaultModelId,
			openRouterModelInfo: apiConfiguration?.openRouterModelInfo || openRouterDefaultModelInfo,
		}

		await this.upsertApiConfiguration(currentApiConfigName, newConfiguration)
	}

	// Glama

	async handleGlamaCallback(code: string) {
		let apiKey: string
		try {
			const response = await axios.post("https://glama.ai/api/gateway/v1/auth/exchange-code", { code })
			if (response.data && response.data.apiKey) {
				apiKey = response.data.apiKey
			} else {
				throw new Error("Invalid response from Glama API")
			}
		} catch (error) {
			this.outputChannel.appendLine(
				`Error exchanging code for API key: ${JSON.stringify(error, Object.getOwnPropertyNames(error), 2)}`,
			)
			throw error
		}

		const { apiConfiguration, currentApiConfigName } = await this.getState()

		const newConfiguration: ApiConfiguration = {
			...apiConfiguration,
			apiProvider: "glama",
			glamaApiKey: apiKey,
			glamaModelId: apiConfiguration?.glamaModelId || glamaDefaultModelId,
			glamaModelInfo: apiConfiguration?.glamaModelInfo || glamaDefaultModelInfo,
		}

		await this.upsertApiConfiguration(currentApiConfigName, newConfiguration)
	}

	// Requesty

	async handleRequestyCallback(code: string) {
		let { apiConfiguration, currentApiConfigName } = await this.getState()

		const newConfiguration: ApiConfiguration = {
			...apiConfiguration,
			apiProvider: "requesty",
			requestyApiKey: code,
			requestyModelId: apiConfiguration?.requestyModelId || requestyDefaultModelId,
			requestyModelInfo: apiConfiguration?.requestyModelInfo || requestyDefaultModelInfo,
		}

		await this.upsertApiConfiguration(currentApiConfigName, newConfiguration)
	}

	// Save configuration

	async upsertApiConfiguration(configName: string, apiConfiguration: ApiConfiguration) {
		try {
			await this.providerSettingsManager.saveConfig(configName, apiConfiguration)
			const listApiConfig = await this.providerSettingsManager.listConfig()

			await Promise.all([
				this.updateGlobalState("listApiConfigMeta", listApiConfig),
				this.updateApiConfiguration(apiConfiguration),
				this.updateGlobalState("currentApiConfigName", configName),
			])

			await this.postStateToWebview()
		} catch (error) {
			this.outputChannel.appendLine(
				`Error create new api configuration: ${JSON.stringify(error, Object.getOwnPropertyNames(error), 2)}`,
			)
			vscode.window.showErrorMessage(t("common:errors.create_api_config"))
		}
	}

	// kilocode_change:
	async handleKiloCodeCallback(token: string) {
		const kilocode: ApiProvider = "kilocode"
		let { apiConfiguration, currentApiConfigName } = await this.getState()

		await this.upsertApiConfiguration(currentApiConfigName, {
			...apiConfiguration,
			apiProvider: "kilocode",
			kilocodeToken: token,
		})

		vscode.window.showInformationMessage("Kilo Code successfully configured!")

		if (this.getCurrentCline()) {
			this.getCurrentCline()!.api = buildApiHandler({
				apiProvider: kilocode,
				kilocodeToken: token,
			})
		}
	}

	// Task history

	async getTaskWithId(id: string): Promise<{
		historyItem: HistoryItem
		taskDirPath: string
		apiConversationHistoryFilePath: string
		uiMessagesFilePath: string
		apiConversationHistory: Anthropic.MessageParam[]
	}> {
		const history = this.getGlobalState("taskHistory") ?? []
		const historyItem = history.find((item) => item.id === id)

		if (historyItem) {
			const { getTaskDirectoryPath } = await import("../../shared/storagePathManager")
			const globalStoragePath = this.contextProxy.globalStorageUri.fsPath
			const taskDirPath = await getTaskDirectoryPath(globalStoragePath, id)
			const apiConversationHistoryFilePath = path.join(taskDirPath, GlobalFileNames.apiConversationHistory)
			const uiMessagesFilePath = path.join(taskDirPath, GlobalFileNames.uiMessages)
			const fileExists = await fileExistsAtPath(apiConversationHistoryFilePath)

			if (fileExists) {
				const apiConversationHistory = JSON.parse(await fs.readFile(apiConversationHistoryFilePath, "utf8"))

				return {
					historyItem,
					taskDirPath,
					apiConversationHistoryFilePath,
					uiMessagesFilePath,
					apiConversationHistory,
				}
			}
		}

		// if we tried to get a task that doesn't exist, remove it from state
		// FIXME: this seems to happen sometimes when the json file doesnt save to disk for some reason
		await this.deleteTaskFromState(id)
		throw new Error("Task not found")
	}

	async showTaskWithId(id: string) {
		if (id !== this.getCurrentCline()?.taskId) {
			// Non-current task.
			const { historyItem } = await this.getTaskWithId(id)
			await this.initClineWithHistoryItem(historyItem) // Clears existing task.
		}

		await this.postMessageToWebview({ type: "action", action: "chatButtonClicked" })
	}

	async exportTaskWithId(id: string) {
		const { historyItem, apiConversationHistory } = await this.getTaskWithId(id)
		await downloadTask(historyItem.ts, apiConversationHistory)
	}

	// this function deletes a task from task hidtory, and deletes it's checkpoints and delete the task folder
	async deleteTaskWithId(id: string) {
		try {
			// get the task directory full path
			const { taskDirPath } = await this.getTaskWithId(id)

			// remove task from stack if it's the current task
			if (id === this.getCurrentCline()?.taskId) {
				// if we found the taskid to delete - call finish to abort this task and allow a new task to be started,
				// if we are deleting a subtask and parent task is still waiting for subtask to finish - it allows the parent to resume (this case should neve exist)
				await this.finishSubTask(t("common:tasks.deleted"))
			}

			// delete task from the task history state
			await this.deleteTaskFromState(id)

			// Delete associated shadow repository or branch.
			// TODO: Store `workspaceDir` in the `HistoryItem` object.
			const globalStorageDir = this.contextProxy.globalStorageUri.fsPath
			const workspaceDir = this.cwd

			try {
				await ShadowCheckpointService.deleteTask({ taskId: id, globalStorageDir, workspaceDir })
			} catch (error) {
				console.error(
					`[deleteTaskWithId${id}] failed to delete associated shadow repository or branch: ${error instanceof Error ? error.message : String(error)}`,
				)
			}

			// delete the entire task directory including checkpoints and all content
			try {
				await fs.rm(taskDirPath, { recursive: true, force: true })
				console.log(`[deleteTaskWithId${id}] removed task directory`)
			} catch (error) {
				console.error(
					`[deleteTaskWithId${id}] failed to remove task directory: ${error instanceof Error ? error.message : String(error)}`,
				)
			}
		} catch (error) {
			// If task is not found, just remove it from state
			if (error instanceof Error && error.message === "Task not found") {
				await this.deleteTaskFromState(id)
				return
			}
			throw error
		}
	}

	async deleteTaskFromState(id: string) {
		const taskHistory = this.getGlobalState("taskHistory") ?? []
		const updatedTaskHistory = taskHistory.filter((task) => task.id !== id)
		await this.updateGlobalState("taskHistory", updatedTaskHistory)
		await this.postStateToWebview()
	}

	async postStateToWebview() {
		const state = await this.getStateToPostToWebview()
		this.postMessageToWebview({ type: "state", state })
	}

	async getStateToPostToWebview() {
		const {
			apiConfiguration,
			lastShownAnnouncementId,
			customInstructions,
			alwaysAllowReadOnly,
			alwaysAllowReadOnlyOutsideWorkspace,
			alwaysAllowWrite,
			alwaysAllowWriteOutsideWorkspace,
			alwaysAllowExecute,
			alwaysAllowBrowser,
			alwaysAllowMcp,
			alwaysAllowModeSwitch,
			alwaysAllowSubtasks,
			soundEnabled,
			ttsEnabled,
			ttsSpeed,
			diffEnabled,
			enableCheckpoints,
			checkpointStorage,
			taskHistory,
			soundVolume,
			browserViewportSize,
			screenshotQuality,
			remoteBrowserHost,
			remoteBrowserEnabled,
			cachedChromeHostUrl,
			writeDelayMs,
			terminalOutputLineLimit,
			terminalShellIntegrationTimeout,
			fuzzyMatchThreshold,
			mcpEnabled,
			enableMcpServerCreation,
			alwaysApproveResubmit,
			requestDelaySeconds,
			rateLimitSeconds,
			currentApiConfigName,
			listApiConfigMeta,
			pinnedApiConfigs,
			mode,
			customModePrompts,
			customSupportPrompts,
			enhancementApiConfigId,
			autoApprovalEnabled,
			experiments,
			maxOpenTabsContext,
			maxWorkspaceFiles,
			browserToolEnabled,
			showRooIgnoredFiles,
			language,
			maxReadFileLine,
		} = await this.getState()

		const machineId = vscode.env.machineId
		const allowedCommands = vscode.workspace.getConfiguration("kilo-code").get<string[]>("allowedCommands") || []
		const cwd = this.cwd

		return {
			version: this.context.extension?.packageJSON?.version ?? "",
			apiConfiguration,
			customInstructions,
			// kilocode_change: default values set to true
			alwaysAllowReadOnly: alwaysAllowReadOnly ?? true,
			alwaysAllowReadOnlyOutsideWorkspace: alwaysAllowReadOnlyOutsideWorkspace ?? true,
			alwaysAllowWrite: alwaysAllowWrite ?? true,
			alwaysAllowWriteOutsideWorkspace: alwaysAllowWriteOutsideWorkspace ?? true,
			alwaysAllowExecute: alwaysAllowExecute ?? true,
			alwaysAllowBrowser: alwaysAllowBrowser ?? true,
			alwaysAllowMcp: alwaysAllowMcp ?? true,
			alwaysAllowModeSwitch: alwaysAllowModeSwitch ?? true,
			alwaysAllowSubtasks: alwaysAllowSubtasks ?? true,
			uriScheme: vscode.env.uriScheme,
			currentTaskItem: this.getCurrentCline()?.taskId
				? (taskHistory || []).find((item: HistoryItem) => item.id === this.getCurrentCline()?.taskId)
				: undefined,
			clineMessages: this.getCurrentCline()?.clineMessages || [],
			taskHistory: (taskHistory || [])
				.filter((item: HistoryItem) => item.ts && item.task)
				.sort((a: HistoryItem, b: HistoryItem) => b.ts - a.ts),
			soundEnabled: soundEnabled ?? false,
			ttsEnabled: ttsEnabled ?? false,
			ttsSpeed: ttsSpeed ?? 1.0,
			diffEnabled: diffEnabled ?? true,
			enableCheckpoints: enableCheckpoints ?? true,
			checkpointStorage: checkpointStorage ?? "task",
			shouldShowAnnouncement: false,
			allowedCommands,
			soundVolume: soundVolume ?? 0.5,
			browserViewportSize: browserViewportSize ?? "900x600",
			screenshotQuality: screenshotQuality ?? 75,
			remoteBrowserHost,
			remoteBrowserEnabled: remoteBrowserEnabled ?? false,
			cachedChromeHostUrl: cachedChromeHostUrl,
			writeDelayMs: writeDelayMs ?? 1000,
			terminalOutputLineLimit: terminalOutputLineLimit ?? 500,
			terminalShellIntegrationTimeout: terminalShellIntegrationTimeout ?? TERMINAL_SHELL_INTEGRATION_TIMEOUT,
			fuzzyMatchThreshold: fuzzyMatchThreshold ?? 1.0,
			mcpEnabled: mcpEnabled ?? true,
			enableMcpServerCreation: enableMcpServerCreation ?? true,
			alwaysApproveResubmit: alwaysApproveResubmit ?? false,
			requestDelaySeconds: requestDelaySeconds ?? 10,
			rateLimitSeconds: rateLimitSeconds ?? 0,
			currentApiConfigName: currentApiConfigName ?? "default",
			listApiConfigMeta: listApiConfigMeta ?? [],
			pinnedApiConfigs: pinnedApiConfigs ?? {},
			mode: mode ?? defaultModeSlug,
			customModePrompts: customModePrompts ?? {},
			customSupportPrompts: customSupportPrompts ?? {},
			enhancementApiConfigId,
			autoApprovalEnabled: autoApprovalEnabled ?? true,
			customModes: await this.customModesManager.getCustomModes(),
			experiments: experiments ?? experimentDefault,
			mcpServers: this.mcpHub?.getAllServers() ?? [],
			maxOpenTabsContext: maxOpenTabsContext ?? 20,
			maxWorkspaceFiles: maxWorkspaceFiles ?? 200,
			cwd,
			browserToolEnabled: browserToolEnabled ?? true,
			machineId,
			showRooIgnoredFiles: showRooIgnoredFiles ?? true,
			language,
			renderContext: this.renderContext,
			maxReadFileLine: maxReadFileLine ?? 500,
			settingsImportedAt: this.settingsImportedAt,
		}
	}

	/**
	 * Storage
	 * https://dev.to/kompotkot/how-to-use-secretstorage-in-your-vscode-extensions-2hco
	 * https://www.eliostruyf.com/devhack-code-extension-storage-options/
	 */

	async getState() {
		const stateValues = this.contextProxy.getValues()

		const customModes = await this.customModesManager.getCustomModes()

		// Determine apiProvider with the same logic as before.
		const apiProvider: ApiProvider = stateValues.apiProvider ? stateValues.apiProvider : "kilocode" // kilocode_change: fall back to kilocode

		// Build the apiConfiguration object combining state values and secrets.
		const providerSettings = this.contextProxy.getProviderSettings()

		// Ensure apiProvider is set properly if not already in state
		if (!providerSettings.apiProvider) {
			providerSettings.apiProvider = apiProvider
		}

		// Return the same structure as before
		return {
			apiConfiguration: providerSettings,
			lastShownAnnouncementId: stateValues.lastShownAnnouncementId,
			customInstructions: stateValues.customInstructions,
			alwaysAllowReadOnly: stateValues.alwaysAllowReadOnly ?? true,
			alwaysAllowReadOnlyOutsideWorkspace: stateValues.alwaysAllowReadOnlyOutsideWorkspace ?? true,
			alwaysAllowWrite: stateValues.alwaysAllowWrite ?? true,
			alwaysAllowWriteOutsideWorkspace: stateValues.alwaysAllowWriteOutsideWorkspace ?? true,
			alwaysAllowExecute: stateValues.alwaysAllowExecute ?? true,
			alwaysAllowBrowser: stateValues.alwaysAllowBrowser ?? true,
			alwaysAllowMcp: stateValues.alwaysAllowMcp ?? true,
			alwaysAllowModeSwitch: stateValues.alwaysAllowModeSwitch ?? true,
			alwaysAllowSubtasks: stateValues.alwaysAllowSubtasks ?? true,
			taskHistory: stateValues.taskHistory,
			allowedCommands: stateValues.allowedCommands,
			soundEnabled: stateValues.soundEnabled ?? false,
			ttsEnabled: stateValues.ttsEnabled ?? false,
			ttsSpeed: stateValues.ttsSpeed ?? 1.0,
			diffEnabled: stateValues.diffEnabled ?? true,
			enableCheckpoints: stateValues.enableCheckpoints ?? true,
			checkpointStorage: stateValues.checkpointStorage ?? "task",
			soundVolume: stateValues.soundVolume,
			browserViewportSize: stateValues.browserViewportSize ?? "900x600",
			screenshotQuality: stateValues.screenshotQuality ?? 75,
			remoteBrowserHost: stateValues.remoteBrowserHost,
			remoteBrowserEnabled: stateValues.remoteBrowserEnabled ?? true,
			cachedChromeHostUrl: stateValues.cachedChromeHostUrl as string | undefined,
			fuzzyMatchThreshold: stateValues.fuzzyMatchThreshold ?? 1.0,
			writeDelayMs: stateValues.writeDelayMs ?? 1000,
			terminalOutputLineLimit: stateValues.terminalOutputLineLimit ?? 500,
			terminalShellIntegrationTimeout:
				stateValues.terminalShellIntegrationTimeout ?? TERMINAL_SHELL_INTEGRATION_TIMEOUT,
			mode: stateValues.mode ?? defaultModeSlug,
			language: stateValues.language ?? formatLanguage(vscode.env.language),
			mcpEnabled: stateValues.mcpEnabled ?? true,
			enableMcpServerCreation: stateValues.enableMcpServerCreation ?? true,
			alwaysApproveResubmit: stateValues.alwaysApproveResubmit ?? false,
			requestDelaySeconds: Math.max(5, stateValues.requestDelaySeconds ?? 10),
			rateLimitSeconds: stateValues.rateLimitSeconds ?? 0,
			currentApiConfigName: stateValues.currentApiConfigName ?? "default",
			listApiConfigMeta: stateValues.listApiConfigMeta ?? [],
			pinnedApiConfigs: stateValues.pinnedApiConfigs ?? {},
			modeApiConfigs: stateValues.modeApiConfigs ?? ({} as Record<Mode, string>),
			customModePrompts: stateValues.customModePrompts ?? {},
			customSupportPrompts: stateValues.customSupportPrompts ?? {},
			enhancementApiConfigId: stateValues.enhancementApiConfigId,
			experiments: stateValues.experiments ?? experimentDefault,
			autoApprovalEnabled: stateValues.autoApprovalEnabled ?? true,
			customModes,
			maxOpenTabsContext: stateValues.maxOpenTabsContext ?? 20,
			maxWorkspaceFiles: stateValues.maxWorkspaceFiles ?? 200,
			openRouterUseMiddleOutTransform: stateValues.openRouterUseMiddleOutTransform ?? true,
			browserToolEnabled: stateValues.browserToolEnabled ?? true,
			showRooIgnoredFiles: stateValues.showRooIgnoredFiles ?? true,
			maxReadFileLine: stateValues.maxReadFileLine ?? 500,
		}
	}

	async updateTaskHistory(item: HistoryItem): Promise<HistoryItem[]> {
		const history = (this.getGlobalState("taskHistory") as HistoryItem[] | undefined) || []
		const existingItemIndex = history.findIndex((h) => h.id === item.id)

		if (existingItemIndex !== -1) {
			history[existingItemIndex] = item
		} else {
			history.push(item)
		}

		await this.updateGlobalState("taskHistory", history)
		return history
	}

	// ContextProxy

	// @deprecated - Use `ContextProxy#setValue` instead.
	// not private, so it can be accessed from webviewMessageHandler
	async updateGlobalState<K extends keyof GlobalState>(key: K, value: GlobalState[K]) {
		await this.contextProxy.setValue(key, value)
	}

	// @deprecated - Use `ContextProxy#getValue` instead.
	// not private, so it can be accessed from webviewMessageHandler
	getGlobalState<K extends keyof GlobalState>(key: K) {
		return this.contextProxy.getValue(key)
	}

	public async setValue<K extends keyof RooCodeSettings>(key: K, value: RooCodeSettings[K]) {
		await this.contextProxy.setValue(key, value)
	}

	public getValue<K extends keyof RooCodeSettings>(key: K) {
		return this.contextProxy.getValue(key)
	}

	public getValues() {
		return this.contextProxy.getValues()
	}

	public async setValues(values: RooCodeSettings) {
		await this.contextProxy.setValues(values)
	}

	// cwd

	get cwd() {
		return getWorkspacePath()
	}

	// dev

	async resetState() {
		const answer = await vscode.window.showInformationMessage(
			t("common:confirmation.reset_state"),
			{ modal: true },
			t("common:answers.yes"),
		)

		if (answer !== t("common:answers.yes")) {
			return
		}

		await this.contextProxy.resetAllState()
		await this.providerSettingsManager.resetAllConfigs()
		await this.customModesManager.resetCustomModes()
		await this.removeClineFromStack()
		await this.postStateToWebview()
		await this.postMessageToWebview({ type: "action", action: "chatButtonClicked" })
	}

	// logging

	public log(message: string) {
		this.outputChannel.appendLine(message)
		console.log(message)
	}

	// integration tests

	get viewLaunched() {
		return this.isViewLaunched
	}

	get messages() {
		return this.getCurrentCline()?.clineMessages || []
	}

	// Add public getter
	public getMcpHub(): McpHub | undefined {
		return this.mcpHub
	}

	// kilocode_change:
	// MCP Marketplace

	private async fetchMcpMarketplaceFromApi(silent: boolean = false): Promise<McpMarketplaceCatalog | undefined> {
		try {
			const response = await axios.get("https://api.cline.bot/v1/mcp/marketplace", {
				headers: {
					"Content-Type": "application/json",
				},
			})

			if (!response.data) {
				throw new Error("Invalid response from MCP marketplace API")
			}

			const catalog: McpMarketplaceCatalog = {
				items: (response.data || []).map((item: any) => ({
					...item,
					githubStars: item.githubStars ?? 0,
					downloadCount: item.downloadCount ?? 0,
					tags: item.tags ?? [],
				})),
			}

			await this.updateGlobalState("mcpMarketplaceCatalog", catalog)
			return catalog
		} catch (error) {
			console.error("Failed to fetch MCP marketplace:", error)
			if (!silent) {
				const errorMessage = error instanceof Error ? error.message : "Failed to fetch MCP marketplace"
				await this.postMessageToWebview({
					type: "mcpMarketplaceCatalog",
					error: errorMessage,
				})
				vscode.window.showErrorMessage(errorMessage)
			}
			return undefined
		}
	}

	async silentlyRefreshMcpMarketplace() {
		try {
			const catalog = await this.fetchMcpMarketplaceFromApi(true)
			if (catalog) {
				await this.postMessageToWebview({
					type: "mcpMarketplaceCatalog",
					mcpMarketplaceCatalog: catalog,
				})
			}
		} catch (error) {
			console.error("Failed to silently refresh MCP marketplace:", error)
		}
	}

	async fetchMcpMarketplace(forceRefresh: boolean = false) {
		try {
			// Check if we have cached data
			const cachedCatalog = (await this.getGlobalState("mcpMarketplaceCatalog")) as
				| McpMarketplaceCatalog
				| undefined
			if (!forceRefresh && cachedCatalog?.items) {
				await this.postMessageToWebview({
					type: "mcpMarketplaceCatalog",
					mcpMarketplaceCatalog: cachedCatalog,
				})
				return
			}

			const catalog = await this.fetchMcpMarketplaceFromApi(false)
			if (catalog) {
				await this.postMessageToWebview({
					type: "mcpMarketplaceCatalog",
					mcpMarketplaceCatalog: catalog,
				})
			}
		} catch (error) {
			console.error("Failed to handle cached MCP marketplace:", error)
			const errorMessage = error instanceof Error ? error.message : "Failed to handle cached MCP marketplace"
			await this.postMessageToWebview({
				type: "mcpMarketplaceCatalog",
				error: errorMessage,
			})
			vscode.window.showErrorMessage(errorMessage)
		}
	}

	async downloadMcp(mcpId: string) {
		try {
			// First check if we already have this MCP server installed
			const servers = this.mcpHub?.getServers() || []
			const isInstalled = servers.some((server: McpServer) => server.name === mcpId)

			if (isInstalled) {
				throw new Error("This MCP server is already installed")
			}

			// Fetch server details from marketplace
			const response = await axios.post<McpDownloadResponse>(
				"https://api.cline.bot/v1/mcp/download",
				{ mcpId },
				{
					headers: { "Content-Type": "application/json" },
					timeout: 10000,
				},
			)

			if (!response.data) {
				throw new Error("Invalid response from MCP marketplace API")
			}

			console.log("[downloadMcp] Response from download API", { response })

			const mcpDetails = response.data

			// Validate required fields
			if (!mcpDetails.githubUrl) {
				throw new Error("Missing GitHub URL in MCP download response")
			}
			if (!mcpDetails.readmeContent) {
				throw new Error("Missing README content in MCP download response")
			}

			// Send details to webview
			await this.postMessageToWebview({
				type: "mcpDownloadDetails",
				mcpDownloadDetails: mcpDetails,
			})

			// Create task with context from README and added guidelines for MCP server installation
			const task = `Set up the MCP server from ${mcpDetails.githubUrl} while adhering to these MCP server installation rules:
- Use "${mcpDetails.mcpId}" as the server name in ${GlobalFileNames.mcpSettings}.
- Create the directory for the new MCP server before starting installation.
- Use commands aligned with the user's shell and operating system best practices.
- The following README may contain instructions that conflict with the user's OS, in which case proceed thoughtfully.
- Once installed, demonstrate the server's capabilities by using one of its tools.
Here is the project's README to help you get started:\n\n${mcpDetails.readmeContent}\n${mcpDetails.llmsInstallationContent}`

			// Initialize task and show chat view
			await this.initClineWithTask(task)
			await this.postMessageToWebview({
				type: "action",
				action: "chatButtonClicked",
			})
		} catch (error) {
			console.error("Failed to download MCP:", error)
			let errorMessage = "Failed to download MCP"

			if (axios.isAxiosError(error)) {
				if (error.code === "ECONNABORTED") {
					errorMessage = "Request timed out. Please try again."
				} else if (error.response?.status === 404) {
					errorMessage = "MCP server not found in marketplace."
				} else if (error.response?.status === 500) {
					errorMessage = "Internal server error. Please try again later."
				} else if (!error.response && error.request) {
					errorMessage = "Network error. Please check your internet connection."
				}
			} else if (error instanceof Error) {
				errorMessage = error.message
			}

			// Show error in both notification and marketplace UI
			vscode.window.showErrorMessage(errorMessage)
			await this.postMessageToWebview({
				type: "mcpDownloadDetails",
				error: errorMessage,
			})
		}
	}
	// end kilocode_change
}<|MERGE_RESOLUTION|>--- conflicted
+++ resolved
@@ -703,12 +703,8 @@
             <meta charset="utf-8">
             <meta name="viewport" content="width=device-width,initial-scale=1,shrink-to-fit=no">
             <meta name="theme-color" content="#000000">
-<<<<<<< HEAD
-            <meta http-equiv="Content-Security-Policy" content="default-src 'none'; font-src ${webview.cspSource}; style-src ${webview.cspSource} 'unsafe-inline'; img-src ${webview.cspSource} data:; script-src 'nonce-${nonce}' https://us-assets.i.posthog.com; connect-src https://openrouter.ai https://api.requesty.ai https://us.i.posthog.com https://us-assets.i.posthog.com;">
-=======
 			<!-- kilocode_change: add https://*.googleapis.com to img-src -->
-            <meta http-equiv="Content-Security-Policy" content="default-src 'none'; font-src ${webview.cspSource}; style-src ${webview.cspSource} 'unsafe-inline'; img-src ${webview.cspSource} data: https://*.googleapis.com; script-src 'nonce-${nonce}' https://us-assets.i.posthog.com; connect-src https://openrouter.ai https://us.i.posthog.com https://us-assets.i.posthog.com;">
->>>>>>> 3939e318
+            <meta http-equiv="Content-Security-Policy" content="default-src 'none'; font-src ${webview.cspSource}; style-src ${webview.cspSource} 'unsafe-inline'; img-src ${webview.cspSource} data: https://*.googleapis.com; script-src 'nonce-${nonce}' https://us-assets.i.posthog.com; connect-src https://openrouter.ai https://api.requesty.ai https://us.i.posthog.com https://us-assets.i.posthog.com;">
             <link rel="stylesheet" type="text/css" href="${stylesUri}">
 			<link href="${codiconsUri}" rel="stylesheet" />
 			<script nonce="${nonce}">
