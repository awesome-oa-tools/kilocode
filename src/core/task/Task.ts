import * as path from "path"
import * as vscode from "vscode"
import os from "os"
import crypto from "crypto"
import EventEmitter from "events"

import { Anthropic } from "@anthropic-ai/sdk"
import delay from "delay"
import pWaitFor from "p-wait-for"
import { serializeError } from "serialize-error"

import {
	type TaskLike,
	type TaskEvents,
	type ProviderSettings,
	type TokenUsage,
	type ToolUsage,
	type ToolName,
	type ContextCondense,
	type ClineMessage,
	type ClineSay,
	type ClineAsk,
	type BlockingAsk,
	type ToolProgressStatus,
	type HistoryItem,
	RooCodeEventName,
	TelemetryEventName,
	TodoItem,
	getApiProtocol,
	getModelId,
	DEFAULT_CONSECUTIVE_MISTAKE_LIMIT,
	isBlockingAsk,
} from "@roo-code/types"
import { TelemetryService } from "@roo-code/telemetry"
import { CloudService } from "@roo-code/cloud"

// api
import { ApiHandler, ApiHandlerCreateMessageMetadata, buildApiHandler } from "../../api"
import { ApiStream } from "../../api/transform/stream"

// shared
import { findLastIndex } from "../../shared/array"
import { combineApiRequests } from "../../shared/combineApiRequests"
import { combineCommandSequences } from "../../shared/combineCommandSequences"
import { t } from "../../i18n"
import { ClineApiReqCancelReason, ClineApiReqInfo } from "../../shared/ExtensionMessage"
import { getApiMetrics } from "../../shared/getApiMetrics"
import { ClineAskResponse } from "../../shared/WebviewMessage"
import { defaultModeSlug } from "../../shared/modes"
import { DiffStrategy } from "../../shared/tools"
import { EXPERIMENT_IDS, experiments } from "../../shared/experiments"
import { getModelMaxOutputTokens } from "../../shared/api"

// services
import { UrlContentFetcher } from "../../services/browser/UrlContentFetcher"
import { BrowserSession } from "../../services/browser/BrowserSession"
import { McpHub } from "../../services/mcp/McpHub"
import { McpServerManager } from "../../services/mcp/McpServerManager"
import { RepoPerTaskCheckpointService } from "../../services/checkpoints"

// integrations
import { DiffViewProvider } from "../../integrations/editor/DiffViewProvider"
import { findToolName, formatContentBlockToMarkdown } from "../../integrations/misc/export-markdown"
import { RooTerminalProcess } from "../../integrations/terminal/types"
import { TerminalRegistry } from "../../integrations/terminal/TerminalRegistry"

// utils
import { calculateApiCostAnthropic } from "../../shared/cost"
import { getWorkspacePath } from "../../utils/path"

// prompts
import { formatResponse } from "../prompts/responses"
import { SYSTEM_PROMPT } from "../prompts/system"

// core modules
import { ToolRepetitionDetector } from "../tools/ToolRepetitionDetector"
import { FileContextTracker } from "../context-tracking/FileContextTracker"
import { RooIgnoreController } from "../ignore/RooIgnoreController"
import { RooProtectedController } from "../protect/RooProtectedController"
import { type AssistantMessageContent, presentAssistantMessage, parseAssistantMessage } from "../assistant-message"
import { AssistantMessageParser } from "../assistant-message/AssistantMessageParser"
import { truncateConversationIfNeeded } from "../sliding-window"
import { ClineProvider } from "../webview/ClineProvider"
import { MultiSearchReplaceDiffStrategy } from "../diff/strategies/multi-search-replace"
import { MultiFileSearchReplaceDiffStrategy } from "../diff/strategies/multi-file-search-replace"
import { readApiMessages, saveApiMessages, readTaskMessages, saveTaskMessages, taskMetadata } from "../task-persistence"
import { getEnvironmentDetails } from "../environment/getEnvironmentDetails"
import {
	type CheckpointDiffOptions,
	type CheckpointRestoreOptions,
	getCheckpointService,
	checkpointSave,
	checkpointRestore,
	checkpointDiff,
} from "../checkpoints"
import { ApiMessage } from "../task-persistence/apiMessages"
import { getMessagesSinceLastSummary, summarizeConversation } from "../condense"
import { maybeRemoveImageBlocks } from "../../api/transform/image-cleaning"
import { processKiloUserContentMentions } from "../mentions/processKiloUserContentMentions" // kilocode_change
import { refreshWorkflowToggles } from "../context/instructions/workflows" // kilocode_change
import { parseMentions } from "../mentions" // kilocode_change
import { parseKiloSlashCommands } from "../slash-commands/kilo" // kilocode_change
import { GlobalFileNames } from "../../shared/globalFileNames" // kilocode_change
import { ensureLocalKilorulesDirExists } from "../context/instructions/kilo-rules" // kilocode_change
import { restoreTodoListForTask } from "../tools/updateTodoListTool"
<<<<<<< HEAD
import { reportExcessiveRecursion, yieldPromise } from "../kilocode"
=======
import { AutoApprovalHandler } from "./AutoApprovalHandler"
>>>>>>> c45896ab

const MAX_EXPONENTIAL_BACKOFF_SECONDS = 600 // 10 minutes

export type TaskOptions = {
	context: vscode.ExtensionContext // kilocode_change
	provider: ClineProvider
	apiConfiguration: ProviderSettings
	enableDiff?: boolean
	enableCheckpoints?: boolean
	fuzzyMatchThreshold?: number
	consecutiveMistakeLimit?: number
	task?: string
	images?: string[]
	historyItem?: HistoryItem
	experiments?: Record<string, boolean>
	startTask?: boolean
	rootTask?: Task
	parentTask?: Task
	taskNumber?: number
	onCreated?: (task: Task) => void
}

<<<<<<< HEAD
type UserContent = Array<Anthropic.ContentBlockParam> // kilocode_change

export class Task extends EventEmitter<TaskEvents> {
	private context: vscode.ExtensionContext // kilocode_change

=======
export class Task extends EventEmitter<TaskEvents> implements TaskLike {
>>>>>>> c45896ab
	todoList?: TodoItem[]
	readonly taskId: string
	private taskIsFavorited?: boolean // kilocode_change
	readonly instanceId: string

	readonly rootTask: Task | undefined
	readonly parentTask: Task | undefined
	readonly taskNumber: number
	readonly workspacePath: string

	/**
	 * The mode associated with this task. Persisted across sessions
	 * to maintain user context when reopening tasks from history.
	 *
	 * ## Lifecycle
	 *
	 * ### For new tasks:
	 * 1. Initially `undefined` during construction
	 * 2. Asynchronously initialized from provider state via `initializeTaskMode()`
	 * 3. Falls back to `defaultModeSlug` if provider state is unavailable
	 *
	 * ### For history items:
	 * 1. Immediately set from `historyItem.mode` during construction
	 * 2. Falls back to `defaultModeSlug` if mode is not stored in history
	 *
	 * ## Important
	 * This property should NOT be accessed directly until `taskModeReady` promise resolves.
	 * Use `getTaskMode()` for async access or `taskMode` getter for sync access after initialization.
	 *
	 * @private
	 * @see {@link getTaskMode} - For safe async access
	 * @see {@link taskMode} - For sync access after initialization
	 * @see {@link waitForModeInitialization} - To ensure initialization is complete
	 */
	private _taskMode: string | undefined

	/**
	 * Promise that resolves when the task mode has been initialized.
	 * This ensures async mode initialization completes before the task is used.
	 *
	 * ## Purpose
	 * - Prevents race conditions when accessing task mode
	 * - Ensures provider state is properly loaded before mode-dependent operations
	 * - Provides a synchronization point for async initialization
	 *
	 * ## Resolution timing
	 * - For history items: Resolves immediately (sync initialization)
	 * - For new tasks: Resolves after provider state is fetched (async initialization)
	 *
	 * @private
	 * @see {@link waitForModeInitialization} - Public method to await this promise
	 */
	private taskModeReady: Promise<void>

	providerRef: WeakRef<ClineProvider>
	private readonly globalStoragePath: string
	abort: boolean = false
	blockingAsk?: BlockingAsk
	didFinishAbortingStream = false
	abandoned = false
	isInitialized = false
	isPaused: boolean = false
	pausedModeSlug: string = defaultModeSlug
	private pauseInterval: NodeJS.Timeout | undefined

	// API
	readonly apiConfiguration: ProviderSettings
	api: ApiHandler
	private static lastGlobalApiRequestTime?: number
	private autoApprovalHandler: AutoApprovalHandler

	/**
	 * Reset the global API request timestamp. This should only be used for testing.
	 * @internal
	 */
	static resetGlobalApiRequestTime(): void {
		Task.lastGlobalApiRequestTime = undefined
	}

	toolRepetitionDetector: ToolRepetitionDetector
	rooIgnoreController?: RooIgnoreController
	rooProtectedController?: RooProtectedController
	fileContextTracker: FileContextTracker
	urlContentFetcher: UrlContentFetcher
	terminalProcess?: RooTerminalProcess

	// Computer User
	browserSession: BrowserSession

	// Editing
	diffViewProvider: DiffViewProvider
	diffStrategy?: DiffStrategy
	diffEnabled: boolean = false
	fuzzyMatchThreshold: number
	didEditFile: boolean = false

	// LLM Messages & Chat Messages
	apiConversationHistory: ApiMessage[] = []
	clineMessages: ClineMessage[] = []

	// Ask
	private askResponse?: ClineAskResponse
	private askResponseText?: string
	private askResponseImages?: string[]
	public lastMessageTs?: number

	// Tool Use
	consecutiveMistakeCount: number = 0
	consecutiveMistakeLimit: number
	consecutiveMistakeCountForApplyDiff: Map<string, number> = new Map()
	toolUsage: ToolUsage = {}

	// Checkpoints
	enableCheckpoints: boolean
	checkpointService?: RepoPerTaskCheckpointService
	checkpointServiceInitializing = false

	// Streaming
	isWaitingForFirstChunk = false
	isStreaming = false
	currentStreamingContentIndex = 0
	currentStreamingDidCheckpoint = false
	assistantMessageContent: AssistantMessageContent[] = []
	presentAssistantMessageLocked = false
	presentAssistantMessageHasPendingUpdates = false
	userMessageContent: (Anthropic.TextBlockParam | Anthropic.ImageBlockParam)[] = []
	userMessageContentReady = false
	didRejectTool = false
	didAlreadyUseTool = false
	didCompleteReadingStream = false
	assistantMessageParser?: AssistantMessageParser
	isAssistantMessageParserEnabled = false

	constructor({
		context, // kilocode_change
		provider,
		apiConfiguration,
		enableDiff = false,
		enableCheckpoints = true,
		fuzzyMatchThreshold = 1.0,
		consecutiveMistakeLimit = DEFAULT_CONSECUTIVE_MISTAKE_LIMIT,
		task,
		images,
		historyItem,
		startTask = true,
		rootTask,
		parentTask,
		taskNumber = -1,
		onCreated,
	}: TaskOptions) {
		super()
		this.context = context // kilocode_change

		if (startTask && !task && !images && !historyItem) {
			throw new Error("Either historyItem or task/images must be provided")
		}

		this.taskId = historyItem ? historyItem.id : crypto.randomUUID()
		this.taskIsFavorited = historyItem?.isFavorited // kilocode_change
		// Normal use-case is usually retry similar history task with new workspace.
		this.workspacePath = parentTask
			? parentTask.workspacePath
			: getWorkspacePath(path.join(os.homedir(), "Documents")) // kilocode_change: use Documents instead of Desktop as default

		this.instanceId = crypto.randomUUID().slice(0, 8)
		this.taskNumber = -1

		this.rooIgnoreController = new RooIgnoreController(this.cwd)
		this.rooProtectedController = new RooProtectedController(this.cwd)
		this.fileContextTracker = new FileContextTracker(provider, this.taskId)

		this.rooIgnoreController.initialize().catch((error) => {
			console.error("Failed to initialize RooIgnoreController:", error)
		})

		this.apiConfiguration = apiConfiguration
		this.api = buildApiHandler(apiConfiguration)
		this.autoApprovalHandler = new AutoApprovalHandler()

		this.urlContentFetcher = new UrlContentFetcher(provider.context)
		this.browserSession = new BrowserSession(provider.context)
		this.diffEnabled = enableDiff
		this.fuzzyMatchThreshold = fuzzyMatchThreshold
		this.consecutiveMistakeLimit = consecutiveMistakeLimit ?? DEFAULT_CONSECUTIVE_MISTAKE_LIMIT
		this.providerRef = new WeakRef(provider)
		this.globalStoragePath = provider.context.globalStorageUri.fsPath
		this.diffViewProvider = new DiffViewProvider(this.cwd, this)
		this.enableCheckpoints = enableCheckpoints

		this.rootTask = rootTask
		this.parentTask = parentTask
		this.taskNumber = taskNumber

		// Store the task's mode when it's created.
		// For history items, use the stored mode; for new tasks, we'll set it
		// after getting state.
		if (historyItem) {
			this._taskMode = historyItem.mode || defaultModeSlug
			this.taskModeReady = Promise.resolve()
			TelemetryService.instance.captureTaskRestarted(this.taskId)
		} else {
			// For new tasks, don't set the mode yet - wait for async initialization.
			this._taskMode = undefined
			this.taskModeReady = this.initializeTaskMode(provider)
			TelemetryService.instance.captureTaskCreated(this.taskId)
		}

		// Only set up diff strategy if diff is enabled.
		if (this.diffEnabled) {
			// Default to old strategy, will be updated if experiment is enabled.
			this.diffStrategy = new MultiSearchReplaceDiffStrategy(this.fuzzyMatchThreshold)

			// Check experiment asynchronously and update strategy if needed.
			provider.getState().then((state) => {
				const isMultiFileApplyDiffEnabled = experiments.isEnabled(
					state.experiments ?? {},
					EXPERIMENT_IDS.MULTI_FILE_APPLY_DIFF,
				)

				if (isMultiFileApplyDiffEnabled) {
					this.diffStrategy = new MultiFileSearchReplaceDiffStrategy(this.fuzzyMatchThreshold)
				}
			})
		}

		this.toolRepetitionDetector = new ToolRepetitionDetector(this.consecutiveMistakeLimit)

		onCreated?.(this)

		if (startTask) {
			if (task || images) {
				this.startTask(task, images)
			} else if (historyItem) {
				this.resumeTaskFromHistory()
			} else {
				throw new Error("Either historyItem or task/images must be provided")
			}
		}
	}

	// kilocode_change start
	private getContext(): vscode.ExtensionContext {
		const context = this.context
		if (!context) {
			throw new Error("Unable to access extension context")
		}
		return context
	}
	// kilocode_change end
	/**
	 * Initialize the task mode from the provider state.
	 * This method handles async initialization with proper error handling.
	 *
	 * ## Flow
	 * 1. Attempts to fetch the current mode from provider state
	 * 2. Sets `_taskMode` to the fetched mode or `defaultModeSlug` if unavailable
	 * 3. Handles errors gracefully by falling back to default mode
	 * 4. Logs any initialization errors for debugging
	 *
	 * ## Error handling
	 * - Network failures when fetching provider state
	 * - Provider not yet initialized
	 * - Invalid state structure
	 *
	 * All errors result in fallback to `defaultModeSlug` to ensure task can proceed.
	 *
	 * @private
	 * @param provider - The ClineProvider instance to fetch state from
	 * @returns Promise that resolves when initialization is complete
	 */
	private async initializeTaskMode(provider: ClineProvider): Promise<void> {
		try {
			const state = await provider.getState()
			this._taskMode = state?.mode || defaultModeSlug
		} catch (error) {
			// If there's an error getting state, use the default mode
			this._taskMode = defaultModeSlug
			// Use the provider's log method for better error visibility
			const errorMessage = `Failed to initialize task mode: ${error instanceof Error ? error.message : String(error)}`
			provider.log(errorMessage)
		}
	}

	/**
	 * Wait for the task mode to be initialized before proceeding.
	 * This method ensures that any operations depending on the task mode
	 * will have access to the correct mode value.
	 *
	 * ## When to use
	 * - Before accessing mode-specific configurations
	 * - When switching between tasks with different modes
	 * - Before operations that depend on mode-based permissions
	 *
	 * ## Example usage
	 * ```typescript
	 * // Wait for mode initialization before mode-dependent operations
	 * await task.waitForModeInitialization();
	 * const mode = task.taskMode; // Now safe to access synchronously
	 *
	 * // Or use with getTaskMode() for a one-liner
	 * const mode = await task.getTaskMode(); // Internally waits for initialization
	 * ```
	 *
	 * @returns Promise that resolves when the task mode is initialized
	 * @public
	 */
	public async waitForModeInitialization(): Promise<void> {
		return this.taskModeReady
	}

	/**
	 * Get the task mode asynchronously, ensuring it's properly initialized.
	 * This is the recommended way to access the task mode as it guarantees
	 * the mode is available before returning.
	 *
	 * ## Async behavior
	 * - Internally waits for `taskModeReady` promise to resolve
	 * - Returns the initialized mode or `defaultModeSlug` as fallback
	 * - Safe to call multiple times - subsequent calls return immediately if already initialized
	 *
	 * ## Example usage
	 * ```typescript
	 * // Safe async access
	 * const mode = await task.getTaskMode();
	 * console.log(`Task is running in ${mode} mode`);
	 *
	 * // Use in conditional logic
	 * if (await task.getTaskMode() === 'architect') {
	 *   // Perform architect-specific operations
	 * }
	 * ```
	 *
	 * @returns Promise resolving to the task mode string
	 * @public
	 */
	public async getTaskMode(): Promise<string> {
		await this.taskModeReady
		return this._taskMode || defaultModeSlug
	}

	/**
	 * Get the task mode synchronously. This should only be used when you're certain
	 * that the mode has already been initialized (e.g., after waitForModeInitialization).
	 *
	 * ## When to use
	 * - In synchronous contexts where async/await is not available
	 * - After explicitly waiting for initialization via `waitForModeInitialization()`
	 * - In event handlers or callbacks where mode is guaranteed to be initialized
	 *
	 * ## Example usage
	 * ```typescript
	 * // After ensuring initialization
	 * await task.waitForModeInitialization();
	 * const mode = task.taskMode; // Safe synchronous access
	 *
	 * // In an event handler after task is started
	 * task.on('taskStarted', () => {
	 *   console.log(`Task started in ${task.taskMode} mode`); // Safe here
	 * });
	 * ```
	 *
	 * @throws {Error} If the mode hasn't been initialized yet
	 * @returns The task mode string
	 * @public
	 */
	public get taskMode(): string {
		if (this._taskMode === undefined) {
			throw new Error("Task mode accessed before initialization. Use getTaskMode() or wait for taskModeReady.")
		}
		return this._taskMode
	}

	static create(options: TaskOptions): [Task, Promise<void>] {
		const instance = new Task({ ...options, startTask: false })
		const { images, task, historyItem } = options
		let promise

		if (images || task) {
			promise = instance.startTask(task, images)
		} else if (historyItem) {
			promise = instance.resumeTaskFromHistory()
		} else {
			throw new Error("Either historyItem or task/images must be provided")
		}

		return [instance, promise]
	}

	// API Messages

	private async getSavedApiConversationHistory(): Promise<ApiMessage[]> {
		return readApiMessages({ taskId: this.taskId, globalStoragePath: this.globalStoragePath })
	}

	private async addToApiConversationHistory(message: Anthropic.MessageParam) {
		const messageWithTs = { ...message, ts: Date.now() }
		this.apiConversationHistory.push(messageWithTs)
		await this.saveApiConversationHistory()
	}

	async overwriteApiConversationHistory(newHistory: ApiMessage[]) {
		this.apiConversationHistory = newHistory
		await this.saveApiConversationHistory()
	}

	private async saveApiConversationHistory() {
		try {
			await saveApiMessages({
				messages: this.apiConversationHistory,
				taskId: this.taskId,
				globalStoragePath: this.globalStoragePath,
			})
		} catch (error) {
			// In the off chance this fails, we don't want to stop the task.
			console.error("Failed to save API conversation history:", error)
		}
	}

	// Cline Messages

	private async getSavedClineMessages(): Promise<ClineMessage[]> {
		return readTaskMessages({ taskId: this.taskId, globalStoragePath: this.globalStoragePath })
	}

	private async addToClineMessages(message: ClineMessage) {
		this.clineMessages.push(message)
		const provider = this.providerRef.deref()
		await provider?.postStateToWebview()
		this.emit(RooCodeEventName.Message, { action: "created", message })
		await this.saveClineMessages()

		const shouldCaptureMessage = message.partial !== true && CloudService.isEnabled()

		if (shouldCaptureMessage) {
			CloudService.instance.captureEvent({
				event: TelemetryEventName.TASK_MESSAGE,
				properties: { taskId: this.taskId, message },
			})
		}
	}

	public async overwriteClineMessages(newMessages: ClineMessage[]) {
		this.clineMessages = newMessages
		restoreTodoListForTask(this)
		await this.saveClineMessages()
	}

	private async updateClineMessage(message: ClineMessage) {
		const provider = this.providerRef.deref()
		await provider?.postMessageToWebview({ type: "messageUpdated", clineMessage: message })
		this.emit(RooCodeEventName.Message, { action: "updated", message })

		const shouldCaptureMessage = message.partial !== true && CloudService.isEnabled()

		if (shouldCaptureMessage) {
			CloudService.instance.captureEvent({
				event: TelemetryEventName.TASK_MESSAGE,
				properties: { taskId: this.taskId, message },
			})
		}
	}

	private async saveClineMessages() {
		try {
			await saveTaskMessages({
				messages: this.clineMessages,
				taskId: this.taskId,
				globalStoragePath: this.globalStoragePath,
			})

			const { historyItem, tokenUsage } = await taskMetadata({
				messages: this.clineMessages,
				taskId: this.taskId,
				taskNumber: this.taskNumber,
				globalStoragePath: this.globalStoragePath,
				workspace: this.cwd,
				mode: this._taskMode || defaultModeSlug, // Use the task's own mode, not the current provider mode
			})

			this.emit(RooCodeEventName.TaskTokenUsageUpdated, this.taskId, tokenUsage)

			await this.providerRef.deref()?.updateTaskHistory(historyItem)
		} catch (error) {
			console.error("Failed to save messages:", error)
		}
	}

	// Note that `partial` has three valid states true (partial message),
	// false (completion of partial message), undefined (individual complete
	// message).
	async ask(
		type: ClineAsk,
		text?: string,
		partial?: boolean,
		progressStatus?: ToolProgressStatus,
		isProtected?: boolean,
	): Promise<{ response: ClineAskResponse; text?: string; images?: string[] }> {
		// If this Cline instance was aborted by the provider, then the only
		// thing keeping us alive is a promise still running in the background,
		// in which case we don't want to send its result to the webview as it
		// is attached to a new instance of Cline now. So we can safely ignore
		// the result of any active promises, and this class will be
		// deallocated. (Although we set Cline = undefined in provider, that
		// simply removes the reference to this instance, but the instance is
		// still alive until this promise resolves or rejects.)
		if (this.abort) {
			throw new Error(`[KiloCode#ask] task ${this.taskId}.${this.instanceId} aborted`)
		}

		let askTs: number

		if (partial !== undefined) {
			const lastMessage = this.clineMessages.at(-1)

			const isUpdatingPreviousPartial =
				lastMessage && lastMessage.partial && lastMessage.type === "ask" && lastMessage.ask === type

			if (partial) {
				if (isUpdatingPreviousPartial) {
					// Existing partial message, so update it.
					lastMessage.text = text
					lastMessage.partial = partial
					lastMessage.progressStatus = progressStatus
					lastMessage.isProtected = isProtected
					// TODO: Be more efficient about saving and posting only new
					// data or one whole message at a time so ignore partial for
					// saves, and only post parts of partial message instead of
					// whole array in new listener.
					this.updateClineMessage(lastMessage)
					throw new Error("Current ask promise was ignored (#1)")
				} else {
					// This is a new partial message, so add it with partial
					// state.
					askTs = Date.now()
					this.lastMessageTs = askTs
					await this.addToClineMessages({ ts: askTs, type: "ask", ask: type, text, partial, isProtected })
					throw new Error("Current ask promise was ignored (#2)")
				}
			} else {
				if (isUpdatingPreviousPartial) {
					// This is the complete version of a previously partial
					// message, so replace the partial with the complete version.
					this.askResponse = undefined
					this.askResponseText = undefined
					this.askResponseImages = undefined

					// Bug for the history books:
					// In the webview we use the ts as the chatrow key for the
					// virtuoso list. Since we would update this ts right at the
					// end of streaming, it would cause the view to flicker. The
					// key prop has to be stable otherwise react has trouble
					// reconciling items between renders, causing unmounting and
					// remounting of components (flickering).
					// The lesson here is if you see flickering when rendering
					// lists, it's likely because the key prop is not stable.
					// So in this case we must make sure that the message ts is
					// never altered after first setting it.
					askTs = lastMessage.ts
					this.lastMessageTs = askTs
					lastMessage.text = text
					lastMessage.partial = false
					lastMessage.progressStatus = progressStatus
					lastMessage.isProtected = isProtected
					await this.saveClineMessages()
					this.updateClineMessage(lastMessage)
				} else {
					// This is a new and complete message, so add it like normal.
					this.askResponse = undefined
					this.askResponseText = undefined
					this.askResponseImages = undefined
					askTs = Date.now()
					this.lastMessageTs = askTs
					await this.addToClineMessages({ ts: askTs, type: "ask", ask: type, text, isProtected })
				}
			}
		} else {
			// This is a new non-partial message, so add it like normal.
			this.askResponse = undefined
			this.askResponseText = undefined
			this.askResponseImages = undefined
			askTs = Date.now()
			this.lastMessageTs = askTs
			await this.addToClineMessages({ ts: askTs, type: "ask", ask: type, text, isProtected })
		}

		// Detect if the task will enter an idle state.
		const isReady = this.askResponse !== undefined || this.lastMessageTs !== askTs

		if (!partial && !isReady && isBlockingAsk(type)) {
			this.blockingAsk = type
			this.emit(RooCodeEventName.TaskIdle, this.taskId)
		}

		console.log(`[Task#${this.taskId}] pWaitFor askResponse(${type}) -> blocking`)
		await pWaitFor(() => this.askResponse !== undefined || this.lastMessageTs !== askTs, { interval: 100 })
		console.log(`[Task#${this.taskId}] pWaitFor askResponse(${type}) -> unblocked (${this.askResponse})`)

		if (this.lastMessageTs !== askTs) {
			// Could happen if we send multiple asks in a row i.e. with
			// command_output. It's important that when we know an ask could
			// fail, it is handled gracefully.
			throw new Error("Current ask promise was ignored")
		}

		const result = { response: this.askResponse!, text: this.askResponseText, images: this.askResponseImages }
		this.askResponse = undefined
		this.askResponseText = undefined
		this.askResponseImages = undefined

		// Switch back to an active state.
		if (this.blockingAsk) {
			this.blockingAsk = undefined
			this.emit(RooCodeEventName.TaskActive, this.taskId)
		}

		this.emit(RooCodeEventName.TaskAskResponded)
		return result
	}

	public setMessageResponse(text: string, images?: string[]) {
		this.handleWebviewAskResponse("messageResponse", text, images)
	}

	handleWebviewAskResponse(askResponse: ClineAskResponse, text?: string, images?: string[]) {
		this.askResponse = askResponse
		this.askResponseText = text
		this.askResponseImages = images
	}

	async handleTerminalOperation(terminalOperation: "continue" | "abort") {
		if (terminalOperation === "continue") {
			this.terminalProcess?.continue()
		} else if (terminalOperation === "abort") {
			this.terminalProcess?.abort()
		}
	}

	public async condenseContext(): Promise<void> {
		const systemPrompt = await this.getSystemPrompt()

		// Get condensing configuration
		// Using type assertion to handle the case where Phase 1 hasn't been implemented yet
		const state = await this.providerRef.deref()?.getState()
		const customCondensingPrompt = state ? (state as any).customCondensingPrompt : undefined
		const condensingApiConfigId = state ? (state as any).condensingApiConfigId : undefined
		const listApiConfigMeta = state ? (state as any).listApiConfigMeta : undefined

		// Determine API handler to use
		let condensingApiHandler: ApiHandler | undefined
		if (condensingApiConfigId && listApiConfigMeta && Array.isArray(listApiConfigMeta)) {
			// Using type assertion for the id property to avoid implicit any
			const matchingConfig = listApiConfigMeta.find((config: any) => config.id === condensingApiConfigId)
			if (matchingConfig) {
				const profile = await this.providerRef.deref()?.providerSettingsManager.getProfile({
					id: condensingApiConfigId,
				})
				// Ensure profile and apiProvider exist before trying to build handler
				if (profile && profile.apiProvider) {
					condensingApiHandler = buildApiHandler(profile)
				}
			}
		}

		const { contextTokens: prevContextTokens } = this.getTokenUsage()
		const {
			messages,
			summary,
			cost,
			newContextTokens = 0,
			error,
		} = await summarizeConversation(
			this.apiConversationHistory,
			this.api, // Main API handler (fallback)
			systemPrompt, // Default summarization prompt (fallback)
			this.taskId,
			prevContextTokens,
			false, // manual trigger
			customCondensingPrompt, // User's custom prompt
			condensingApiHandler, // Specific handler for condensing
		)
		if (error) {
			this.say(
				"condense_context_error",
				error,
				undefined /* images */,
				false /* partial */,
				undefined /* checkpoint */,
				undefined /* progressStatus */,
				{ isNonInteractive: true } /* options */,
			)
			return
		}
		await this.overwriteApiConversationHistory(messages)
		const contextCondense: ContextCondense = { summary, cost, newContextTokens, prevContextTokens }
		await this.say(
			"condense_context",
			undefined /* text */,
			undefined /* images */,
			false /* partial */,
			undefined /* checkpoint */,
			undefined /* progressStatus */,
			{ isNonInteractive: true } /* options */,
			contextCondense,
		)
	}

	async say(
		type: ClineSay,
		text?: string,
		images?: string[],
		partial?: boolean,
		checkpoint?: Record<string, unknown>,
		progressStatus?: ToolProgressStatus,
		options: {
			isNonInteractive?: boolean
		} = {},
		contextCondense?: ContextCondense,
	): Promise<undefined> {
		if (this.abort) {
			throw new Error(`[Kilo Code#say] task ${this.taskId}.${this.instanceId} aborted`)
		}

		if (partial !== undefined) {
			const lastMessage = this.clineMessages.at(-1)

			const isUpdatingPreviousPartial =
				lastMessage && lastMessage.partial && lastMessage.type === "say" && lastMessage.say === type

			if (partial) {
				if (isUpdatingPreviousPartial) {
					// Existing partial message, so update it.
					lastMessage.text = text
					lastMessage.images = images
					lastMessage.partial = partial
					lastMessage.progressStatus = progressStatus
					this.updateClineMessage(lastMessage)
				} else {
					// This is a new partial message, so add it with partial state.
					const sayTs = Date.now()

					if (!options.isNonInteractive) {
						this.lastMessageTs = sayTs
					}

					await this.addToClineMessages({
						ts: sayTs,
						type: "say",
						say: type,
						text,
						images,
						partial,
						contextCondense,
					})
				}
			} else {
				// New now have a complete version of a previously partial message.
				// This is the complete version of a previously partial
				// message, so replace the partial with the complete version.
				if (isUpdatingPreviousPartial) {
					if (!options.isNonInteractive) {
						this.lastMessageTs = lastMessage.ts
					}

					lastMessage.text = text
					lastMessage.images = images
					lastMessage.partial = false
					lastMessage.progressStatus = progressStatus

					// Instead of streaming partialMessage events, we do a save
					// and post like normal to persist to disk.
					await this.saveClineMessages()

					// More performant than an entire `postStateToWebview`.
					this.updateClineMessage(lastMessage)
				} else {
					// This is a new and complete message, so add it like normal.
					const sayTs = Date.now()

					if (!options.isNonInteractive) {
						this.lastMessageTs = sayTs
					}

					await this.addToClineMessages({ ts: sayTs, type: "say", say: type, text, images, contextCondense })
				}
			}
		} else {
			// This is a new non-partial message, so add it like normal.
			const sayTs = Date.now()

			// A "non-interactive" message is a message is one that the user
			// does not need to respond to. We don't want these message types
			// to trigger an update to `lastMessageTs` since they can be created
			// asynchronously and could interrupt a pending ask.
			if (!options.isNonInteractive) {
				this.lastMessageTs = sayTs
			}

			await this.addToClineMessages({
				ts: sayTs,
				type: "say",
				say: type,
				text,
				images,
				checkpoint,
				contextCondense,
			})
		}
	}

	async sayAndCreateMissingParamError(toolName: ToolName, paramName: string, relPath?: string) {
		await this.say(
			"error",
			`Kilo Code tried to use ${toolName}${
				relPath ? ` for '${relPath.toPosix()}'` : ""
			} without value for required parameter '${paramName}'. Retrying...`,
		)
		return formatResponse.toolError(formatResponse.missingToolParameterError(paramName))
	}

	// Start / Abort / Resume

	private async startTask(task?: string, images?: string[]): Promise<void> {
		// `conversationHistory` (for API) and `clineMessages` (for webview)
		// need to be in sync.
		// If the extension process were killed, then on restart the
		// `clineMessages` might not be empty, so we need to set it to [] when
		// we create a new Cline client (otherwise webview would show stale
		// messages from previous session).
		this.clineMessages = []
		this.apiConversationHistory = []
		await this.providerRef.deref()?.postStateToWebview()

		await this.say("text", task, images)
		this.isInitialized = true

		let imageBlocks: Anthropic.ImageBlockParam[] = formatResponse.imageBlocks(images)

		console.log(`[subtasks] task ${this.taskId}.${this.instanceId} starting`)

		await this.initiateTaskLoop([
			{
				type: "text",
				text: `<task>\n${task}\n</task>`,
			},
			...imageBlocks,
		])
	}

	public async resumePausedTask(lastMessage: string) {
		// Release this Cline instance from paused state.
		this.isPaused = false
		this.emit(RooCodeEventName.TaskUnpaused)

		// Fake an answer from the subtask that it has completed running and
		// this is the result of what it has done  add the message to the chat
		// history and to the webview ui.
		try {
			await this.say("subtask_result", lastMessage)

			await this.addToApiConversationHistory({
				role: "user",
				content: [{ type: "text", text: `[new_task completed] Result: ${lastMessage}` }],
			})
		} catch (error) {
			this.providerRef
				.deref()
				?.log(`Error failed to add reply from subtask into conversation of parent task, error: ${error}`)

			throw error
		}
	}

	private async resumeTaskFromHistory() {
		const modifiedClineMessages = await this.getSavedClineMessages()

		// Remove any resume messages that may have been added before
		const lastRelevantMessageIndex = findLastIndex(
			modifiedClineMessages,
			(m) => !(m.ask === "resume_task" || m.ask === "resume_completed_task"),
		)

		if (lastRelevantMessageIndex !== -1) {
			modifiedClineMessages.splice(lastRelevantMessageIndex + 1)
		}

		// Since we don't use `api_req_finished` anymore, we need to check if the
		// last `api_req_started` has a cost value, if it doesn't and no
		// cancellation reason to present, then we remove it since it indicates
		// an api request without any partial content streamed.
		const lastApiReqStartedIndex = findLastIndex(
			modifiedClineMessages,
			(m) => m.type === "say" && m.say === "api_req_started",
		)

		if (lastApiReqStartedIndex !== -1) {
			const lastApiReqStarted = modifiedClineMessages[lastApiReqStartedIndex]
			const { cost, cancelReason }: ClineApiReqInfo = JSON.parse(lastApiReqStarted.text || "{}")

			if (cost === undefined && cancelReason === undefined) {
				modifiedClineMessages.splice(lastApiReqStartedIndex, 1)
			}
		}

		await this.overwriteClineMessages(modifiedClineMessages)
		this.clineMessages = await this.getSavedClineMessages()

		// Now present the cline messages to the user and ask if they want to
		// resume (NOTE: we ran into a bug before where the
		// apiConversationHistory wouldn't be initialized when opening a old
		// task, and it was because we were waiting for resume).
		// This is important in case the user deletes messages without resuming
		// the task first.
		this.apiConversationHistory = await this.getSavedApiConversationHistory()

		const lastClineMessage = this.clineMessages
			.slice()
			.reverse()
			.find((m) => !(m.ask === "resume_task" || m.ask === "resume_completed_task")) // Could be multiple resume tasks.

		let askType: ClineAsk
		if (lastClineMessage?.ask === "completion_result") {
			askType = "resume_completed_task"
		} else {
			askType = "resume_task"
		}

		this.isInitialized = true

		const { response, text, images } = await this.ask(askType) // Calls `postStateToWebview`.

		let responseText: string | undefined
		let responseImages: string[] | undefined

		if (response === "messageResponse") {
			await this.say("user_feedback", text, images)
			responseText = text
			responseImages = images
		}

		// Make sure that the api conversation history can be resumed by the API,
		// even if it goes out of sync with cline messages.
		let existingApiConversationHistory: ApiMessage[] = await this.getSavedApiConversationHistory()

		// v2.0 xml tags refactor caveat: since we don't use tools anymore, we need to replace all tool use blocks with a text block since the API disallows conversations with tool uses and no tool schema
		const conversationWithoutToolBlocks = existingApiConversationHistory.map((message) => {
			if (Array.isArray(message.content)) {
				const newContent = message.content.map((block) => {
					if (block.type === "tool_use") {
						// It's important we convert to the new tool schema
						// format so the model doesn't get confused about how to
						// invoke tools.
						const inputAsXml = Object.entries(block.input as Record<string, string>)
							.map(([key, value]) => `<${key}>\n${value}\n</${key}>`)
							.join("\n")
						return {
							type: "text",
							text: `<${block.name}>\n${inputAsXml}\n</${block.name}>`,
						} as Anthropic.Messages.TextBlockParam
					} else if (block.type === "tool_result") {
						// Convert block.content to text block array, removing images
						const contentAsTextBlocks = Array.isArray(block.content)
							? block.content.filter((item) => item.type === "text")
							: [{ type: "text", text: block.content }]
						const textContent = contentAsTextBlocks.map((item) => item.text).join("\n\n")
						const toolName = findToolName(block.tool_use_id, existingApiConversationHistory)
						return {
							type: "text",
							text: `[${toolName} Result]\n\n${textContent}`,
						} as Anthropic.Messages.TextBlockParam
					}
					return block
				})
				return { ...message, content: newContent }
			}
			return message
		})
		existingApiConversationHistory = conversationWithoutToolBlocks

		// FIXME: remove tool use blocks altogether

		// if the last message is an assistant message, we need to check if there's tool use since every tool use has to have a tool response
		// if there's no tool use and only a text block, then we can just add a user message
		// (note this isn't relevant anymore since we use custom tool prompts instead of tool use blocks, but this is here for legacy purposes in case users resume old tasks)

		// if the last message is a user message, we can need to get the assistant message before it to see if it made tool calls, and if so, fill in the remaining tool responses with 'interrupted'

		let modifiedOldUserContent: Anthropic.Messages.ContentBlockParam[] // either the last message if its user message, or the user message before the last (assistant) message
		let modifiedApiConversationHistory: ApiMessage[] // need to remove the last user message to replace with new modified user message
		if (existingApiConversationHistory.length > 0) {
			const lastMessage = existingApiConversationHistory[existingApiConversationHistory.length - 1]

			if (lastMessage.role === "assistant") {
				const content = Array.isArray(lastMessage.content)
					? lastMessage.content
					: [{ type: "text", text: lastMessage.content }]
				const hasToolUse = content.some((block) => block.type === "tool_use")

				if (hasToolUse) {
					const toolUseBlocks = content.filter(
						(block) => block.type === "tool_use",
					) as Anthropic.Messages.ToolUseBlock[]
					const toolResponses: Anthropic.ToolResultBlockParam[] = toolUseBlocks.map((block) => ({
						type: "tool_result",
						tool_use_id: block.id,
						content: "Task was interrupted before this tool call could be completed.",
					}))
					modifiedApiConversationHistory = [...existingApiConversationHistory] // no changes
					modifiedOldUserContent = [...toolResponses]
				} else {
					modifiedApiConversationHistory = [...existingApiConversationHistory]
					modifiedOldUserContent = []
				}
			} else if (lastMessage.role === "user") {
				const previousAssistantMessage: ApiMessage | undefined =
					existingApiConversationHistory[existingApiConversationHistory.length - 2]

				const existingUserContent: Anthropic.Messages.ContentBlockParam[] = Array.isArray(lastMessage.content)
					? lastMessage.content
					: [{ type: "text", text: lastMessage.content }]
				if (previousAssistantMessage && previousAssistantMessage.role === "assistant") {
					const assistantContent = Array.isArray(previousAssistantMessage.content)
						? previousAssistantMessage.content
						: [{ type: "text", text: previousAssistantMessage.content }]

					const toolUseBlocks = assistantContent.filter(
						(block) => block.type === "tool_use",
					) as Anthropic.Messages.ToolUseBlock[]

					if (toolUseBlocks.length > 0) {
						const existingToolResults = existingUserContent.filter(
							(block) => block.type === "tool_result",
						) as Anthropic.ToolResultBlockParam[]

						const missingToolResponses: Anthropic.ToolResultBlockParam[] = toolUseBlocks
							.filter(
								(toolUse) => !existingToolResults.some((result) => result.tool_use_id === toolUse.id),
							)
							.map((toolUse) => ({
								type: "tool_result",
								tool_use_id: toolUse.id,
								content: "Task was interrupted before this tool call could be completed.",
							}))

						modifiedApiConversationHistory = existingApiConversationHistory.slice(0, -1) // removes the last user message
						modifiedOldUserContent = [...existingUserContent, ...missingToolResponses]
					} else {
						modifiedApiConversationHistory = existingApiConversationHistory.slice(0, -1)
						modifiedOldUserContent = [...existingUserContent]
					}
				} else {
					modifiedApiConversationHistory = existingApiConversationHistory.slice(0, -1)
					modifiedOldUserContent = [...existingUserContent]
				}
			} else {
				throw new Error("Unexpected: Last message is not a user or assistant message")
			}
		} else {
			throw new Error("Unexpected: No existing API conversation history")
		}

		let newUserContent: Anthropic.Messages.ContentBlockParam[] = [...modifiedOldUserContent]

		const agoText = ((): string => {
			const timestamp = lastClineMessage?.ts ?? Date.now()
			const now = Date.now()
			const diff = now - timestamp
			const minutes = Math.floor(diff / 60000)
			const hours = Math.floor(minutes / 60)
			const days = Math.floor(hours / 24)

			if (days > 0) {
				return `${days} day${days > 1 ? "s" : ""} ago`
			}
			if (hours > 0) {
				return `${hours} hour${hours > 1 ? "s" : ""} ago`
			}
			if (minutes > 0) {
				return `${minutes} minute${minutes > 1 ? "s" : ""} ago`
			}
			return "just now"
		})()

		if (responseText) {
			newUserContent.push({
				type: "text",
				text: `\n\nNew instructions for task continuation:\n<user_message>\n${responseText}\n</user_message>`,
			})
		}

		if (responseImages && responseImages.length > 0) {
			newUserContent.push(...formatResponse.imageBlocks(responseImages))
		}

		// Ensure we have at least some content to send to the API
		// If newUserContent is empty, add a minimal resumption message
		if (newUserContent.length === 0) {
			newUserContent.push({
				type: "text",
				text: "[TASK RESUMPTION] Resuming task...",
			})
		}

		await this.overwriteApiConversationHistory(modifiedApiConversationHistory)

		console.log(`[subtasks] task ${this.taskId}.${this.instanceId} resuming from history item`)

		await this.initiateTaskLoop(newUserContent)
	}

	public dispose(): void {
		console.log(`[Task] disposing task ${this.taskId}.${this.instanceId}`)

		// Stop waiting for child task completion.
		if (this.pauseInterval) {
			clearInterval(this.pauseInterval)
			this.pauseInterval = undefined
		}

		// Release any terminals associated with this task.
		try {
			// Release any terminals associated with this task.
			TerminalRegistry.releaseTerminalsForTask(this.taskId)
		} catch (error) {
			console.error("Error releasing terminals:", error)
		}

		try {
			this.urlContentFetcher.closeBrowser()
		} catch (error) {
			console.error("Error closing URL content fetcher browser:", error)
		}

		try {
			this.browserSession.closeBrowser()
		} catch (error) {
			console.error("Error closing browser session:", error)
		}

		try {
			if (this.rooIgnoreController) {
				this.rooIgnoreController.dispose()
				this.rooIgnoreController = undefined
			}
		} catch (error) {
			console.error("Error disposing RooIgnoreController:", error)
			// This is the critical one for the leak fix.
		}

		try {
			this.fileContextTracker.dispose()
		} catch (error) {
			console.error("Error disposing file context tracker:", error)
		}

		try {
			// If we're not streaming then `abortStream` won't be called.
			if (this.isStreaming && this.diffViewProvider.isEditing) {
				this.diffViewProvider.revertChanges().catch(console.error)
			}
		} catch (error) {
			console.error("Error reverting diff changes:", error)
		}
	}

	public async abortTask(isAbandoned = false) {
		console.log(`[subtasks] aborting task ${this.taskId}.${this.instanceId}`)

		// Will stop any autonomously running promises.
		if (isAbandoned) {
			this.abandoned = true
		}

		this.abort = true
		this.emit(RooCodeEventName.TaskAborted)

		try {
			this.dispose() // Call the centralized dispose method
		} catch (error) {
			console.error(`Error during task ${this.taskId}.${this.instanceId} disposal:`, error)
			// Don't rethrow - we want abort to always succeed
		}
		// Save the countdown message in the automatic retry or other content.
		try {
			// Save the countdown message in the automatic retry or other content.
			await this.saveClineMessages()
		} catch (error) {
			console.error(`Error saving messages during abort for task ${this.taskId}.${this.instanceId}:`, error)
		}
	}

	// Used when a sub-task is launched and the parent task is waiting for it to
	// finish.
	// TBD: The 1s should be added to the settings, also should add a timeout to
	// prevent infinite waiting.
	public async waitForResume() {
		await new Promise<void>((resolve) => {
			this.pauseInterval = setInterval(() => {
				if (!this.isPaused) {
					clearInterval(this.pauseInterval)
					this.pauseInterval = undefined
					resolve()
				}
			}, 1000)
		})
	}

	// Task Loop

	private async initiateTaskLoop(userContent: Anthropic.Messages.ContentBlockParam[]): Promise<void> {
		// Kicks off the checkpoints initialization process in the background.
		getCheckpointService(this)

		let nextUserContent = userContent
		let includeFileDetails = true

		this.emit(RooCodeEventName.TaskStarted)

		while (!this.abort) {
			const didEndLoop = await this.recursivelyMakeClineRequests(nextUserContent, includeFileDetails)
			includeFileDetails = false // We only need file details the first time.

			// The way this agentic loop works is that cline will be given a
			// task that he then calls tools to complete. Unless there's an
			// attempt_completion call, we keep responding back to him with his
			// tool's responses until he either attempt_completion or does not
			// use anymore tools. If he does not use anymore tools, we ask him
			// to consider if he's completed the task and then call
			// attempt_completion, otherwise proceed with completing the task.
			// There is a MAX_REQUESTS_PER_TASK limit to prevent infinite
			// requests, but Cline is prompted to finish the task as efficiently
			// as he can.

			if (didEndLoop) {
				// For now a task never 'completes'. This will only happen if
				// the user hits max requests and denies resetting the count.
				break
			} else {
				nextUserContent = [{ type: "text", text: formatResponse.noToolsUsed() }]
				this.consecutiveMistakeCount++
			}
		}
	}

	public async recursivelyMakeClineRequests(
		userContent: Anthropic.Messages.ContentBlockParam[],
		includeFileDetails: boolean = false,
		recursionDepth: number = 0, // kilocode_change
	): Promise<boolean> {
		reportExcessiveRecursion("recursivelyMakeClineRequests", recursionDepth) // kilocode_change
		if (this.abort) {
			throw new Error(`[KiloCode#recursivelyMakeClineRequests] task ${this.taskId}.${this.instanceId} aborted`)
		}

		if (this.consecutiveMistakeLimit > 0 && this.consecutiveMistakeCount >= this.consecutiveMistakeLimit) {
			const { response, text, images } = await this.ask(
				"mistake_limit_reached",
				t("common:errors.mistake_limit_guidance"),
			)

			if (response === "messageResponse") {
				userContent.push(
					...[
						{ type: "text" as const, text: formatResponse.tooManyMistakes(text) },
						...formatResponse.imageBlocks(images),
					],
				)

				await this.say("user_feedback", text, images)

				// Track consecutive mistake errors in telemetry.
				TelemetryService.instance.captureConsecutiveMistakeError(this.taskId)
			}

			this.consecutiveMistakeCount = 0
		}

		// In this Cline request loop, we need to check if this task instance
		// has been asked to wait for a subtask to finish before continuing.
		const provider = this.providerRef.deref()

		if (this.isPaused && provider) {
			provider.log(`[subtasks] paused ${this.taskId}.${this.instanceId}`)
			await this.waitForResume()
			provider.log(`[subtasks] resumed ${this.taskId}.${this.instanceId}`)
			const currentMode = (await provider.getState())?.mode ?? defaultModeSlug

			if (currentMode !== this.pausedModeSlug) {
				// The mode has changed, we need to switch back to the paused mode.
				await provider.handleModeSwitch(this.pausedModeSlug)

				// Delay to allow mode change to take effect before next tool is executed.
				await delay(500)

				provider.log(
					`[subtasks] task ${this.taskId}.${this.instanceId} has switched back to '${this.pausedModeSlug}' from '${currentMode}'`,
				)
			}
		}

		// Getting verbose details is an expensive operation, it uses ripgrep to
		// top-down build file structure of project which for large projects can
		// take a few seconds. For the best UX we show a placeholder api_req_started
		// message with a loading spinner as this happens.

		// Determine API protocol based on provider and model
		const modelId = getModelId(this.apiConfiguration)
		const apiProtocol = getApiProtocol(this.apiConfiguration.apiProvider, modelId)

		await this.say(
			"api_req_started",
			JSON.stringify({
				request:
					userContent.map((block) => formatContentBlockToMarkdown(block)).join("\n\n") + "\n\nLoading...",
				apiProtocol,
			}),
		)

		const {
			showRooIgnoredFiles = true,
			includeDiagnosticMessages = true,
			maxDiagnosticMessages = 50,
			maxReadFileLine = -1,
		} = (await this.providerRef.deref()?.getState()) ?? {}

		const [parsedUserContent, needsRulesFileCheck] = await processKiloUserContentMentions({
			context: this.context, // kilocode_change
			userContent,
			cwd: this.cwd,
			urlContentFetcher: this.urlContentFetcher,
			fileContextTracker: this.fileContextTracker,
			rooIgnoreController: this.rooIgnoreController,
			showRooIgnoredFiles,
			includeDiagnosticMessages,
			maxDiagnosticMessages,
			maxReadFileLine,
		})

		if (needsRulesFileCheck) {
			await this.say(
				"error",
				"Issue with processing the /newrule command. Double check that, if '.kilocode/rules' already exists, it's a directory and not a file. Otherwise there was an issue referencing this file/directory",
			)
		}
		// kilocode_change end

		const environmentDetails = await getEnvironmentDetails(this, includeFileDetails)

		// Add environment details as its own text block, separate from tool
		// results.
		const finalUserContent = [...parsedUserContent, { type: "text" as const, text: environmentDetails }]

		await this.addToApiConversationHistory({ role: "user", content: finalUserContent })
		TelemetryService.instance.captureConversationMessage(this.taskId, "user")

		// Since we sent off a placeholder api_req_started message to update the
		// webview while waiting to actually start the API request (to load
		// potential details for example), we need to update the text of that
		// message.
		const lastApiReqIndex = findLastIndex(this.clineMessages, (m) => m.say === "api_req_started")

		this.clineMessages[lastApiReqIndex].text = JSON.stringify({
			request: finalUserContent.map((block) => formatContentBlockToMarkdown(block)).join("\n\n"),
			apiProtocol,
		} satisfies ClineApiReqInfo)

		await this.saveClineMessages()
		await provider?.postStateToWebview()

		try {
			let cacheWriteTokens = 0
			let cacheReadTokens = 0
			let inputTokens = 0
			let outputTokens = 0
			let totalCost: number | undefined
			let usageMissing = false // kilocode_change

			// We can't use `api_req_finished` anymore since it's a unique case
			// where it could come after a streaming message (i.e. in the middle
			// of being updated or executed).
			// Fortunately `api_req_finished` was always parsed out for the GUI
			// anyways, so it remains solely for legacy purposes to keep track
			// of prices in tasks from history (it's worth removing a few months
			// from now).
			const updateApiReqMsg = (cancelReason?: ClineApiReqCancelReason, streamingFailedMessage?: string) => {
				// kilocode_change start: pending upstream pr https://github.com/RooCodeInc/Roo-Code/pull/6122
				if (lastApiReqIndex < 0 || !this.clineMessages[lastApiReqIndex]) {
					return
				}
				// kilocode_change end

				const existingData = JSON.parse(this.clineMessages[lastApiReqIndex].text || "{}")
				this.clineMessages[lastApiReqIndex].text = JSON.stringify({
					...existingData,
					tokensIn: inputTokens,
					tokensOut: outputTokens,
					cacheWrites: cacheWriteTokens,
					cacheReads: cacheReadTokens,
					cost:
						totalCost ??
						calculateApiCostAnthropic(
							this.api.getModel().info,
							inputTokens,
							outputTokens,
							cacheWriteTokens,
							cacheReadTokens,
						),
					usageMissing, // kilocode_change
					cancelReason,
					streamingFailedMessage,
				} satisfies ClineApiReqInfo)
			}

			const abortStream = async (cancelReason: ClineApiReqCancelReason, streamingFailedMessage?: string) => {
				if (this.diffViewProvider.isEditing) {
					await this.diffViewProvider.revertChanges() // closes diff view
				}

				// if last message is a partial we need to update and save it
				const lastMessage = this.clineMessages.at(-1)

				if (lastMessage && lastMessage.partial) {
					// lastMessage.ts = Date.now() DO NOT update ts since it is used as a key for virtuoso list
					lastMessage.partial = false
					// instead of streaming partialMessage events, we do a save and post like normal to persist to disk
					console.log("updating partial message", lastMessage)
					// await this.saveClineMessages()
				}

				// Let assistant know their response was interrupted for when task is resumed
				await this.addToApiConversationHistory({
					role: "assistant",
					content: [
						{
							type: "text",
							text:
								assistantMessage +
								`\n\n[${
									cancelReason === "streaming_failed"
										? "Response interrupted by API Error"
										: "Response interrupted by user"
								}]`,
						},
					],
				})

				// Update `api_req_started` to have cancelled and cost, so that
				// we can display the cost of the partial stream.
				updateApiReqMsg(cancelReason, streamingFailedMessage)
				await this.saveClineMessages()

				// Signals to provider that it can retrieve the saved messages
				// from disk, as abortTask can not be awaited on in nature.
				this.didFinishAbortingStream = true
			}

			// Reset streaming state.
			this.currentStreamingContentIndex = 0
			this.currentStreamingDidCheckpoint = false
			this.assistantMessageContent = []
			this.didCompleteReadingStream = false
			this.userMessageContent = []
			this.userMessageContentReady = false
			this.didRejectTool = false
			this.didAlreadyUseTool = false
			this.presentAssistantMessageLocked = false
			this.presentAssistantMessageHasPendingUpdates = false
			if (this.assistantMessageParser) {
				this.assistantMessageParser.reset()
			}

			await this.diffViewProvider.reset()

			// Yields only if the first chunk is successful, otherwise will
			// allow the user to retry the request (most likely due to rate
			// limit error, which gets thrown on the first chunk).
			const stream = this.attemptApiRequest()
			let assistantMessage = ""
			let reasoningMessage = ""
			this.isStreaming = true

			try {
				// kilocode change: use manual iterator instead of for ... of
				const iterator = stream[Symbol.asyncIterator]()
				let item = await iterator.next()
				while (!item.done) {
					const chunk = item.value
					item = await iterator.next()

					if (!chunk) {
						// Sometimes chunk is undefined, no idea that can cause
						// it, but this workaround seems to fix it.
						continue
					}

					switch (chunk.type) {
						case "reasoning":
							reasoningMessage += chunk.text
							await this.say("reasoning", reasoningMessage, undefined, true)
							break
						case "usage":
							inputTokens += chunk.inputTokens
							outputTokens += chunk.outputTokens
							cacheWriteTokens += chunk.cacheWriteTokens ?? 0
							cacheReadTokens += chunk.cacheReadTokens ?? 0
							totalCost = chunk.totalCost
							break
						case "text": {
							assistantMessage += chunk.text

							// Parse raw assistant message chunk into content blocks.
							const prevLength = this.assistantMessageContent.length
							if (this.isAssistantMessageParserEnabled && this.assistantMessageParser) {
								this.assistantMessageContent = this.assistantMessageParser.processChunk(chunk.text)
							} else {
								// Use the old parsing method when experiment is disabled
								this.assistantMessageContent = parseAssistantMessage(assistantMessage)
							}

							if (this.assistantMessageContent.length > prevLength) {
								// New content we need to present, reset to
								// false in case previous content set this to true.
								this.userMessageContentReady = false
							}

							// Present content to user.
							presentAssistantMessage(this)
							break
						}
					}

					if (this.abort) {
						console.log(`aborting stream, this.abandoned = ${this.abandoned}`)

						if (!this.abandoned) {
							// Only need to gracefully abort if this instance
							// isn't abandoned (sometimes OpenRouter stream
							// hangs, in which case this would affect future
							// instances of Cline).
							await abortStream("user_cancelled")
						}

						break // Aborts the stream.
					}

					if (this.didRejectTool) {
						// `userContent` has a tool rejection, so interrupt the
						// assistant's response to present the user's feedback.
						assistantMessage += "\n\n[Response interrupted by user feedback]"
						// Instead of setting this preemptively, we allow the
						// present iterator to finish and set
						// userMessageContentReady when its ready.
						// this.userMessageContentReady = true
						break
					}

					// PREV: We need to let the request finish for openrouter to
					// get generation details.
					// UPDATE: It's better UX to interrupt the request at the
					// cost of the API cost not being retrieved.
					if (this.didAlreadyUseTool) {
						assistantMessage +=
							"\n\n[Response interrupted by a tool use result. Only one tool may be used at a time and should be placed at the end of the message.]"
						break
					}
				}

				// kilocode_change start: pending upstream pr https://github.com/RooCodeInc/Roo-Code/pull/6122
				// Create a copy of current token values to avoid race conditions
				const currentTokens = {
					input: inputTokens,
					output: outputTokens,
					cacheWrite: cacheWriteTokens,
					cacheRead: cacheReadTokens,
					total: totalCost,
				}

				const drainStreamInBackgroundToFindAllUsage = async (apiReqIndex: number) => {
					const timeoutMs = 30_000
					const startTime = performance.now()

					// Local variables to accumulate usage data without affecting the main flow
					let bgInputTokens = currentTokens.input
					let bgOutputTokens = currentTokens.output
					let bgCacheWriteTokens = currentTokens.cacheWrite
					let bgCacheReadTokens = currentTokens.cacheRead
					let bgTotalCost = currentTokens.total

					const refreshApiReqMsg = async (messageIndex: number) => {
						// Update the API request message with the latest usage data
						updateApiReqMsg()
						await this.saveClineMessages()

						// Update the specific message in the webview
						const apiReqMessage = this.clineMessages[messageIndex]
						if (apiReqMessage) {
							await this.updateClineMessage(apiReqMessage)
						}
					}

					// Helper function to capture telemetry and update messages
					const captureUsageData = async (
						tokens: {
							input: number
							output: number
							cacheWrite: number
							cacheRead: number
							total?: number
						},
						messageIndex: number = apiReqIndex,
					) => {
						if (tokens.input > 0 || tokens.output > 0 || tokens.cacheWrite > 0 || tokens.cacheRead > 0) {
							// Update the shared variables atomically
							inputTokens = tokens.input
							outputTokens = tokens.output
							cacheWriteTokens = tokens.cacheWrite
							cacheReadTokens = tokens.cacheRead
							totalCost = tokens.total

							await refreshApiReqMsg(messageIndex)

							// Capture telemetry
							TelemetryService.instance.captureLlmCompletion(this.taskId, {
								inputTokens: tokens.input,
								outputTokens: tokens.output,
								cacheWriteTokens: tokens.cacheWrite,
								cacheReadTokens: tokens.cacheRead,
								cost:
									tokens.total ??
									calculateApiCostAnthropic(
										this.api.getModel().info,
										tokens.input,
										tokens.output,
										tokens.cacheWrite,
										tokens.cacheRead,
									),
							})
						}
					}

					try {
						const modelId = this.api.getModel().id
						let chunkCount = 0
						while (!item.done) {
							// Check for timeout
							const time = performance.now() - startTime
							if (this.abort || time > timeoutMs) {
								console.warn(
									`[Background Usage Collection] Cancelled after ${time}ms for model: ${modelId}, processed ${chunkCount} chunks`,
								)
								await iterator.return(undefined)
								break
							}

							const chunk = item.value
							item = await iterator.next()
							chunkCount++

							if (chunk && chunk.type === "usage") {
								bgInputTokens += chunk.inputTokens
								bgOutputTokens += chunk.outputTokens
								bgCacheWriteTokens += chunk.cacheWriteTokens ?? 0
								bgCacheReadTokens += chunk.cacheReadTokens ?? 0
								bgTotalCost = chunk.totalCost
							}
						}

						if (
							bgInputTokens > 0 ||
							bgOutputTokens > 0 ||
							bgCacheWriteTokens > 0 ||
							bgCacheReadTokens > 0
						) {
							// We have some usage data even if we didn't find a usage chunk
							await captureUsageData(
								{
									input: bgInputTokens,
									output: bgOutputTokens,
									cacheWrite: bgCacheWriteTokens,
									cacheRead: bgCacheReadTokens,
									total: bgTotalCost,
								},
								lastApiReqIndex,
							)
						} else {
							console.warn(
								`[Background Usage Collection] Suspicious: request ${apiReqIndex} is complete, but no usage info was found. Model: ${modelId}`,
							)
							usageMissing = true
							await refreshApiReqMsg(apiReqIndex)
						}
					} catch (error) {
						console.error("Error draining stream for usage data:", error)
						// Still try to capture whatever usage data we have collected so far
						if (
							bgInputTokens > 0 ||
							bgOutputTokens > 0 ||
							bgCacheWriteTokens > 0 ||
							bgCacheReadTokens > 0
						) {
							await captureUsageData(
								{
									input: bgInputTokens,
									output: bgOutputTokens,
									cacheWrite: bgCacheWriteTokens,
									cacheRead: bgCacheReadTokens,
									total: bgTotalCost,
								},
								lastApiReqIndex,
							)
						} else {
							usageMissing = true
							await refreshApiReqMsg(apiReqIndex)
						}
					}
				}

				// Start the background task and handle any errors
				drainStreamInBackgroundToFindAllUsage(lastApiReqIndex).catch((error) => {
					console.error("Background usage collection failed:", error)
				})
				// kilocode_change end
			} catch (error) {
				// kilocode_change start
				TelemetryService.instance.captureException(error, {
					abandoned: this.abandoned,
					abort: this.abort,
					context: "recursivelyMakeClineRequests",
				})
				// kilocode_change end

				// Abandoned happens when extension is no longer waiting for the
				// Cline instance to finish aborting (error is thrown here when
				// any function in the for loop throws due to this.abort).
				if (!this.abandoned) {
					// If the stream failed, there's various states the task
					// could be in (i.e. could have streamed some tools the user
					// may have executed), so we just resort to replicating a
					// cancel task.

					// Check if this was a user-initiated cancellation BEFORE calling abortTask
					// If this.abort is already true, it means the user clicked cancel, so we should
					// treat this as "user_cancelled" rather than "streaming_failed"
					const cancelReason = this.abort ? "user_cancelled" : "streaming_failed"

					const streamingFailedMessage = this.abort
						? undefined
						: (error.message ?? JSON.stringify(serializeError(error), null, 2))

					// Now call abortTask after determining the cancel reason.
					await this.abortTask()
					await abortStream(cancelReason, streamingFailedMessage)

					const history = await provider?.getTaskWithId(this.taskId)

					if (history) {
						await provider?.initClineWithHistoryItem(history.historyItem)
					}
				}
			} finally {
				this.isStreaming = false
			}

			// kilocode_change: pending upstream pr https://github.com/RooCodeInc/Roo-Code/pull/6122
			//if (inputTokens > 0 || outputTokens > 0 || cacheWriteTokens > 0 || cacheReadTokens > 0) {
			//	TelemetryService.instance.captureLlmCompletion(this.taskId, {
			//		inputTokens,
			//		outputTokens,
			//		cacheWriteTokens,
			//		cacheReadTokens,
			//		cost:
			//			totalCost ??
			//			calculateApiCostAnthropic(
			//				this.api.getModel().info,
			//				inputTokens,
			//				outputTokens,
			//				cacheWriteTokens,
			//				cacheReadTokens,
			//			),
			//	})
			//}

			// Need to call here in case the stream was aborted.
			if (this.abort || this.abandoned) {
				throw new Error(
					`[KiloCode#recursivelyMakeClineRequests] task ${this.taskId}.${this.instanceId} aborted`,
				)
			}

			this.didCompleteReadingStream = true

			// Set any blocks to be complete to allow `presentAssistantMessage`
			// to finish and set `userMessageContentReady` to true.
			// (Could be a text block that had no subsequent tool uses, or a
			// text block at the very end, or an invalid tool use, etc. Whatever
			// the case, `presentAssistantMessage` relies on these blocks either
			// to be completed or the user to reject a block in order to proceed
			// and eventually set userMessageContentReady to true.)
			const partialBlocks = this.assistantMessageContent.filter((block) => block.partial)
			partialBlocks.forEach((block) => (block.partial = false))

			// Can't just do this b/c a tool could be in the middle of executing.
			// this.assistantMessageContent.forEach((e) => (e.partial = false))

			// Now that the stream is complete, finalize any remaining partial content blocks
			if (this.isAssistantMessageParserEnabled && this.assistantMessageParser) {
				this.assistantMessageParser.finalizeContentBlocks()
				this.assistantMessageContent = this.assistantMessageParser.getContentBlocks()
			}
			// When using old parser, no finalization needed - parsing already happened during streaming

			if (partialBlocks.length > 0) {
				// If there is content to update then it will complete and
				// update `this.userMessageContentReady` to true, which we
				// `pWaitFor` before making the next request. All this is really
				// doing is presenting the last partial message that we just set
				// to complete.
				presentAssistantMessage(this)
			}

			updateApiReqMsg()
			await this.saveClineMessages()
			await this.providerRef.deref()?.postStateToWebview()

			// Reset parser after each complete conversation round
			if (this.assistantMessageParser) {
				this.assistantMessageParser.reset()
			}

			// Now add to apiConversationHistory.
			// Need to save assistant responses to file before proceeding to
			// tool use since user can exit at any moment and we wouldn't be
			// able to save the assistant's response.
			let didEndLoop = false

			if (assistantMessage.length > 0) {
				await this.addToApiConversationHistory({
					role: "assistant",
					content: [{ type: "text", text: assistantMessage }],
				})

				TelemetryService.instance.captureConversationMessage(this.taskId, "assistant")

				// NOTE: This comment is here for future reference - this was a
				// workaround for `userMessageContent` not getting set to true.
				// It was due to it not recursively calling for partial blocks
				// when `didRejectTool`, so it would get stuck waiting for a
				// partial block to complete before it could continue.
				// In case the content blocks finished it may be the api stream
				// finished after the last parsed content block was executed, so
				// we are able to detect out of bounds and set
				// `userMessageContentReady` to true (note you should not call
				// `presentAssistantMessage` since if the last block i
				//  completed it will be presented again).
				// const completeBlocks = this.assistantMessageContent.filter((block) => !block.partial) // If there are any partial blocks after the stream ended we can consider them invalid.
				// if (this.currentStreamingContentIndex >= completeBlocks.length) {
				// 	this.userMessageContentReady = true
				// }

				await pWaitFor(() => this.userMessageContentReady)

				// If the model did not tool use, then we need to tell it to
				// either use a tool or attempt_completion.
				const didToolUse = this.assistantMessageContent.some((block) => block.type === "tool_use")

				if (!didToolUse) {
					this.userMessageContent.push({ type: "text", text: formatResponse.noToolsUsed() })
					this.consecutiveMistakeCount++
				}

				// kilocode_change start: prevent excessive recursion
				// e.g. https://github.com/RooCodeInc/Roo-Code/issues/5601#issuecomment-3120612488
				await yieldPromise()
				const recDidEndLoop = await this.recursivelyMakeClineRequests(
					this.userMessageContent,
					undefined,
					recursionDepth + 1,
				)
				// kilocode_change end
				didEndLoop = recDidEndLoop
			} else {
				// If there's no assistant_responses, that means we got no text
				// or tool_use content blocks from API which we should assume is
				// an error.
				await this.say(
					"error",
					"Unexpected API Response: The language model did not provide any assistant messages. This may indicate an issue with the API or the model's output.",
				)

				await this.addToApiConversationHistory({
					role: "assistant",
					content: [{ type: "text", text: "Failure: I did not provide a response." }],
				})
			}

			return didEndLoop // Will always be false for now.
		} catch (error) {
			// This should never happen since the only thing that can throw an
			// error is the attemptApiRequest, which is wrapped in a try catch
			// that sends an ask where if noButtonClicked, will clear current
			// task and destroy this instance. However to avoid unhandled
			// promise rejection, we will end this loop which will end execution
			// of this instance (see `startTask`).
			return true // Needs to be true so parent loop knows to end task.
		}
	}

	// kilocode_change start
	async loadContext(
		userContent: UserContent,
		includeFileDetails: boolean = false,
	): Promise<[UserContent, string, boolean]> {
		// Track if we need to check clinerulesFile
		let needsClinerulesFileCheck = false

		// bookmark
		const { localWorkflowToggles, globalWorkflowToggles } = await refreshWorkflowToggles(
			this.getContext(),
			this.cwd,
		)

		const processUserContent = async () => {
			// This is a temporary solution to dynamically load context mentions from tool results. It checks for the presence of tags that indicate that the tool was rejected and feedback was provided (see formatToolDeniedFeedback, attemptCompletion, executeCommand, and consecutiveMistakeCount >= 3) or "<answer>" (see askFollowupQuestion), we place all user generated content in these tags so they can effectively be used as markers for when we should parse mentions). However if we allow multiple tools responses in the future, we will need to parse mentions specifically within the user content tags.
			// (Note: this caused the @/ import alias bug where file contents were being parsed as well, since v2 converted tool results to text blocks)
			return await Promise.all(
				userContent.map(async (block) => {
					if (block.type === "text") {
						// We need to ensure any user generated content is wrapped in one of these tags so that we know to parse mentions
						// FIXME: Only parse text in between these tags instead of the entire text block which may contain other tool results. This is part of a larger issue where we shouldn't be using regex to parse mentions in the first place (ie for cases where file paths have spaces)
						if (
							block.text.includes("<feedback>") ||
							block.text.includes("<answer>") ||
							block.text.includes("<task>") ||
							block.text.includes("<user_message>")
						) {
							const parsedText = await parseMentions(
								block.text,
								this.cwd,
								this.urlContentFetcher,
								this.fileContextTracker,
							)

							// when parsing slash commands, we still want to allow the user to provide their desired context
							const { processedText, needsRulesFileCheck: needsCheck } = await parseKiloSlashCommands(
								parsedText,
								localWorkflowToggles,
								globalWorkflowToggles,
							)

							if (needsCheck) {
								needsClinerulesFileCheck = true
							}

							return {
								...block,
								text: processedText,
							}
						}
					}
					return block
				}),
			)
		}

		// Run initial promises in parallel
		const [processedUserContent, environmentDetails] = await Promise.all([
			processUserContent(),
			getEnvironmentDetails(this, includeFileDetails),
		])
		// const [parsedUserContent, environmentDetails, clinerulesError] = await this.loadContext(
		// 	userContent,
		// 	includeFileDetails,
		// )

		// After processing content, check clinerulesData if needed
		let clinerulesError = false
		if (needsClinerulesFileCheck) {
			clinerulesError = await ensureLocalKilorulesDirExists(this.cwd, GlobalFileNames.kiloRules)
		}

		// Return all results
		return [processedUserContent, environmentDetails, clinerulesError]
	}
	// kilocode_change end

	/*private kilocode_change*/ async getSystemPrompt(): Promise<string> {
		const { mcpEnabled } = (await this.providerRef.deref()?.getState()) ?? {}
		let mcpHub: McpHub | undefined
		if (mcpEnabled ?? true) {
			const provider = this.providerRef.deref()

			if (!provider) {
				throw new Error("Provider reference lost during view transition")
			}

			// Wait for MCP hub initialization through McpServerManager
			mcpHub = await McpServerManager.getInstance(provider.context, provider)

			if (!mcpHub) {
				throw new Error("Failed to get MCP hub from server manager")
			}

			// Wait for MCP servers to be connected before generating system prompt
			await pWaitFor(() => !mcpHub!.isConnecting, { timeout: 10_000 }).catch(() => {
				console.error("MCP servers failed to connect in time")
			})
		}

		const rooIgnoreInstructions = this.rooIgnoreController?.getInstructions()

		const state = await this.providerRef.deref()?.getState()

		const {
			browserViewportSize,
			mode,
			customModes,
			customModePrompts,
			customInstructions,
			experiments,
			enableMcpServerCreation,
			browserToolEnabled,
			language,
			maxConcurrentFileReads,
			maxReadFileLine,
			apiConfiguration,
		} = state ?? {}

		return await (async () => {
			const provider = this.providerRef.deref()

			if (!provider) {
				throw new Error("Provider not available")
			}

			return SYSTEM_PROMPT(
				provider.context,
				this.cwd,
				// kilocode_change: supports images => supports browser
				(this.api.getModel().info.supportsImages ?? false) && (browserToolEnabled ?? true),
				mcpHub,
				this.diffStrategy,
				browserViewportSize,
				mode,
				customModePrompts,
				customModes,
				customInstructions,
				this.diffEnabled,
				experiments,
				enableMcpServerCreation,
				language,
				rooIgnoreInstructions,
				maxReadFileLine !== -1,
				{
					maxConcurrentFileReads: maxConcurrentFileReads ?? 5,
					todoListEnabled: apiConfiguration?.todoListEnabled ?? true,
					useAgentRules: vscode.workspace.getConfiguration("roo-cline").get<boolean>("useAgentRules") ?? true,
				},
			)
		})()
	}

	public async *attemptApiRequest(retryAttempt: number = 0): ApiStream {
		const state = await this.providerRef.deref()?.getState()

		const {
			apiConfiguration,
			autoApprovalEnabled,
			alwaysApproveResubmit,
			requestDelaySeconds,
			mode,
			autoCondenseContext = true,
			autoCondenseContextPercent = 100,
			profileThresholds = {},
		} = state ?? {}

		// Get condensing configuration for automatic triggers.
		const customCondensingPrompt = state?.customCondensingPrompt
		const condensingApiConfigId = state?.condensingApiConfigId
		const listApiConfigMeta = state?.listApiConfigMeta

		// Determine API handler to use for condensing.
		let condensingApiHandler: ApiHandler | undefined

		if (condensingApiConfigId && listApiConfigMeta && Array.isArray(listApiConfigMeta)) {
			// Using type assertion for the id property to avoid implicit any.
			const matchingConfig = listApiConfigMeta.find((config: any) => config.id === condensingApiConfigId)

			if (matchingConfig) {
				const profile = await this.providerRef.deref()?.providerSettingsManager.getProfile({
					id: condensingApiConfigId,
				})

				// Ensure profile and apiProvider exist before trying to build handler.
				if (profile && profile.apiProvider) {
					condensingApiHandler = buildApiHandler(profile)
				}
			}
		}

		let rateLimitDelay = 0

		// Use the shared timestamp so that subtasks respect the same rate-limit
		// window as their parent tasks.
		if (Task.lastGlobalApiRequestTime) {
			const now = Date.now()
			const timeSinceLastRequest = now - Task.lastGlobalApiRequestTime
			const rateLimit = apiConfiguration?.rateLimitSeconds || 0
			rateLimitDelay = Math.ceil(Math.max(0, rateLimit * 1000 - timeSinceLastRequest) / 1000)
		}

		// Only show rate limiting message if we're not retrying. If retrying, we'll include the delay there.
		if (rateLimitDelay > 0 && retryAttempt === 0) {
			// Show countdown timer
			for (let i = rateLimitDelay; i > 0; i--) {
				const delayMessage = `Rate limiting for ${i} seconds...`
				await this.say("api_req_retry_delayed", delayMessage, undefined, true)
				await delay(1000)
			}
		}

		// Update last request time before making the request so that subsequent
		// requests — even from new subtasks — will honour the provider's rate-limit.
		Task.lastGlobalApiRequestTime = Date.now()

		const systemPrompt = await this.getSystemPrompt()
		const { contextTokens } = this.getTokenUsage()

		if (contextTokens) {
			const modelInfo = this.api.getModel().info

			const maxTokens = getModelMaxOutputTokens({
				modelId: this.api.getModel().id,
				model: modelInfo,
				settings: this.apiConfiguration,
			})

			const contextWindow = modelInfo.contextWindow

			const currentProfileId =
				state?.listApiConfigMeta.find((profile) => profile.name === state?.currentApiConfigName)?.id ??
				"default"

			const truncateResult = await truncateConversationIfNeeded({
				messages: this.apiConversationHistory,
				totalTokens: contextTokens,
				maxTokens,
				contextWindow,
				apiHandler: this.api,
				autoCondenseContext,
				autoCondenseContextPercent,
				systemPrompt,
				taskId: this.taskId,
				customCondensingPrompt,
				condensingApiHandler,
				profileThresholds,
				currentProfileId,
			})
			if (truncateResult.messages !== this.apiConversationHistory) {
				await this.overwriteApiConversationHistory(truncateResult.messages)
			}
			if (truncateResult.error) {
				await this.say("condense_context_error", truncateResult.error)
			} else if (truncateResult.summary) {
				const { summary, cost, prevContextTokens, newContextTokens = 0 } = truncateResult
				const contextCondense: ContextCondense = { summary, cost, newContextTokens, prevContextTokens }
				await this.say(
					"condense_context",
					undefined /* text */,
					undefined /* images */,
					false /* partial */,
					undefined /* checkpoint */,
					undefined /* progressStatus */,
					{ isNonInteractive: true } /* options */,
					contextCondense,
				)
			}
		}

		const messagesSinceLastSummary = getMessagesSinceLastSummary(this.apiConversationHistory)
		const cleanConversationHistory = maybeRemoveImageBlocks(messagesSinceLastSummary, this.api).map(
			({ role, content }) => ({ role, content }),
		)

		// Check auto-approval limits
		const approvalResult = await this.autoApprovalHandler.checkAutoApprovalLimits(
			state,
			this.combineMessages(this.clineMessages.slice(1)),
			async (type, data) => this.ask(type, data),
		)

		if (!approvalResult.shouldProceed) {
			// User did not approve, task should be aborted
			throw new Error("Auto-approval limit reached and user did not approve continuation")
		}

		const metadata: ApiHandlerCreateMessageMetadata = {
			mode: mode,
			taskId: this.taskId,
		}

		const stream = this.api.createMessage(systemPrompt, cleanConversationHistory, metadata)
		const iterator = stream[Symbol.asyncIterator]()

		try {
			// Awaiting first chunk to see if it will throw an error.
			this.isWaitingForFirstChunk = true
			const firstChunk = await iterator.next()
			yield firstChunk.value
			this.isWaitingForFirstChunk = false
			// note that this api_req_failed ask is unique in that we only present this option if the api hasn't streamed any content yet (ie it fails on the first chunk due), as it would allow them to hit a retry button. However if the api failed mid-stream, it could be in any arbitrary state where some tools may have executed, so that error is handled differently and requires cancelling the task entirely.
		} catch (error) {
			// kilocode_change start
			// Check for payment required error from KiloCode provider
			if ((error as any).status === 402 && apiConfiguration?.apiProvider === "kilocode") {
				const balance = (error as any).balance ?? "0.00"
				const buyCreditsUrl = (error as any).buyCreditsUrl ?? "https://kilocode.ai/profile"

				const { response } = await this.ask(
					"payment_required_prompt",
					JSON.stringify({
						title: t("kilocode:lowCreditWarning.title"),
						message: t("kilocode:lowCreditWarning.message"),
						balance: balance,
						buyCreditsUrl: buyCreditsUrl,
					}),
				)

				if (response === "retry_clicked") {
					yield* this.attemptApiRequest(retryAttempt + 1)
				} else {
					// Handle other responses or cancellations if necessary
					// If the user cancels the dialog, we should probably abort.
					throw error // Rethrow to signal failure upwards
				}
				// Removed incorrect closing brace and comments from lines 1274-1276
			} else if (autoApprovalEnabled && alwaysApproveResubmit) {
				// kilocode_change end
				let errorMsg

				if (error.error?.metadata?.raw) {
					errorMsg = JSON.stringify(error.error.metadata.raw, null, 2)
				} else if (error.message) {
					errorMsg = error.message
				} else {
					errorMsg = "Unknown error"
				}

				const baseDelay = requestDelaySeconds || 5
				let exponentialDelay = Math.min(
					Math.ceil(baseDelay * Math.pow(2, retryAttempt)),
					MAX_EXPONENTIAL_BACKOFF_SECONDS,
				)

				// If the error is a 429, and the error details contain a retry delay, use that delay instead of exponential backoff
				if (error.status === 429) {
					const geminiRetryDetails = error.errorDetails?.find(
						(detail: any) => detail["@type"] === "type.googleapis.com/google.rpc.RetryInfo",
					)
					if (geminiRetryDetails) {
						const match = geminiRetryDetails?.retryDelay?.match(/^(\d+)s$/)
						if (match) {
							exponentialDelay = Number(match[1]) + 1
						}
					}
				}

				// Wait for the greater of the exponential delay or the rate limit delay
				const finalDelay = Math.max(exponentialDelay, rateLimitDelay)

				// Show countdown timer with exponential backoff
				for (let i = finalDelay; i > 0; i--) {
					await this.say(
						"api_req_retry_delayed",
						`${errorMsg}\n\nRetry attempt ${retryAttempt + 1}\nRetrying in ${i} seconds...`,
						undefined,
						true,
					)
					await delay(1000)
				}

				await this.say(
					"api_req_retry_delayed",
					`${errorMsg}\n\nRetry attempt ${retryAttempt + 1}\nRetrying now...`,
					undefined,
					false,
				)

				// Delegate generator output from the recursive call with
				// incremented retry count.
				yield* this.attemptApiRequest(retryAttempt + 1)

				return
			} else {
				const { response } = await this.ask(
					"api_req_failed",
					error.message ?? JSON.stringify(serializeError(error), null, 2),
				)

				if (response !== "yesButtonClicked") {
					// This will never happen since if noButtonClicked, we will
					// clear current task, aborting this instance.
					throw new Error("API request failed")
				}

				await this.say("api_req_retried")

				// Delegate generator output from the recursive call.
				yield* this.attemptApiRequest()
				return
			}
		}

		// No error, so we can continue to yield all remaining chunks.
		// (Needs to be placed outside of try/catch since it we want caller to
		// handle errors not with api_req_failed as that is reserved for first
		// chunk failures only.)
		// This delegates to another generator or iterable object. In this case,
		// it's saying "yield all remaining values from this iterator". This
		// effectively passes along all subsequent chunks from the original
		// stream.
		yield* iterator
	}

	// Checkpoints

	public async checkpointSave(force: boolean = false) {
		return checkpointSave(this, force)
	}

	public async checkpointRestore(options: CheckpointRestoreOptions) {
		return checkpointRestore(this, options)
	}

	public async checkpointDiff(options: CheckpointDiffOptions) {
		return checkpointDiff(this, options)
	}

	// Metrics

	public combineMessages(messages: ClineMessage[]) {
		return combineApiRequests(combineCommandSequences(messages))
	}

	public getTokenUsage(): TokenUsage {
		return getApiMetrics(this.combineMessages(this.clineMessages.slice(1)))
	}

	public recordToolUsage(toolName: ToolName) {
		if (!this.toolUsage[toolName]) {
			this.toolUsage[toolName] = { attempts: 0, failures: 0 }
		}

		this.toolUsage[toolName].attempts++
	}

	public recordToolError(toolName: ToolName, error?: string) {
		if (!this.toolUsage[toolName]) {
			this.toolUsage[toolName] = { attempts: 0, failures: 0 }
		}

		this.toolUsage[toolName].failures++

		if (error) {
			this.emit(RooCodeEventName.TaskToolFailed, this.taskId, toolName, error)
		}
	}

	// Getters

	public get cwd() {
		return this.workspacePath
	}
}<|MERGE_RESOLUTION|>--- conflicted
+++ resolved
@@ -103,11 +103,8 @@
 import { GlobalFileNames } from "../../shared/globalFileNames" // kilocode_change
 import { ensureLocalKilorulesDirExists } from "../context/instructions/kilo-rules" // kilocode_change
 import { restoreTodoListForTask } from "../tools/updateTodoListTool"
-<<<<<<< HEAD
-import { reportExcessiveRecursion, yieldPromise } from "../kilocode"
-=======
+import { reportExcessiveRecursion, yieldPromise } from "../kilocode" // kilocode_change
 import { AutoApprovalHandler } from "./AutoApprovalHandler"
->>>>>>> c45896ab
 
 const MAX_EXPONENTIAL_BACKOFF_SECONDS = 600 // 10 minutes
 
@@ -130,15 +127,11 @@
 	onCreated?: (task: Task) => void
 }
 
-<<<<<<< HEAD
 type UserContent = Array<Anthropic.ContentBlockParam> // kilocode_change
 
-export class Task extends EventEmitter<TaskEvents> {
+export class Task extends EventEmitter<TaskEvents> implements TaskLike {
 	private context: vscode.ExtensionContext // kilocode_change
 
-=======
-export class Task extends EventEmitter<TaskEvents> implements TaskLike {
->>>>>>> c45896ab
 	todoList?: TodoItem[]
 	readonly taskId: string
 	private taskIsFavorited?: boolean // kilocode_change
