--- conflicted
+++ resolved
@@ -366,20 +366,8 @@
 			expect(fs.mkdir).toHaveBeenCalledWith("/mock/path", { recursive: true })
 
 			expect(fs.writeFile).toHaveBeenCalledWith(
-<<<<<<< HEAD
 				"/mock/path/kilo-code-settings.json",
-				JSON.stringify(
-					{
-						providerProfiles: mockProviderProfiles,
-						globalSettings: mockGlobalSettings,
-					},
-					null,
-					2,
-				),
-=======
-				"/mock/path/roo-code-settings.json",
 				JSON.stringify({ providerProfiles: mockProviderProfiles, globalSettings: mockGlobalSettings }, null, 2),
->>>>>>> dbb58f08
 				"utf-8",
 			)
 		})
@@ -450,14 +438,9 @@
 				defaultUri: expect.anything(),
 			})
 
-<<<<<<< HEAD
-			// Verify Uri.file was called with the correct path
 			expect(vscode.Uri.file).toHaveBeenCalledWith(
 				path.join("/mock/home", "Documents", "kilo-code-settings.json"),
 			)
-=======
-			expect(vscode.Uri.file).toHaveBeenCalledWith(path.join("/mock/home", "Documents", "roo-code-settings.json"))
->>>>>>> dbb58f08
 		})
 	})
 })