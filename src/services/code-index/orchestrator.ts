--- conflicted
+++ resolved
@@ -139,21 +139,9 @@
 				await this.cacheManager.clearCacheFile()
 			}
 
-<<<<<<< HEAD
-			// kilocode_change start
-			if (this._cancelRequested) {
-				this._isProcessing = false
-				this.stateManager.setSystemState("Standby", t("embeddings:orchestrator.indexingCancelled"))
-				return
-			}
-			// kilocode_change end
-
-			this.stateManager.setSystemState("Indexing", "Services ready. Starting workspace scan...")
-=======
 			// Check if the collection already has indexed data
 			// If it does, we can skip the full scan and just start the watcher
 			const hasExistingData = await this.vectorStore.hasIndexedData()
->>>>>>> 00518662
 
 			if (hasExistingData && !collectionCreated) {
 				// Collection exists with data - run incremental scan to catch any new/changed files
@@ -161,28 +149,23 @@
 				console.log(
 					"[CodeIndexOrchestrator] Collection already has indexed data. Running incremental scan for new/changed files...",
 				)
+
+				// kilocode_change start
+				if (this._cancelRequested) {
+					this._isProcessing = false
+					this.stateManager.setSystemState("Standby", t("embeddings:orchestrator.indexingCancelled"))
+					return
+				}
+				// kilocode_change end
+
 				this.stateManager.setSystemState("Indexing", "Checking for new or modified files...")
 
-<<<<<<< HEAD
-			const handleFileParsed = (fileBlockCount: number) => {
-				if (this._cancelRequested) return // kilocode_change
-				cumulativeBlocksFoundSoFar += fileBlockCount
-				this.stateManager.reportBlockIndexingProgress(cumulativeBlocksIndexed, cumulativeBlocksFoundSoFar)
-			}
-
-			const handleBlocksIndexed = (indexedCount: number) => {
-				if (this._cancelRequested) return // kilocode_change
-				cumulativeBlocksIndexed += indexedCount
-				this.stateManager.reportBlockIndexingProgress(cumulativeBlocksIndexed, cumulativeBlocksFoundSoFar)
-			}
-=======
 				// Mark as incomplete at the start of incremental scan
 				await this.vectorStore.markIndexingIncomplete()
 
 				let cumulativeBlocksIndexed = 0
 				let cumulativeBlocksFoundSoFar = 0
 				let batchErrors: Error[] = []
->>>>>>> 00518662
 
 				const handleFileParsed = (fileBlockCount: number) => {
 					cumulativeBlocksFoundSoFar += fileBlockCount
@@ -194,19 +177,6 @@
 					this.stateManager.reportBlockIndexingProgress(cumulativeBlocksIndexed, cumulativeBlocksFoundSoFar)
 				}
 
-<<<<<<< HEAD
-			// kilocode_change start
-			if (this._cancelRequested || this.scanner.isCancelled) {
-				this._isProcessing = false
-				if (this.stateManager.state !== "Error") {
-					this.stateManager.setSystemState("Standby", t("embeddings:orchestrator.indexingCancelled"))
-				}
-				return
-			}
-			// kilocode_change end
-
-			const { stats } = result
-=======
 				// Run incremental scan - scanner will skip unchanged files using cache
 				const result = await this.scanner.scanDirectory(
 					this.workspacePath,
@@ -220,11 +190,20 @@
 					handleBlocksIndexed,
 					handleFileParsed,
 				)
->>>>>>> 00518662
 
 				if (!result) {
 					throw new Error("Incremental scan failed, is scanner initialized?")
 				}
+
+				// kilocode_change start
+				if (this._cancelRequested || this.scanner.isCancelled) {
+					this._isProcessing = false
+					if (this.stateManager.state !== "Error") {
+						this.stateManager.setSystemState("Standby", t("embeddings:orchestrator.indexingCancelled"))
+					}
+					return
+				}
+				// kilocode_change end
 
 				// If new files were found and indexed, log the results
 				if (cumulativeBlocksFoundSoFar > 0) {
