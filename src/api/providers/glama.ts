--- conflicted
+++ resolved
@@ -12,7 +12,7 @@
 const GLAMA_DEFAULT_TEMPERATURE = 0
 
 const DEFAULT_HEADERS = {
-	"X-Glama-Metadata": JSON.stringify({ labels: [{ key: "app", value: "vscode.rooveterinaryinc.roo-cline" }] }),
+	"X-Glama-Metadata": JSON.stringify({ labels: [{ key: "app", value: "vscode.kilocode.Kilo-Code" }] }),
 }
 
 export class GlamaHandler extends RouterProvider implements SingleCompletionHandler {
@@ -59,22 +59,7 @@
 		}
 
 		const { data: completion, response } = await this.client.chat.completions
-<<<<<<< HEAD
-			.create(requestOptions, {
-				headers: {
-					"X-Glama-Metadata": JSON.stringify({
-						labels: [
-							{
-								key: "app",
-								value: "vscode.kilocode.Kilo-Code",
-							},
-						],
-					}),
-				},
-			})
-=======
 			.create(requestOptions, { headers: DEFAULT_HEADERS })
->>>>>>> 11f65c5b
 			.withResponse()
 
 		const completionRequestId = response.headers.get("x-completion-request-id")
