--- conflicted
+++ resolved
@@ -166,20 +166,6 @@
 				...(reasoning && reasoning),
 			}
 
-<<<<<<< HEAD
-			// Only include temperature if explicitly set
-			if (
-				this.options.modelTemperature !== undefined &&
-				this.options.modelTemperature !== null // kilocode_change: some providers like Chutes don't like this
-			) {
-				requestOptions.temperature = this.options.modelTemperature
-			} else if (deepseekReasoner) {
-				// DeepSeek Reasoner has a specific default temperature
-				requestOptions.temperature = DEEP_SEEK_DEFAULT_TEMPERATURE
-			}
-
-=======
->>>>>>> 68352562
 			// Add max_tokens if needed
 			this.addMaxTokensIfNeeded(requestOptions, modelInfo)
 
