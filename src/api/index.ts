--- conflicted
+++ resolved
@@ -35,7 +35,7 @@
 	GeminiCliHandler,
 	SyntheticHandler,
 	OVHcloudAIEndpointsHandler,
-	MiniMaxHandler,
+	MiniMaxAnthropicHandler,
 	// kilocode_change end
 	ClaudeCodeHandler,
 	QwenCodeHandler,
@@ -48,11 +48,7 @@
 	FeatherlessHandler,
 	VercelAiGatewayHandler,
 	DeepInfraHandler,
-<<<<<<< HEAD
-	OVHcloudAIEndpointsHandler, // kilocode_change
-	MiniMaxHandler,
-=======
->>>>>>> 6d81c02b
+	// MiniMaxHandler, // kilocode_change
 } from "./providers"
 // kilocode_change start
 import { KilocodeOpenrouterHandler } from "./providers/kilocode-openrouter"
@@ -202,8 +198,6 @@
 			return new InceptionLabsHandler(options)
 		case "ovhcloud":
 			return new OVHcloudAIEndpointsHandler(options)
-		case "minimax":
-			return new MiniMaxHandler(options)
 		// kilocode_change end
 		case "io-intelligence":
 			return new IOIntelligenceHandler(options)
@@ -216,7 +210,7 @@
 		case "vercel-ai-gateway":
 			return new VercelAiGatewayHandler(options)
 		case "minimax":
-			return new MiniMaxHandler(options)
+			return new MiniMaxAnthropicHandler(options) // kilocode_change: anthropic
 		default:
 			apiProvider satisfies "gemini-cli" | undefined
 			return new AnthropicHandler(options)
