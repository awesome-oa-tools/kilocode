import * as vscode from "vscode"
import delay from "delay"

import type { CommandId } from "@roo-code/types"
import { TelemetryService } from "@roo-code/telemetry"

import { getCommand } from "../utils/commands"
import { ClineProvider } from "../core/webview/ClineProvider"
import { t } from "../i18n" // kilocode_change
import { importSettings, exportSettings } from "../core/config/importExport" // kilocode_change
import { ContextProxy } from "../core/config/ContextProxy"

import { registerHumanRelayCallback, unregisterHumanRelayCallback, handleHumanRelayResponse } from "./humanRelay"
import { handleNewTask } from "./handleTask"
import { CodeIndexManager } from "../services/code-index/manager"

/**
 * Helper to get the visible ClineProvider instance or log if not found.
 */
export function getVisibleProviderOrLog(outputChannel: vscode.OutputChannel): ClineProvider | undefined {
	const visibleProvider = ClineProvider.getVisibleInstance()
	if (!visibleProvider) {
		outputChannel.appendLine("Cannot find any visible Kilo Code instances.")
		return undefined
	}
	return visibleProvider
}

// Store panel references in both modes
let sidebarPanel: vscode.WebviewView | undefined = undefined
let tabPanel: vscode.WebviewPanel | undefined = undefined

/**
 * Get the currently active panel
 * @returns WebviewPanel或WebviewView
 */
export function getPanel(): vscode.WebviewPanel | vscode.WebviewView | undefined {
	return tabPanel || sidebarPanel
}

/**
 * Set panel references
 */
export function setPanel(
	newPanel: vscode.WebviewPanel | vscode.WebviewView | undefined,
	type: "sidebar" | "tab",
): void {
	if (type === "sidebar") {
		sidebarPanel = newPanel as vscode.WebviewView
		tabPanel = undefined
	} else {
		tabPanel = newPanel as vscode.WebviewPanel
		sidebarPanel = undefined
	}
}

export type RegisterCommandOptions = {
	context: vscode.ExtensionContext
	outputChannel: vscode.OutputChannel
	provider: ClineProvider
}

export const registerCommands = (options: RegisterCommandOptions) => {
	const { context } = options

	for (const [id, callback] of Object.entries(getCommandsMap(options))) {
		const command = getCommand(id as CommandId)
		context.subscriptions.push(vscode.commands.registerCommand(command, callback))
	}
}

const getCommandsMap = ({ context, outputChannel }: RegisterCommandOptions): Record<CommandId, any> => ({
	activationCompleted: () => {},
	accountButtonClicked: () => {
		const visibleProvider = getVisibleProviderOrLog(outputChannel)

		if (!visibleProvider) {
			return
		}

		TelemetryService.instance.captureTitleButtonClicked("account")

		visibleProvider.postMessageToWebview({ type: "action", action: "accountButtonClicked" })
	},
	plusButtonClicked: async () => {
		const visibleProvider = getVisibleProviderOrLog(outputChannel)

		if (!visibleProvider) {
			return
		}

<<<<<<< HEAD
=======
		TelemetryService.instance.captureTitleButtonClicked("plus")

>>>>>>> 69f72002
		await visibleProvider.removeClineFromStack()
		await visibleProvider.postStateToWebview()
		await visibleProvider.postMessageToWebview({ type: "action", action: "chatButtonClicked" })
	},
<<<<<<< HEAD
=======
	mcpButtonClicked: () => {
		const visibleProvider = getVisibleProviderOrLog(outputChannel)

		if (!visibleProvider) {
			return
		}

		TelemetryService.instance.captureTitleButtonClicked("mcp")

		visibleProvider.postMessageToWebview({ type: "action", action: "mcpButtonClicked" })
	},
>>>>>>> 69f72002
	promptsButtonClicked: () => {
		const visibleProvider = getVisibleProviderOrLog(outputChannel)

		if (!visibleProvider) {
			return
		}

<<<<<<< HEAD
		visibleProvider.postMessageToWebview({ type: "action", action: "promptsButtonClicked" })
	},
	popoutButtonClicked: () => {
=======
		TelemetryService.instance.captureTitleButtonClicked("prompts")

		visibleProvider.postMessageToWebview({ type: "action", action: "promptsButtonClicked" })
	},
	popoutButtonClicked: () => {
		TelemetryService.instance.captureTitleButtonClicked("popout")

>>>>>>> 69f72002
		return openClineInNewTab({ context, outputChannel })
	},
	openInNewTab: () => openClineInNewTab({ context, outputChannel }),
	settingsButtonClicked: () => {
		const visibleProvider = getVisibleProviderOrLog(outputChannel)

		if (!visibleProvider) {
			return
		}

<<<<<<< HEAD
=======
		TelemetryService.instance.captureTitleButtonClicked("settings")

>>>>>>> 69f72002
		visibleProvider.postMessageToWebview({ type: "action", action: "settingsButtonClicked" })
		// Also explicitly post the visibility message to trigger scroll reliably
		visibleProvider.postMessageToWebview({ type: "action", action: "didBecomeVisible" })
	},
	historyButtonClicked: () => {
		const visibleProvider = getVisibleProviderOrLog(outputChannel)

		if (!visibleProvider) {
			return
		}

<<<<<<< HEAD
=======
		TelemetryService.instance.captureTitleButtonClicked("history")

>>>>>>> 69f72002
		visibleProvider.postMessageToWebview({ type: "action", action: "historyButtonClicked" })
	},
	// kilocode_change begin
	profileButtonClicked: () => {
		const visibleProvider = getVisibleProviderOrLog(outputChannel)

		if (!visibleProvider) {
			return
		}

		visibleProvider.postMessageToWebview({ type: "action", action: "profileButtonClicked" })
	},
	helpButtonClicked: () => {
		vscode.env.openExternal(vscode.Uri.parse("https://kilocode.ai"))
	},
	// kilocode_change end
	showHumanRelayDialog: (params: { requestId: string; promptText: string }) => {
		const panel = getPanel()

		if (panel) {
			panel?.webview.postMessage({
				type: "showHumanRelayDialog",
				requestId: params.requestId,
				promptText: params.promptText,
			})
		}
	},
	registerHumanRelayCallback: registerHumanRelayCallback,
	unregisterHumanRelayCallback: unregisterHumanRelayCallback,
	handleHumanRelayResponse: handleHumanRelayResponse,
	newTask: handleNewTask,
	setCustomStoragePath: async () => {
		const { promptForCustomStoragePath } = await import("../utils/storage")
		await promptForCustomStoragePath()
	},
	acceptInput: () => {
		const visibleProvider = getVisibleProviderOrLog(outputChannel)

		if (!visibleProvider) {
			return
		}

		visibleProvider.postMessageToWebview({ type: "acceptInput" })
	}, // kilocode_change begin
	focusChatInput: async () => {
		try {
			await vscode.commands.executeCommand("kilo-code.SidebarProvider.focus")
			await delay(100)

			let visibleProvider = getVisibleProviderOrLog(outputChannel)

			if (!visibleProvider) {
				// If still no visible provider, try opening in a new tab
				const tabProvider = await openClineInNewTab({ context, outputChannel })
				await delay(100)
				visibleProvider = tabProvider
			}

			visibleProvider?.postMessageToWebview({
				type: "action",
				action: "focusChatInput",
			})
		} catch (error) {
			outputChannel.appendLine(`Error in focusChatInput: ${error}`)
		}
	},
	importSettings: async () => {
		const visibleProvider = getVisibleProviderOrLog(outputChannel)
		if (!visibleProvider) return

		const { success } = await importSettings({
			providerSettingsManager: visibleProvider.providerSettingsManager,
			contextProxy: visibleProvider.contextProxy,
			customModesManager: visibleProvider.customModesManager,
		})

		if (success) {
			visibleProvider.settingsImportedAt = Date.now()
			await visibleProvider.postStateToWebview()
			await vscode.window.showInformationMessage(t("kilocode:info.settings_imported"))
		}
	},
	exportSettings: async () => {
		const visibleProvider = getVisibleProviderOrLog(outputChannel)
		if (!visibleProvider) return

		await exportSettings({
			providerSettingsManager: visibleProvider.providerSettingsManager,
			contextProxy: visibleProvider.contextProxy,
		})
	},
	// kilocode_change end
})

export const openClineInNewTab = async ({ context, outputChannel }: Omit<RegisterCommandOptions, "provider">) => {
	// (This example uses webviewProvider activation event which is necessary to
	// deserialize cached webview, but since we use retainContextWhenHidden, we
	// don't need to use that event).
	// https://github.com/microsoft/vscode-extension-samples/blob/main/webview-sample/src/extension.ts
	const contextProxy = await ContextProxy.getInstance(context)
	const codeIndexManager = CodeIndexManager.getInstance(context)
	const tabProvider = new ClineProvider(context, outputChannel, "editor", contextProxy, codeIndexManager)
	const lastCol = Math.max(...vscode.window.visibleTextEditors.map((editor) => editor.viewColumn || 0))

	// Check if there are any visible text editors, otherwise open a new group
	// to the right.
	const hasVisibleEditors = vscode.window.visibleTextEditors.length > 0

	if (!hasVisibleEditors) {
		await vscode.commands.executeCommand("workbench.action.newGroupRight")
	}

	const targetCol = hasVisibleEditors ? Math.max(lastCol + 1, 1) : vscode.ViewColumn.Two

	const newPanel = vscode.window.createWebviewPanel(ClineProvider.tabPanelId, "Kilo Code", targetCol, {
		enableScripts: true,
		retainContextWhenHidden: true,
		localResourceRoots: [context.extensionUri],
	})

	// Save as tab type panel.
	setPanel(newPanel, "tab")

	// TODO: Use better svg icon with light and dark variants (see
	// https://stackoverflow.com/questions/58365687/vscode-extension-iconpath).
	newPanel.iconPath = {
		light: vscode.Uri.joinPath(context.extensionUri, "assets", "icons", "kilo.png"),
		dark: vscode.Uri.joinPath(context.extensionUri, "assets", "icons", "kilo.png"),
	}

	await tabProvider.resolveWebviewView(newPanel)

	// Add listener for visibility changes to notify webview
	newPanel.onDidChangeViewState(
		(e) => {
			const panel = e.webviewPanel
			if (panel.visible) {
				panel.webview.postMessage({ type: "action", action: "didBecomeVisible" }) // Use the same message type as in SettingsView.tsx
			}
		},
		null, // First null is for `thisArgs`
		context.subscriptions, // Register listener for disposal
	)

	// Handle panel closing events.
	newPanel.onDidDispose(
		() => {
			setPanel(undefined, "tab")
		},
		null,
		context.subscriptions, // Also register dispose listener
	)

	// Lock the editor group so clicking on files doesn't open them over the panel.
	await delay(100)
	await vscode.commands.executeCommand("workbench.action.lockEditorGroup")

	return tabProvider
}<|MERGE_RESOLUTION|>--- conflicted
+++ resolved
@@ -2,7 +2,6 @@
 import delay from "delay"
 
 import type { CommandId } from "@roo-code/types"
-import { TelemetryService } from "@roo-code/telemetry"
 
 import { getCommand } from "../utils/commands"
 import { ClineProvider } from "../core/webview/ClineProvider"
@@ -78,8 +77,6 @@
 			return
 		}
 
-		TelemetryService.instance.captureTitleButtonClicked("account")
-
 		visibleProvider.postMessageToWebview({ type: "action", action: "accountButtonClicked" })
 	},
 	plusButtonClicked: async () => {
@@ -89,29 +86,23 @@
 			return
 		}
 
-<<<<<<< HEAD
-=======
-		TelemetryService.instance.captureTitleButtonClicked("plus")
-
->>>>>>> 69f72002
 		await visibleProvider.removeClineFromStack()
 		await visibleProvider.postStateToWebview()
 		await visibleProvider.postMessageToWebview({ type: "action", action: "chatButtonClicked" })
 	},
-<<<<<<< HEAD
-=======
-	mcpButtonClicked: () => {
-		const visibleProvider = getVisibleProviderOrLog(outputChannel)
-
-		if (!visibleProvider) {
-			return
-		}
-
-		TelemetryService.instance.captureTitleButtonClicked("mcp")
-
-		visibleProvider.postMessageToWebview({ type: "action", action: "mcpButtonClicked" })
-	},
->>>>>>> 69f72002
+
+	// kilocode_change: unused
+	// mcpButtonClicked: () => {
+	// 	const visibleProvider = getVisibleProviderOrLog(outputChannel)
+
+	// 	if (!visibleProvider) {
+	// 		return
+	// 	}
+
+	// 	TelemetryService.instance.captureTitleButtonClicked("mcp")
+
+	// 	visibleProvider.postMessageToWebview({ type: "action", action: "mcpButtonClicked" })
+	// },
 	promptsButtonClicked: () => {
 		const visibleProvider = getVisibleProviderOrLog(outputChannel)
 
@@ -119,19 +110,9 @@
 			return
 		}
 
-<<<<<<< HEAD
 		visibleProvider.postMessageToWebview({ type: "action", action: "promptsButtonClicked" })
 	},
 	popoutButtonClicked: () => {
-=======
-		TelemetryService.instance.captureTitleButtonClicked("prompts")
-
-		visibleProvider.postMessageToWebview({ type: "action", action: "promptsButtonClicked" })
-	},
-	popoutButtonClicked: () => {
-		TelemetryService.instance.captureTitleButtonClicked("popout")
-
->>>>>>> 69f72002
 		return openClineInNewTab({ context, outputChannel })
 	},
 	openInNewTab: () => openClineInNewTab({ context, outputChannel }),
@@ -142,11 +123,6 @@
 			return
 		}
 
-<<<<<<< HEAD
-=======
-		TelemetryService.instance.captureTitleButtonClicked("settings")
-
->>>>>>> 69f72002
 		visibleProvider.postMessageToWebview({ type: "action", action: "settingsButtonClicked" })
 		// Also explicitly post the visibility message to trigger scroll reliably
 		visibleProvider.postMessageToWebview({ type: "action", action: "didBecomeVisible" })
@@ -158,11 +134,6 @@
 			return
 		}
 
-<<<<<<< HEAD
-=======
-		TelemetryService.instance.captureTitleButtonClicked("history")
-
->>>>>>> 69f72002
 		visibleProvider.postMessageToWebview({ type: "action", action: "historyButtonClicked" })
 	},
 	// kilocode_change begin
