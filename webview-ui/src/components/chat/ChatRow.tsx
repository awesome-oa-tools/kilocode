import React, { memo, useCallback, useEffect, useMemo, useRef } from "react"
import { useSize } from "react-use"
import { useTranslation, Trans } from "react-i18next"
import deepEqual from "fast-deep-equal"
import { VSCodeBadge, VSCodeButton } from "@vscode/webview-ui-toolkit/react" // kilocode_change: add VSCodeButton

import type { ClineMessage, FollowUpData, SuggestionItem } from "@roo-code/types"

import { ClineApiReqInfo, ClineAskUseMcpServer, ClineSayTool } from "@roo/ExtensionMessage"
import { COMMAND_OUTPUT_STRING } from "@roo/combineCommandSequences"
import { safeJsonParse } from "@roo/safeJsonParse"

import { useExtensionState } from "@src/context/ExtensionStateContext"
import { findMatchingResourceOrTemplate } from "@src/utils/mcp"
import { vscode } from "@src/utils/vscode"
import { removeLeadingNonAlphanumeric } from "@src/utils/removeLeadingNonAlphanumeric"
import { getLanguageFromPath } from "@src/utils/getLanguageFromPath"

import { ToolUseBlock, ToolUseBlockHeader } from "../common/ToolUseBlock"
import UpdateTodoListToolBlock from "./UpdateTodoListToolBlock"
import CodeAccordian from "../common/CodeAccordian"
import MarkdownBlock from "../common/MarkdownBlock"
import { ReasoningBlock } from "./ReasoningBlock"
// import Thumbnails from "../common/Thumbnails" // kilocode_change
import ImageBlock from "../common/ImageBlock"
import ErrorRow from "./ErrorRow"

import McpResourceRow from "../mcp/McpResourceRow"

// import { Mention } from "./Mention" // kilocode_change
import { CheckpointSaved } from "./checkpoints/CheckpointSaved"
import { FollowUpSuggest } from "./FollowUpSuggest"
import { LowCreditWarning } from "../kilocode/chat/LowCreditWarning" // kilocode_change
import { BatchFilePermission } from "./BatchFilePermission"
import { BatchDiffApproval } from "./BatchDiffApproval"
import { ProgressIndicator } from "./ProgressIndicator"
import { Markdown } from "./Markdown"
import { CommandExecution } from "./CommandExecution"
import { CommandExecutionError } from "./CommandExecutionError"
import ReportBugPreview from "./ReportBugPreview"

import { NewTaskPreview } from "../kilocode/chat/NewTaskPreview" // kilocode_change
import { KiloChatRowGutterBar } from "../kilocode/chat/KiloChatRowGutterBar" // kilocode_change
import { AutoApprovedRequestLimitWarning } from "./AutoApprovedRequestLimitWarning"
import { CondenseContextErrorRow, CondensingContextRow, ContextCondenseRow } from "./ContextCondenseRow"
import CodebaseSearchResultsDisplay from "./CodebaseSearchResultsDisplay"
import { KiloChatRowUserFeedback } from "../kilocode/chat/KiloChatRowUserFeedback" // kilocode_change
import { StandardTooltip } from "../ui" // kilocode_change
import { FastApplyChatDisplay } from "./kilocode/FastApplyChatDisplay" // kilocode_change
import { McpExecution } from "./McpExecution"
import { InvalidModelWarning } from "../kilocode/chat/InvalidModelWarning"
import {
	ChevronRight,
	ChevronDown,
	Eye,
	FileDiff,
	ListTree,
	MessageCircleQuestionMark,
	SquareArrowOutUpRight,
	FileCode2,
	PocketKnife,
	FolderTree,
	TerminalSquare,
	MessageCircle,
} from "lucide-react"
import { cn } from "@/lib/utils"

interface ChatRowProps {
	message: ClineMessage
	lastModifiedMessage?: ClineMessage
	isExpanded: boolean
	isLast: boolean
	isStreaming: boolean
	onToggleExpand: (ts: number) => void
	onHeightChange: (isTaller: boolean) => void
	onSuggestionClick?: (suggestion: SuggestionItem, event?: React.MouseEvent) => void
	onBatchFileResponse?: (response: { [key: string]: boolean }) => void
	highlighted?: boolean // kilocode_change: Add highlighted prop
	onChatReset?: () => void // kilocode_change
	enableCheckpoints?: boolean // kilocode_change
	onFollowUpUnmount?: () => void
	isFollowUpAnswered?: boolean
	editable?: boolean
}

// eslint-disable-next-line @typescript-eslint/no-empty-object-type
interface ChatRowContentProps extends Omit<ChatRowProps, "onHeightChange"> {}

const ChatRow = memo(
	(props: ChatRowProps) => {
		const { highlighted } = props // kilocode_change: Add highlighted prop
		const { showTaskTimeline } = useExtensionState() // kilocode_change: Used by KiloChatRowGutterBar
		const { isLast, onHeightChange, message } = props
		// Store the previous height to compare with the current height
		// This allows us to detect changes without causing re-renders
		const prevHeightRef = useRef(0)

		const [chatrow, { height }] = useSize(
			<div
				// kilocode_change: add highlighted className
				className={cn(
					`px-[15px] py-[10px] pr-[6px] relative ${highlighted ? "animate-message-highlight" : ""}`,
				)}>
				{showTaskTimeline && <KiloChatRowGutterBar message={message} />}
				<ChatRowContent {...props} />
			</div>,
		)

		useEffect(() => {
			// used for partials, command output, etc.
			// NOTE: it's important we don't distinguish between partial or complete here since our scroll effects in chatview need to handle height change during partial -> complete
			const isInitialRender = prevHeightRef.current === 0 // prevents scrolling when new element is added since we already scroll for that
			// height starts off at Infinity
			if (isLast && height !== 0 && height !== Infinity && height !== prevHeightRef.current) {
				if (!isInitialRender) {
					onHeightChange(height > prevHeightRef.current)
				}
				prevHeightRef.current = height
			}
		}, [height, isLast, onHeightChange, message])

		// we cannot return null as virtuoso does not support it, so we use a separate visibleMessages array to filter out messages that should not be rendered
		return chatrow
	},
	// memo does shallow comparison of props, so we need to do deep comparison of arrays/objects whose properties might change
	deepEqual,
)

export default ChatRow

export const ChatRowContent = ({
	message,
	lastModifiedMessage,
	isExpanded,
	isLast,
	isStreaming,
	onToggleExpand,
	onSuggestionClick,
	onFollowUpUnmount,
	onBatchFileResponse,
	onChatReset, // kilocode_change
	enableCheckpoints, // kilocode_change
	isFollowUpAnswered,
	editable,
}: ChatRowContentProps) => {
	const { t } = useTranslation()

	const { mcpServers, alwaysAllowMcp, currentCheckpoint } = useExtensionState()

	// Memoized callback to prevent re-renders caused by inline arrow functions.
	const handleToggleExpand = useCallback(() => {
		onToggleExpand(message.ts)
	}, [onToggleExpand, message.ts])

	// kilocode_change: usageMissing
	const [cost, usageMissing, apiReqCancelReason, apiReqStreamingFailedMessage] = useMemo(() => {
		if (message.text !== null && message.text !== undefined && message.say === "api_req_started") {
			const info = safeJsonParse<ClineApiReqInfo>(message.text)
			return [info?.cost, info?.usageMissing, info?.cancelReason, info?.streamingFailedMessage]
		}

		return [undefined, undefined, undefined]
	}, [message.text, message.say])

	// When resuming task, last wont be api_req_failed but a resume_task
	// message, so api_req_started will show loading spinner. That's why we just
	// remove the last api_req_started that failed without streaming anything.
	const apiRequestFailedMessage =
		isLast && lastModifiedMessage?.ask === "api_req_failed" // if request is retried then the latest message is a api_req_retried
			? lastModifiedMessage?.text
			: undefined

	const isCommandExecuting =
		isLast && lastModifiedMessage?.ask === "command" && lastModifiedMessage?.text?.includes(COMMAND_OUTPUT_STRING)

	const isMcpServerResponding = isLast && lastModifiedMessage?.say === "mcp_server_request_started"

	const type = message.type === "ask" ? message.ask : message.say

	const normalColor = "var(--vscode-foreground)"
	const errorColor = "var(--vscode-errorForeground)"
	const successColor = "var(--vscode-charts-green)"
	const cancelledColor = "var(--vscode-descriptionForeground)"

	const [icon, title] = useMemo(() => {
		switch (type) {
			case "error":
			case "mistake_limit_reached":
				return [null, null] // These will be handled by ErrorRow component
			case "command":
				return [
					isCommandExecuting ? (
						<ProgressIndicator />
					) : (
						<TerminalSquare className="size-4" aria-label="Terminal icon" />
					),
					<span style={{ color: normalColor, fontWeight: "bold" }}>
						{t("chat:commandExecution.running")}
					</span>,
				]
			case "use_mcp_server":
				const mcpServerUse = safeJsonParse<ClineAskUseMcpServer>(message.text)
				if (mcpServerUse === undefined) {
					return [null, null]
				}
				return [
					isMcpServerResponding ? (
						<ProgressIndicator />
					) : (
						<span
							className="codicon codicon-server"
							style={{ color: normalColor, marginBottom: "-1.5px" }}></span>
					),
					<span style={{ color: normalColor, fontWeight: "bold" }}>
						{mcpServerUse.type === "use_mcp_tool"
							? t("chat:mcp.wantsToUseTool", { serverName: mcpServerUse.serverName })
							: t("chat:mcp.wantsToAccessResource", { serverName: mcpServerUse.serverName })}
					</span>,
				]
			case "completion_result":
				return [
					<span
						className="codicon codicon-check"
						style={{ color: successColor, marginBottom: "-1.5px" }}></span>,
					<span style={{ color: successColor, fontWeight: "bold" }}>{t("chat:taskCompleted")}</span>,
				]
			case "api_req_retry_delayed":
				return []
			case "api_req_started":
				const getIconSpan = (iconName: string, color: string) => (
					<div
						style={{
							width: 16,
							height: 16,
							display: "flex",
							alignItems: "center",
							justifyContent: "center",
						}}>
						<span
							className={`codicon codicon-${iconName}`}
							style={{ color, fontSize: 16, marginBottom: "-1.5px" }}
						/>
					</div>
				)
				return [
					apiReqCancelReason !== null && apiReqCancelReason !== undefined ? (
						apiReqCancelReason === "user_cancelled" ? (
							getIconSpan("error", cancelledColor)
						) : (
							getIconSpan("error", errorColor)
						)
					) : cost !== null && cost !== undefined ? (
						isExpanded ? (
							<ChevronDown className="w-4 shrink-0" />
						) : (
							<ChevronRight className="w-4 shrink-0" />
						)
					) : apiRequestFailedMessage ? (
						getIconSpan("error", errorColor)
					) : (
						<ProgressIndicator />
					),
					apiReqCancelReason !== null && apiReqCancelReason !== undefined ? (
						apiReqCancelReason === "user_cancelled" ? (
							<span style={{ color: normalColor, fontWeight: "bold" }}>
								{t("chat:apiRequest.cancelled")}
							</span>
						) : (
							<span style={{ color: errorColor, fontWeight: "bold" }}>
								{t("chat:apiRequest.streamingFailed")}
							</span>
						)
					) : cost !== null && cost !== undefined ? (
						<span style={{ color: normalColor }}>{t("chat:apiRequest.title")}</span>
					) : apiRequestFailedMessage ? (
						<span style={{ color: errorColor }}>{t("chat:apiRequest.failed")}</span>
					) : (
						<span style={{ color: normalColor }}>{t("chat:apiRequest.streaming")}</span>
					),
				]
			case "followup":
				return [
					<MessageCircleQuestionMark className="w-4 shrink-0" aria-label="Question icon" />,
					<span style={{ color: normalColor, fontWeight: "bold" }}>{t("chat:questions.hasQuestion")}</span>,
				]
			default:
				return [null, null]
		}
	}, [
		type,
		isCommandExecuting,
		message,
		isMcpServerResponding,
		apiReqCancelReason,
		cost,
		apiRequestFailedMessage,
		t,
		isExpanded,
	])

	const headerStyle: React.CSSProperties = {
		display: "flex",
		alignItems: "center",
		gap: "10px",
		marginBottom: "10px",
		wordBreak: "break-word",
	}

	const tool = useMemo(
		() => (message.ask === "tool" ? safeJsonParse<ClineSayTool>(message.text) : null),
		[message.ask, message.text],
	)

	const followUpData = useMemo(() => {
		if (message.type === "ask" && message.ask === "followup" && !message.partial) {
			return safeJsonParse<FollowUpData>(message.text)
		}
		return null
	}, [message.type, message.ask, message.partial, message.text])

	if (tool) {
		const toolIcon = (name: string) => (
			<span
				className={`codicon codicon-${name}`}
				style={{ color: "var(--vscode-foreground)", marginBottom: "-1.5px" }}></span>
		)

		switch (tool.tool) {
			case "editedExistingFile":
			case "appliedDiff":
				// Check if this is a batch diff request
				if (message.type === "ask" && tool.batchDiffs && Array.isArray(tool.batchDiffs)) {
					return (
						<>
							<div style={headerStyle}>
								<FileDiff className="w-4 shrink-0" aria-label="Batch diff icon" />
								<span style={{ fontWeight: "bold" }}>
									{t("chat:fileOperations.wantsToApplyBatchChanges")}
								</span>
							</div>
							<BatchDiffApproval files={tool.batchDiffs} ts={message.ts} />
						</>
					)
				}

				// Regular single file diff
				return (
					<>
						<div style={headerStyle}>
							{tool.isProtected ? (
								<span
									className="codicon codicon-lock"
									style={{ color: "var(--vscode-editorWarning-foreground)", marginBottom: "-1.5px" }}
								/>
							) : (
								toolIcon(tool.tool === "appliedDiff" ? "diff" : "edit")
							)}
							<span style={{ fontWeight: "bold" }}>
								{tool.isProtected
									? t("chat:fileOperations.wantsToEditProtected")
									: tool.isOutsideWorkspace
										? t("chat:fileOperations.wantsToEditOutsideWorkspace")
										: t("chat:fileOperations.wantsToEdit")}
							</span>
						</div>
						<div className="pl-6">
							<CodeAccordian
								path={tool.path}
								code={tool.content ?? tool.diff}
								language="diff"
								progressStatus={message.progressStatus}
								isLoading={message.partial}
								isExpanded={isExpanded}
								onToggleExpand={handleToggleExpand}
							/>
							{
								// kilocode_change start
								tool.fastApplyResult && <FastApplyChatDisplay fastApplyResult={tool.fastApplyResult} />
								// kilocode_change end
							}
						</div>
					</>
				)
			case "insertContent":
				return (
					<>
						<div style={headerStyle}>
							{tool.isProtected ? (
								<span
									className="codicon codicon-lock"
									style={{ color: "var(--vscode-editorWarning-foreground)", marginBottom: "-1.5px" }}
								/>
							) : (
								toolIcon("insert")
							)}
							<span style={{ fontWeight: "bold" }}>
								{tool.isProtected
									? t("chat:fileOperations.wantsToEditProtected")
									: tool.isOutsideWorkspace
										? t("chat:fileOperations.wantsToEditOutsideWorkspace")
										: tool.lineNumber === 0
											? t("chat:fileOperations.wantsToInsertAtEnd")
											: t("chat:fileOperations.wantsToInsertWithLineNumber", {
													lineNumber: tool.lineNumber,
												})}
							</span>
						</div>
						<div className="pl-6">
							<CodeAccordian
								path={tool.path}
								code={tool.diff}
								language="diff"
								progressStatus={message.progressStatus}
								isLoading={message.partial}
								isExpanded={isExpanded}
								onToggleExpand={handleToggleExpand}
							/>
						</div>
					</>
				)
			case "searchAndReplace":
				return (
					<>
						<div style={headerStyle}>
							{tool.isProtected ? (
								<span
									className="codicon codicon-lock"
									style={{ color: "var(--vscode-editorWarning-foreground)", marginBottom: "-1.5px" }}
								/>
							) : (
								toolIcon("replace")
							)}
							<span style={{ fontWeight: "bold" }}>
								{tool.isProtected && message.type === "ask"
									? t("chat:fileOperations.wantsToEditProtected")
									: message.type === "ask"
										? t("chat:fileOperations.wantsToSearchReplace")
										: t("chat:fileOperations.didSearchReplace")}
							</span>
						</div>
						<div className="pl-6">
							<CodeAccordian
								path={tool.path}
								code={tool.diff}
								language="diff"
								progressStatus={message.progressStatus}
								isLoading={message.partial}
								isExpanded={isExpanded}
								onToggleExpand={handleToggleExpand}
							/>
						</div>
					</>
				)
			case "codebaseSearch": {
				return (
					<div style={headerStyle}>
						{toolIcon("search")}
						<span style={{ fontWeight: "bold" }}>
							{tool.path ? (
								<Trans
									i18nKey="chat:codebaseSearch.wantsToSearchWithPath"
									components={{ code: <code></code> }}
									values={{ query: tool.query, path: tool.path }}
								/>
							) : (
								<Trans
									i18nKey="chat:codebaseSearch.wantsToSearch"
									components={{ code: <code></code> }}
									values={{ query: tool.query }}
								/>
							)}
						</span>
					</div>
				)
			}
			case "updateTodoList" as any: {
				const todos = (tool as any).todos || []
				return (
					<UpdateTodoListToolBlock
						todos={todos}
						content={(tool as any).content}
						onChange={(updatedTodos) => {
							if (typeof vscode !== "undefined" && vscode?.postMessage) {
								vscode.postMessage({ type: "updateTodoList", payload: { todos: updatedTodos } })
							}
						}}
						editable={editable && isLast}
					/>
				)
			}
			case "newFileCreated":
				return (
					<>
						<div style={headerStyle}>
							{tool.isProtected ? (
								<span
									className="codicon codicon-lock"
									style={{ color: "var(--vscode-editorWarning-foreground)", marginBottom: "-1.5px" }}
								/>
							) : (
								toolIcon("new-file")
							)}
							<span style={{ fontWeight: "bold" }}>
								{tool.isProtected
									? t("chat:fileOperations.wantsToEditProtected")
									: t("chat:fileOperations.wantsToCreate")}
							</span>
						</div>
						<div className="pl-6">
							<CodeAccordian
								path={tool.path}
								code={tool.content}
								language={getLanguageFromPath(tool.path || "") || "log"}
								isLoading={message.partial}
								isExpanded={isExpanded}
								onToggleExpand={handleToggleExpand}
								onJumpToFile={() => vscode.postMessage({ type: "openFile", text: "./" + tool.path })}
							/>
							{
								// kilocode_change start
								tool.fastApplyResult && <FastApplyChatDisplay fastApplyResult={tool.fastApplyResult} />
								// kilocode_change end
							}
						</div>
					</>
				)
			case "readFile":
				// Check if this is a batch file permission request
				const isBatchRequest = message.type === "ask" && tool.batchFiles && Array.isArray(tool.batchFiles)

				if (isBatchRequest) {
					return (
						<>
							<div style={headerStyle}>
								<Eye className="w-4 shrink-0" aria-label="View files icon" />
								<span style={{ fontWeight: "bold" }}>
									{t("chat:fileOperations.wantsToReadMultiple")}
								</span>
							</div>
							<BatchFilePermission
								files={tool.batchFiles || []}
								onPermissionResponse={(response) => {
									onBatchFileResponse?.(response)
								}}
								ts={message?.ts}
							/>
						</>
					)
				}

				// Regular single file read request
				return (
					<>
						<div style={headerStyle}>
							<FileCode2 className="w-4 shrink-0" aria-label="Read file icon" />
							<span style={{ fontWeight: "bold" }}>
								{message.type === "ask"
									? tool.isOutsideWorkspace
										? t("chat:fileOperations.wantsToReadOutsideWorkspace")
										: tool.additionalFileCount && tool.additionalFileCount > 0
											? t("chat:fileOperations.wantsToReadAndXMore", {
													count: tool.additionalFileCount,
												})
											: t("chat:fileOperations.wantsToRead")
									: t("chat:fileOperations.didRead")}
							</span>
						</div>
						<div className="pl-6">
							<ToolUseBlock>
								<ToolUseBlockHeader
									className="group"
									onClick={() => vscode.postMessage({ type: "openFile", text: tool.content })}>
									{tool.path?.startsWith(".") && <span>.</span>}
									<span className="whitespace-nowrap overflow-hidden text-ellipsis text-left mr-2 rtl">
										{removeLeadingNonAlphanumeric(tool.path ?? "") + "\u200E"}
										{tool.reason}
									</span>
									<div style={{ flexGrow: 1 }}></div>
									<SquareArrowOutUpRight
										className="w-4 shrink-0 codicon codicon-link-external opacity-0 group-hover:opacity-100 transition-opacity"
										style={{ fontSize: 13.5, margin: "1px 0" }}
									/>
								</ToolUseBlockHeader>
							</ToolUseBlock>
						</div>
					</>
				)
			case "fetchInstructions":
				return (
					<>
						<div style={headerStyle}>
							{toolIcon("file-code")}
							<span style={{ fontWeight: "bold" }}>{t("chat:instructions.wantsToFetch")}</span>
						</div>
						<div className="pl-6">
							<CodeAccordian
								code={tool.content}
								language="markdown"
								isLoading={message.partial}
								isExpanded={isExpanded}
								onToggleExpand={handleToggleExpand}
							/>
						</div>
					</>
				)
			case "listFilesTopLevel":
				return (
					<>
						<div style={headerStyle}>
							<ListTree className="w-4 shrink-0" aria-label="List files icon" />
							<span style={{ fontWeight: "bold" }}>
								{message.type === "ask"
									? tool.isOutsideWorkspace
										? t("chat:directoryOperations.wantsToViewTopLevelOutsideWorkspace")
										: t("chat:directoryOperations.wantsToViewTopLevel")
									: tool.isOutsideWorkspace
										? t("chat:directoryOperations.didViewTopLevelOutsideWorkspace")
										: t("chat:directoryOperations.didViewTopLevel")}
							</span>
						</div>
						<div className="pl-6">
							<CodeAccordian
								path={tool.path}
								code={tool.content}
								language="shell-session"
								isExpanded={isExpanded}
								onToggleExpand={handleToggleExpand}
							/>
						</div>
					</>
				)
			case "listFilesRecursive":
				return (
					<>
						<div style={headerStyle}>
							<FolderTree className="w-4 shrink-0" aria-label="Folder tree icon" />
							<span style={{ fontWeight: "bold" }}>
								{message.type === "ask"
									? tool.isOutsideWorkspace
										? t("chat:directoryOperations.wantsToViewRecursiveOutsideWorkspace")
										: t("chat:directoryOperations.wantsToViewRecursive")
									: tool.isOutsideWorkspace
										? t("chat:directoryOperations.didViewRecursiveOutsideWorkspace")
										: t("chat:directoryOperations.didViewRecursive")}
							</span>
						</div>
						<div className="pl-6">
							<CodeAccordian
								path={tool.path}
								code={tool.content}
								language="shellsession"
								isExpanded={isExpanded}
								onToggleExpand={handleToggleExpand}
							/>
						</div>
					</>
				)
			case "listCodeDefinitionNames":
				return (
					<>
						<div style={headerStyle}>
							{toolIcon("file-code")}
							<span style={{ fontWeight: "bold" }}>
								{message.type === "ask"
									? tool.isOutsideWorkspace
										? t("chat:directoryOperations.wantsToViewDefinitionsOutsideWorkspace")
										: t("chat:directoryOperations.wantsToViewDefinitions")
									: tool.isOutsideWorkspace
										? t("chat:directoryOperations.didViewDefinitionsOutsideWorkspace")
										: t("chat:directoryOperations.didViewDefinitions")}
							</span>
						</div>
						<div className="pl-6">
							<CodeAccordian
								path={tool.path}
								code={tool.content}
								language="markdown"
								isExpanded={isExpanded}
								onToggleExpand={handleToggleExpand}
							/>
						</div>
					</>
				)
			case "searchFiles":
				return (
					<>
						<div style={headerStyle}>
							{toolIcon("search")}
							<span style={{ fontWeight: "bold" }}>
								{message.type === "ask" ? (
									<Trans
										i18nKey={
											tool.isOutsideWorkspace
												? "chat:directoryOperations.wantsToSearchOutsideWorkspace"
												: "chat:directoryOperations.wantsToSearch"
										}
										components={{ code: <code className="font-medium">{tool.regex}</code> }}
										values={{ regex: tool.regex }}
									/>
								) : (
									<Trans
										i18nKey={
											tool.isOutsideWorkspace
												? "chat:directoryOperations.didSearchOutsideWorkspace"
												: "chat:directoryOperations.didSearch"
										}
										components={{ code: <code className="font-medium">{tool.regex}</code> }}
										values={{ regex: tool.regex }}
									/>
								)}
							</span>
						</div>
						<div className="pl-6">
							<CodeAccordian
								path={tool.path! + (tool.filePattern ? `/(${tool.filePattern})` : "")}
								code={tool.content}
								language="shellsession"
								isExpanded={isExpanded}
								onToggleExpand={handleToggleExpand}
							/>
						</div>
					</>
				)
			case "switchMode":
				return (
					<>
						<div style={headerStyle}>
							<PocketKnife className="w-4 shrink-0" aria-label="Switch mode icon" />
							<span style={{ fontWeight: "bold" }}>
								{message.type === "ask" ? (
									<>
										{tool.reason ? (
											<Trans
												i18nKey="chat:modes.wantsToSwitchWithReason"
												components={{ code: <code className="font-medium">{tool.mode}</code> }}
												values={{ mode: tool.mode, reason: tool.reason }}
											/>
										) : (
											<Trans
												i18nKey="chat:modes.wantsToSwitch"
												components={{ code: <code className="font-medium">{tool.mode}</code> }}
												values={{ mode: tool.mode }}
											/>
										)}
									</>
								) : (
									<>
										{tool.reason ? (
											<Trans
												i18nKey="chat:modes.didSwitchWithReason"
												components={{ code: <code className="font-medium">{tool.mode}</code> }}
												values={{ mode: tool.mode, reason: tool.reason }}
											/>
										) : (
											<Trans
												i18nKey="chat:modes.didSwitch"
												components={{ code: <code className="font-medium">{tool.mode}</code> }}
												values={{ mode: tool.mode }}
											/>
										)}
									</>
								)}
							</span>
						</div>
					</>
				)
			case "newTask":
				return (
					<>
						<div style={headerStyle}>
							{toolIcon("tasklist")}
							<span style={{ fontWeight: "bold" }}>
								<Trans
									i18nKey="chat:subtasks.wantsToCreate"
									components={{ code: <code>{tool.mode}</code> }}
									values={{ mode: tool.mode }}
								/>
							</span>
						</div>
						<div
							style={{
								marginTop: "4px",
								backgroundColor: "var(--vscode-badge-background)",
								border: "1px solid var(--vscode-badge-background)",
								borderRadius: "4px 4px 0 0",
								overflow: "hidden",
								marginBottom: "2px",
							}}>
							<div
								style={{
									padding: "9px 10px 9px 14px",
									backgroundColor: "var(--vscode-badge-background)",
									borderBottom: "1px solid var(--vscode-editorGroup-border)",
									fontWeight: "bold",
									fontSize: "var(--vscode-font-size)",
									color: "var(--vscode-badge-foreground)",
									display: "flex",
									alignItems: "center",
									gap: "6px",
								}}>
								<span className="codicon codicon-arrow-right"></span>
								{t("chat:subtasks.newTaskContent")}
							</div>
							<div style={{ padding: "12px 16px", backgroundColor: "var(--vscode-editor-background)" }}>
								<MarkdownBlock markdown={tool.content} />
							</div>
						</div>
					</>
				)
			case "finishTask":
				return (
					<>
						<div style={headerStyle}>
							{toolIcon("check-all")}
							<span style={{ fontWeight: "bold" }}>{t("chat:subtasks.wantsToFinish")}</span>
						</div>
						<div
							style={{
								marginTop: "4px",
								backgroundColor: "var(--vscode-editor-background)",
								border: "1px solid var(--vscode-badge-background)",
								borderRadius: "4px",
								overflow: "hidden",
								marginBottom: "8px",
							}}>
							<div
								style={{
									padding: "9px 10px 9px 14px",
									backgroundColor: "var(--vscode-badge-background)",
									borderBottom: "1px solid var(--vscode-editorGroup-border)",
									fontWeight: "bold",
									fontSize: "var(--vscode-font-size)",
									color: "var(--vscode-badge-foreground)",
									display: "flex",
									alignItems: "center",
									gap: "6px",
								}}>
								<span className="codicon codicon-check"></span>
								{t("chat:subtasks.completionContent")}
							</div>
							<div style={{ padding: "12px 16px", backgroundColor: "var(--vscode-editor-background)" }}>
								<MarkdownBlock markdown={t("chat:subtasks.completionInstructions")} />
							</div>
						</div>
					</>
				)
			case "runSlashCommand": {
				const slashCommandInfo = tool
				return (
					<>
						<div style={headerStyle}>
							{toolIcon("play")}
							<span style={{ fontWeight: "bold" }}>
								{message.type === "ask"
									? t("chat:slashCommand.wantsToRun")
									: t("chat:slashCommand.didRun")}
							</span>
						</div>
						<div
							style={{
								marginTop: "4px",
								backgroundColor: "var(--vscode-editor-background)",
								border: "1px solid var(--vscode-editorGroup-border)",
								borderRadius: "4px",
								overflow: "hidden",
								cursor: "pointer",
							}}
							onClick={handleToggleExpand}>
							<ToolUseBlockHeader
								className="group"
								style={{
									display: "flex",
									alignItems: "center",
									justifyContent: "space-between",
									padding: "10px 12px",
								}}>
								<div style={{ display: "flex", alignItems: "center", gap: "8px" }}>
									<span style={{ fontWeight: "500", fontSize: "var(--vscode-font-size)" }}>
										/{slashCommandInfo.command}
									</span>
									{slashCommandInfo.source && (
										<VSCodeBadge style={{ fontSize: "calc(var(--vscode-font-size) - 2px)" }}>
											{slashCommandInfo.source}
										</VSCodeBadge>
									)}
								</div>
								<span
									className={`codicon codicon-chevron-${isExpanded ? "up" : "down"} opacity-0 group-hover:opacity-100 transition-opacity duration-200`}></span>
							</ToolUseBlockHeader>
							{isExpanded && (slashCommandInfo.args || slashCommandInfo.description) && (
								<div
									style={{
										padding: "12px 16px",
										borderTop: "1px solid var(--vscode-editorGroup-border)",
										display: "flex",
										flexDirection: "column",
										gap: "8px",
									}}>
									{slashCommandInfo.args && (
										<div>
											<span style={{ fontWeight: "500" }}>Arguments: </span>
											<span style={{ color: "var(--vscode-descriptionForeground)" }}>
												{slashCommandInfo.args}
											</span>
										</div>
									)}
									{slashCommandInfo.description && (
										<div style={{ color: "var(--vscode-descriptionForeground)" }}>
											{slashCommandInfo.description}
										</div>
									)}
								</div>
							)}
						</div>
					</>
				)
			}
			case "generateImage":
				return (
					<>
						<div style={headerStyle}>
							{tool.isProtected ? (
								<span
									className="codicon codicon-lock"
									style={{ color: "var(--vscode-editorWarning-foreground)", marginBottom: "-1.5px" }}
								/>
							) : (
								toolIcon("file-media")
							)}
							<span style={{ fontWeight: "bold" }}>
								{message.type === "ask"
									? tool.isProtected
										? t("chat:fileOperations.wantsToGenerateImageProtected")
										: tool.isOutsideWorkspace
											? t("chat:fileOperations.wantsToGenerateImageOutsideWorkspace")
											: t("chat:fileOperations.wantsToGenerateImage")
									: t("chat:fileOperations.didGenerateImage")}
							</span>
						</div>
						{message.type === "ask" && (
							<div className="pl-6">
								<CodeAccordian
									path={tool.path}
									code={tool.content}
									language="text"
									isExpanded={isExpanded}
									onToggleExpand={handleToggleExpand}
								/>
							</div>
						)}
					</>
				)
			default:
				return null
		}
	}

	switch (message.type) {
		case "say":
			switch (message.say) {
				case "diff_error":
					return (
						<ErrorRow
							type="diff_error"
							message={message.text || ""}
							expandable={true}
							showCopyButton={true}
						/>
					)
				case "subtask_result":
					return (
						<div>
							<div
								style={{
									marginTop: "0px",
									backgroundColor: "var(--vscode-badge-background)",
									border: "1px solid var(--vscode-badge-background)",
									borderRadius: "0 0 4px 4px",
									overflow: "hidden",
									marginBottom: "8px",
								}}>
								<div
									style={{
										padding: "9px 10px 9px 14px",
										backgroundColor: "var(--vscode-badge-background)",
										borderBottom: "1px solid var(--vscode-editorGroup-border)",
										fontWeight: "bold",
										fontSize: "var(--vscode-font-size)",
										color: "var(--vscode-badge-foreground)",
										display: "flex",
										alignItems: "center",
										gap: "6px",
									}}>
									<span className="codicon codicon-arrow-left"></span>
									{t("chat:subtasks.resultContent")}
								</div>
								<div
									style={{
										padding: "12px 16px",
										backgroundColor: "var(--vscode-editor-background)",
									}}>
									<MarkdownBlock markdown={message.text} />
								</div>
							</div>
						</div>
					)
				case "reasoning":
					return (
						<ReasoningBlock
							content={message.text || ""}
							ts={message.ts}
							isStreaming={isStreaming}
							isLast={isLast}
							metadata={message.metadata as any}
						/>
					)
				case "api_req_started":
					// Determine if the API request is in progress
					const isApiRequestInProgress =
						apiReqCancelReason === undefined && apiRequestFailedMessage === undefined && cost === undefined

					return (
						<>
							<div
								className={`group text-sm transition-opacity ${
									isApiRequestInProgress ? "opacity-100" : "opacity-40 hover:opacity-100"
								}`}
								style={{
									...headerStyle,
									marginBottom:
										((cost === null || cost === undefined) && apiRequestFailedMessage) ||
										apiReqStreamingFailedMessage
											? 10
											: 0,
									justifyContent: "space-between",
									cursor: "pointer",
									userSelect: "none",
									WebkitUserSelect: "none",
									MozUserSelect: "none",
									msUserSelect: "none",
								}}
								onClick={handleToggleExpand}>
								<div style={{ display: "flex", alignItems: "center", gap: "10px", flexGrow: 1 }}>
									{icon}
									{title}
								</div>
								<div
									className="text-xs text-vscode-dropdown-foreground border-vscode-dropdown-border/50 border px-1.5 py-0.5 rounded-lg"
									style={{ opacity: cost !== null && cost !== undefined && cost > 0 ? 1 : 0 }}>
									${Number(cost || 0)?.toFixed(4)}
								</div>
								{
									// kilocode_change start
									!cost && usageMissing && (
										<StandardTooltip content={t("kilocode:pricing.costUnknownDescription")}>
											<div className="flex items-center text-xs text-vscode-dropdown-foreground border-vscode-dropdown-border/50 border px-1.5 py-0.5 rounded-lg whitespace-nowrap">
												<span className="codicon codicon-warning pr-1"></span>
												{t("kilocode:pricing.costUnknown")}
											</div>
										</StandardTooltip>
									)
									// kilocode_change end
								}
							</div>
							{(((cost === null || cost === undefined) && apiRequestFailedMessage) ||
								apiReqStreamingFailedMessage) && (
								<ErrorRow
									type="api_failure"
									message={apiRequestFailedMessage || apiReqStreamingFailedMessage || ""}
									additionalContent={
										apiRequestFailedMessage?.toLowerCase().includes("powershell") ? (
											<>
												<br />
												<br />
												{t("chat:powershell.issues")}{" "}
												<a
													href="https://github.com/cline/cline/wiki/TroubleShooting-%E2%80%90-%22PowerShell-is-not-recognized-as-an-internal-or-external-command%22"
													style={{ color: "inherit", textDecoration: "underline" }}>
													troubleshooting guide
												</a>
												.
											</>
										) : undefined
									}
								/>
							)}

							{isExpanded && (
								<div className="ml-6" style={{ marginTop: "10px" }}>
									<CodeAccordian
										code={safeJsonParse<any>(message.text)?.request}
										language="markdown"
										isExpanded={true}
										onToggleExpand={handleToggleExpand}
									/>
								</div>
							)}
						</>
					)
				case "api_req_finished":
					return null // we should never see this message type
				case "text":
					return (
						<div>
							<div style={headerStyle}>
								<MessageCircle className="w-4 shrink-0" aria-label="Speech bubble icon" />
								<span style={{ fontWeight: "bold" }}>{t("chat:text.rooSaid")}</span>
							</div>
							<div className="pl-6">
								<Markdown markdown={message.text} partial={message.partial} />
								{message.images && message.images.length > 0 && (
									<div style={{ marginTop: "10px" }}>
										{message.images.map((image, index) => (
											<ImageBlock key={index} imageData={image} />
										))}
									</div>
								)}
							</div>
						</div>
					)
				case "user_feedback":
					// kilocode_change start
					return (
<<<<<<< HEAD
						<KiloChatRowUserFeedback
							message={message}
							isStreaming={isStreaming}
							onChatReset={onChatReset}
						/>
=======
						<div className="group">
							<div style={headerStyle}>
								<User className="w-4 shrink-0" aria-label="User icon" />
								<span style={{ fontWeight: "bold" }}>{t("chat:feedback.youSaid")}</span>
							</div>
							<div
								className={cn(
									"ml-6 border rounded-sm overflow-hidden whitespace-pre-wrap",
									isEditing
										? "bg-vscode-editor-background text-vscode-editor-foreground"
										: "cursor-text p-1 bg-vscode-editor-foreground/70 text-vscode-editor-background",
								)}>
								{isEditing ? (
									<div className="flex flex-col gap-2">
										<ChatTextArea
											inputValue={editedContent}
											setInputValue={setEditedContent}
											sendingDisabled={false}
											selectApiConfigDisabled={true}
											placeholderText={t("chat:editMessage.placeholder")}
											selectedImages={editImages}
											setSelectedImages={setEditImages}
											onSend={handleSaveEdit}
											onSelectImages={handleSelectImages}
											shouldDisableImages={!model?.supportsImages}
											mode={editMode}
											setMode={setEditMode}
											modeShortcutText=""
											isEditMode={true}
											onCancel={handleCancelEdit}
										/>
									</div>
								) : (
									<div className="flex justify-between">
										<div
											className="flex-grow px-2 py-1 wrap-anywhere rounded-lg transition-colors"
											onClick={(e) => {
												e.stopPropagation()
												if (!isStreaming) {
													handleEditClick()
												}
											}}
											title={t("chat:queuedMessages.clickToEdit")}>
											<Mention text={message.text} withShadow />
										</div>
										<div className="flex gap-2 pr-1">
											<div
												className="cursor-pointer shrink-0 opacity-0 group-hover:opacity-100 transition-opacity"
												style={{ visibility: isStreaming ? "hidden" : "visible" }}
												onClick={(e) => {
													e.stopPropagation()
													handleEditClick()
												}}>
												<Edit className="w-4 shrink-0" aria-label="Edit message icon" />
											</div>
											<div
												className="cursor-pointer shrink-0 opacity-0 group-hover:opacity-100 transition-opacity"
												style={{ visibility: isStreaming ? "hidden" : "visible" }}
												onClick={(e) => {
													e.stopPropagation()
													vscode.postMessage({ type: "deleteMessage", value: message.ts })
												}}>
												<Trash2 className="w-4 shrink-0" aria-label="Delete message icon" />
											</div>
										</div>
									</div>
								)}
								{!isEditing && message.images && message.images.length > 0 && (
									<Thumbnails images={message.images} style={{ marginTop: "8px" }} />
								)}
							</div>
						</div>
>>>>>>> 8a29c80c
					)
				// kilocode_change end
				case "user_feedback_diff":
					const tool = safeJsonParse<ClineSayTool>(message.text)
					return (
						<div style={{ marginTop: -10, width: "100%" }}>
							<CodeAccordian
								code={tool?.diff}
								language="diff"
								isFeedback={true}
								isExpanded={isExpanded}
								onToggleExpand={handleToggleExpand}
							/>
						</div>
					)
				case "error":
					return <ErrorRow type="error" message={message.text || ""} />
				case "completion_result":
					const commitRange = message.metadata?.kiloCode?.commitRange
					return (
						<>
							<div style={headerStyle}>
								{icon}
								{title}
							</div>
							<div className="border-l border-green-600/30 ml-2 pl-4 pb-1">
								<Markdown markdown={message.text} />
							</div>
							{
								// kilocode_change start
								!message.partial && enableCheckpoints !== false && commitRange ? (
									<div>
										<VSCodeButton
											className="w-full mt-2"
											appearance="secondary"
											onClick={() => {
												vscode.postMessage({
													type: "seeNewChanges",
													payload: {
														commitRange,
													},
												})
											}}>
											{t("kilocode:chat.seeNewChanges")}
										</VSCodeButton>
									</div>
								) : (
									<></>
								)
								// kilocode_change end
							}
						</>
					)
				case "shell_integration_warning":
					return <CommandExecutionError />
				case "checkpoint_saved":
					return (
						<CheckpointSaved
							ts={message.ts!}
							commitHash={message.text!}
							currentHash={currentCheckpoint}
							checkpoint={message.checkpoint}
						/>
					)
				case "condense_context":
					if (message.partial) {
						return <CondensingContextRow />
					}
					return message.contextCondense ? <ContextCondenseRow {...message.contextCondense} /> : null
				case "condense_context_error":
					return <CondenseContextErrorRow errorText={message.text} />
				case "codebase_search_result":
					let parsed: {
						content: {
							query: string
							results: Array<{
								filePath: string
								score: number
								startLine: number
								endLine: number
								codeChunk: string
							}>
						}
					} | null = null

					try {
						if (message.text) {
							parsed = JSON.parse(message.text)
						}
					} catch (error) {
						console.error("Failed to parse codebaseSearch content:", error)
					}

					if (parsed && !parsed?.content) {
						console.error("Invalid codebaseSearch content structure:", parsed.content)
						return <div>Error displaying search results.</div>
					}

					const { results = [] } = parsed?.content || {}

					return <CodebaseSearchResultsDisplay results={results} />
				// kilocode_change start: upstream pr https://github.com/RooCodeInc/Roo-Code/pull/5452
				case "browser_action_result":
					// This should not normally be rendered here as browser_action_result messages
					// should be grouped into browser sessions and rendered by BrowserSessionRow.
					// If we see this, it means the message grouping logic has a bug.
					return (
						<>
							{title && (
								<div style={headerStyle}>
									{icon}
									{title}
								</div>
							)}
							<div style={{ paddingTop: 10 }}>
								<div
									style={{
										color: "var(--vscode-errorForeground)",
										fontFamily: "monospace",
										fontSize: "12px",
										padding: "8px",
										backgroundColor: "var(--vscode-editor-background)",
										border: "1px solid var(--vscode-editorError-border)",
										borderRadius: "4px",
										marginBottom: "8px",
									}}>
									⚠️ Browser action result not properly grouped - this is a bug in the message
									grouping logic
								</div>
								<Markdown markdown={message.text} partial={message.partial} />
							</div>
						</>
					)
				// kilocode_change end
				case "user_edit_todos":
					return <UpdateTodoListToolBlock userEdited onChange={() => {}} />
				case "tool" as any:
					// Handle say tool messages
					const sayTool = safeJsonParse<ClineSayTool>(message.text)
					if (!sayTool) return null

					switch (sayTool.tool) {
						case "runSlashCommand": {
							const slashCommandInfo = sayTool
							return (
								<>
									<div style={headerStyle}>
										<span
											className="codicon codicon-terminal-cmd"
											style={{
												color: "var(--vscode-foreground)",
												marginBottom: "-1.5px",
											}}></span>
										<span style={{ fontWeight: "bold" }}>{t("chat:slashCommand.didRun")}</span>
									</div>
									<div className="pl-6">
										<ToolUseBlock>
											<ToolUseBlockHeader
												style={{
													display: "flex",
													flexDirection: "column",
													alignItems: "flex-start",
													gap: "4px",
													padding: "10px 12px",
												}}>
												<div
													style={{
														display: "flex",
														alignItems: "center",
														gap: "8px",
														width: "100%",
													}}>
													<span
														style={{
															fontWeight: "500",
															fontSize: "var(--vscode-font-size)",
														}}>
														/{slashCommandInfo.command}
													</span>
													{slashCommandInfo.args && (
														<span
															style={{
																color: "var(--vscode-descriptionForeground)",
																fontSize: "var(--vscode-font-size)",
															}}>
															{slashCommandInfo.args}
														</span>
													)}
												</div>
												{slashCommandInfo.description && (
													<div
														style={{
															color: "var(--vscode-descriptionForeground)",
															fontSize: "calc(var(--vscode-font-size) - 1px)",
														}}>
														{slashCommandInfo.description}
													</div>
												)}
												{slashCommandInfo.source && (
													<div style={{ display: "flex", alignItems: "center", gap: "4px" }}>
														<VSCodeBadge
															style={{ fontSize: "calc(var(--vscode-font-size) - 2px)" }}>
															{slashCommandInfo.source}
														</VSCodeBadge>
													</div>
												)}
											</ToolUseBlockHeader>
										</ToolUseBlock>
									</div>
								</>
							)
						}
						default:
							return null
					}
				case "image":
					// Parse the JSON to get imageUri and imagePath
					const imageInfo = safeJsonParse<{ imageUri: string; imagePath: string }>(message.text || "{}")
					if (!imageInfo) {
						return null
					}
					return (
						<div style={{ marginTop: "10px" }}>
							<ImageBlock imageUri={imageInfo.imageUri} imagePath={imageInfo.imagePath} />
						</div>
					)
				default:
					return (
						<>
							{title && (
								<div style={headerStyle}>
									{icon}
									{title}
								</div>
							)}
							<div style={{ paddingTop: 10 }}>
								<Markdown markdown={message.text} partial={message.partial} />
							</div>
						</>
					)
			}
		case "ask":
			switch (message.ask) {
				case "mistake_limit_reached":
					return <ErrorRow type="mistake_limit" message={message.text || ""} />
				case "command":
					return (
						<CommandExecution
							executionId={message.ts.toString()}
							text={message.text}
							icon={icon}
							title={title}
						/>
					)
				case "use_mcp_server":
					// Parse the message text to get the MCP server request
					const messageJson = safeJsonParse<any>(message.text, {})

					// Extract the response field if it exists
					const { response, ...mcpServerRequest } = messageJson

					// Create the useMcpServer object with the response field
					const useMcpServer: ClineAskUseMcpServer = {
						...mcpServerRequest,
						response,
					}

					if (!useMcpServer) {
						return null
					}

					const server = mcpServers.find((server) => server.name === useMcpServer.serverName)

					return (
						<>
							<div style={headerStyle}>
								{icon}
								{title}
							</div>
							<div className="w-full bg-vscode-editor-background border border-vscode-border rounded-xs p-2 mt-2">
								{useMcpServer.type === "access_mcp_resource" && (
									<McpResourceRow
										item={{
											// Use the matched resource/template details, with fallbacks
											...(findMatchingResourceOrTemplate(
												useMcpServer.uri || "",
												server?.resources,
												server?.resourceTemplates,
											) || {
												name: "",
												mimeType: "",
												description: "",
											}),
											// Always use the actual URI from the request
											uri: useMcpServer.uri || "",
										}}
									/>
								)}
								{useMcpServer.type === "use_mcp_tool" && (
									<McpExecution
										executionId={message.ts.toString()}
										text={useMcpServer.arguments !== "{}" ? useMcpServer.arguments : undefined}
										serverName={useMcpServer.serverName}
										toolName={useMcpServer.toolName}
										isArguments={true}
										server={server}
										useMcpServer={useMcpServer}
										alwaysAllowMcp={alwaysAllowMcp}
									/>
								)}
							</div>
						</>
					)
				case "completion_result":
					if (message.text) {
						return (
							<div>
								<div style={headerStyle}>
									{icon}
									{title}
								</div>
								<div style={{ color: "var(--vscode-charts-green)", paddingTop: 10 }}>
									<Markdown markdown={message.text} partial={message.partial} />
								</div>
							</div>
						)
					} else {
						return null // Don't render anything when we get a completion_result ask without text
					}
				case "followup":
					return (
						<>
							{title && (
								<div style={headerStyle}>
									{icon}
									{title}
								</div>
							)}
							<div className="flex flex-col gap-2 ml-6">
								<Markdown
									markdown={message.partial === true ? message?.text : followUpData?.question}
								/>
								<FollowUpSuggest
									suggestions={followUpData?.suggest}
									onSuggestionClick={onSuggestionClick}
									ts={message?.ts}
									onCancelAutoApproval={onFollowUpUnmount}
									isAnswered={isFollowUpAnswered}
								/>
							</div>
						</>
					)

				// kilocode_change begin
				case "condense":
					return (
						<>
							<div style={headerStyle}>
								<span
									className="codicon codicon-new-file"
									style={{
										color: normalColor,
										marginBottom: "-1.5px",
									}}></span>
								<span style={{ color: normalColor, fontWeight: "bold" }}>
									{t("kilocode:chat.condense.wantsToCondense")}
								</span>
							</div>
							<NewTaskPreview context={message.text || ""} />
						</>
					)

				case "payment_required_prompt": {
					return <LowCreditWarning message={message} />
				}
				case "invalid_model": {
					return <InvalidModelWarning message={message} isLast={isLast} />
				}
				case "report_bug":
					return (
						<>
							<div style={headerStyle}>
								<span
									className="codicon codicon-new-file"
									style={{
										color: normalColor,
										marginBottom: "-1.5px",
									}}></span>
								<span style={{ color: normalColor, fontWeight: "bold" }}>
									KiloCode wants to create a Github issue:
								</span>
							</div>
							<ReportBugPreview data={message.text || ""} />
						</>
					)
				// kilocode_change end
				case "auto_approval_max_req_reached": {
					return <AutoApprovedRequestLimitWarning message={message} />
				}
				default:
					return null
			}
	}
}<|MERGE_RESOLUTION|>--- conflicted
+++ resolved
@@ -1121,86 +1121,11 @@
 				case "user_feedback":
 					// kilocode_change start
 					return (
-<<<<<<< HEAD
 						<KiloChatRowUserFeedback
 							message={message}
 							isStreaming={isStreaming}
 							onChatReset={onChatReset}
 						/>
-=======
-						<div className="group">
-							<div style={headerStyle}>
-								<User className="w-4 shrink-0" aria-label="User icon" />
-								<span style={{ fontWeight: "bold" }}>{t("chat:feedback.youSaid")}</span>
-							</div>
-							<div
-								className={cn(
-									"ml-6 border rounded-sm overflow-hidden whitespace-pre-wrap",
-									isEditing
-										? "bg-vscode-editor-background text-vscode-editor-foreground"
-										: "cursor-text p-1 bg-vscode-editor-foreground/70 text-vscode-editor-background",
-								)}>
-								{isEditing ? (
-									<div className="flex flex-col gap-2">
-										<ChatTextArea
-											inputValue={editedContent}
-											setInputValue={setEditedContent}
-											sendingDisabled={false}
-											selectApiConfigDisabled={true}
-											placeholderText={t("chat:editMessage.placeholder")}
-											selectedImages={editImages}
-											setSelectedImages={setEditImages}
-											onSend={handleSaveEdit}
-											onSelectImages={handleSelectImages}
-											shouldDisableImages={!model?.supportsImages}
-											mode={editMode}
-											setMode={setEditMode}
-											modeShortcutText=""
-											isEditMode={true}
-											onCancel={handleCancelEdit}
-										/>
-									</div>
-								) : (
-									<div className="flex justify-between">
-										<div
-											className="flex-grow px-2 py-1 wrap-anywhere rounded-lg transition-colors"
-											onClick={(e) => {
-												e.stopPropagation()
-												if (!isStreaming) {
-													handleEditClick()
-												}
-											}}
-											title={t("chat:queuedMessages.clickToEdit")}>
-											<Mention text={message.text} withShadow />
-										</div>
-										<div className="flex gap-2 pr-1">
-											<div
-												className="cursor-pointer shrink-0 opacity-0 group-hover:opacity-100 transition-opacity"
-												style={{ visibility: isStreaming ? "hidden" : "visible" }}
-												onClick={(e) => {
-													e.stopPropagation()
-													handleEditClick()
-												}}>
-												<Edit className="w-4 shrink-0" aria-label="Edit message icon" />
-											</div>
-											<div
-												className="cursor-pointer shrink-0 opacity-0 group-hover:opacity-100 transition-opacity"
-												style={{ visibility: isStreaming ? "hidden" : "visible" }}
-												onClick={(e) => {
-													e.stopPropagation()
-													vscode.postMessage({ type: "deleteMessage", value: message.ts })
-												}}>
-												<Trash2 className="w-4 shrink-0" aria-label="Delete message icon" />
-											</div>
-										</div>
-									</div>
-								)}
-								{!isEditing && message.images && message.images.length > 0 && (
-									<Thumbnails images={message.images} style={{ marginTop: "8px" }} />
-								)}
-							</div>
-						</div>
->>>>>>> 8a29c80c
 					)
 				// kilocode_change end
 				case "user_feedback_diff":
