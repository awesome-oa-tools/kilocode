{
	"greeting": "¿Qué puede hacer Kilo Code por ti?",
	"task": {
		"title": "Tarea",
		"expand": "Expandir tarea",
		"collapse": "Contraer tarea",
		"seeMore": "Ver más",
		"seeLess": "Ver menos",
		"tokens": "Tokens",
		"cache": "Caché",
		"apiCost": "Costo de API",
		"size": "Tamaño",
		"contextWindow": "Longitud del contexto",
		"closeAndStart": "Cerrar tarea e iniciar una nueva",
		"export": "Exportar historial de tareas",
		"delete": "Eliminar tarea (Shift + Clic para omitir confirmación)",
		"condenseContext": "Condensar contexto de forma inteligente",
		"share": "Compartir tarea",
		"shareWithOrganization": "Compartir con organización",
		"shareWithOrganizationDescription": "Solo los miembros de tu organización pueden acceder",
		"sharePublicly": "Compartir públicamente",
		"sharePubliclyDescription": "Cualquiera con el enlace puede acceder",
		"connectToCloud": "Conectar al Cloud",
		"connectToCloudDescription": "Inicia sesión en Kilo Code Cloud para compartir tareas",
		"sharingDisabledByOrganization": "Compartir deshabilitado por la organización",
		"shareSuccessOrganization": "Enlace de organización copiado al portapapeles",
		"shareSuccessPublic": "Enlace público copiado al portapapeles",
		"openInCloud": "Abrir tarea en Roo Code Cloud",
		"openInCloudIntro": "Continúa monitoreando o interactuando con Roo desde cualquier lugar. Escanea, haz clic o copia para abrir."
	},
	"history": {
		"title": "Historial"
	},
	"unpin": "Desfijar",
	"pin": "Fijar",
	"retry": {
		"title": "Reintentar",
		"tooltip": "Intenta la operación de nuevo"
	},
	"startNewTask": {
		"title": "Iniciar nueva tarea",
		"tooltip": "Comienza una nueva tarea"
	},
	"reportBug": {
		"title": "Reportar Error"
	},
	"proceedAnyways": {
		"title": "Continuar de todos modos",
		"tooltip": "Continuar mientras se ejecuta el comando"
	},
	"save": {
		"title": "Guardar",
		"tooltip": "Guardar los cambios del mensaje"
	},
	"tokenProgress": {
		"availableSpace": "Espacio disponible: {{amount}} tokens",
		"tokensUsed": "Tokens utilizados: {{used}} de {{total}}",
		"reservedForResponse": "Reservado para respuesta del modelo: {{amount}} tokens"
	},
	"reject": {
		"title": "Rechazar",
		"tooltip": "Rechazar esta acción"
	},
	"completeSubtaskAndReturn": "Completar subtarea y regresar",
	"approve": {
		"title": "Aprobar",
		"tooltip": "Aprobar esta acción"
	},
	"runCommand": {
		"title": "Comando",
		"tooltip": "Ejecutar este comando"
	},
	"proceedWhileRunning": {
		"title": "Continuar mientras se ejecuta",
		"tooltip": "Continuar a pesar de las advertencias"
	},
	"killCommand": {
		"title": "Terminar comando",
		"tooltip": "Terminar el comando actual"
	},
	"resumeTask": {
		"title": "Reanudar tarea",
		"tooltip": "Reanudar la tarea actual"
	},
	"terminate": {
		"title": "Terminar",
		"tooltip": "Terminar la tarea actual"
	},
	"cancel": {
		"title": "Cancelar",
		"tooltip": "Cancelar la operación actual"
	},
	"scrollToBottom": "Desplazarse al final del chat",
	"about": "Genera, refactoriza y depura código con asistencia de IA. Consulta nuestra <DocsLink>documentación</DocsLink> para obtener más información.",
	"onboarding": "<strong>Tu lista de tareas en este espacio de trabajo está vacía.</strong> Comienza escribiendo una tarea abajo. ¿No estás seguro cómo empezar? Lee más sobre lo que Kilo Code puede hacer por ti en <DocsLink>la documentación</DocsLink>.",
	"rooTips": {
		"boomerangTasks": {
			"title": "Orquestación de Tareas",
			"description": "Divide las tareas en partes más pequeñas y manejables."
		},
		"stickyModels": {
			"title": "Modos persistentes",
			"description": "Cada modo recuerda tu último modelo utilizado"
		},
		"tools": {
			"title": "Herramientas",
			"description": "Permite que la IA resuelva problemas navegando por la web, ejecutando comandos y mucho más."
		},
		"customizableModes": {
			"title": "Modos personalizables",
			"description": "Personalidades especializadas con sus propios comportamientos y modelos asignados"
		}
	},
	"selectMode": "Seleccionar modo de interacción",
	"selectApiConfig": "Seleccionar configuración de API",
	"selectModelConfig": "Seleccionar modelo",
	"enhancePrompt": "Mejorar el mensaje con contexto adicional",
	"addImages": "Agregar imágenes al mensaje",
	"sendMessage": "Enviar mensaje",
	"stopTts": "Detener texto a voz",
	"typeMessage": "Escribe un mensaje...",
	"typeTask": "Escribe tu tarea aquí...",
	"addContext": "@ para agregar contexto, / para comandos",
	"dragFiles": "mantén shift para arrastrar archivos",
	"dragFilesImages": "mantén shift para arrastrar archivos/imágenes",
	"enhancePromptDescription": "El botón 'Mejorar el mensaje' ayuda a mejorar tu petición proporcionando contexto adicional, aclaraciones o reformulaciones. Intenta escribir una petición aquí y haz clic en el botón nuevamente para ver cómo funciona.",
	"modeSelector": {
		"title": "Modos",
		"marketplace": "Marketplace de Modos",
		"settings": "Configuración de Modos",
		"description": "Personalidades especializadas que adaptan el comportamiento de Kilo Code.",
		"searchPlaceholder": "Buscar modos...",
		"noResults": "No se encontraron resultados"
	},
	"errorReadingFile": "Error al leer el archivo",
	"noValidImages": "No se procesaron imágenes válidas",
	"separator": "Separador",
	"edit": "Editar...",
	"forNextMode": "para el siguiente modo",
	"forPreviousMode": "para el modo anterior",
	"error": "Error",
	"diffError": {
		"title": "Edición fallida"
	},
	"troubleMessage": "Kilo Code está teniendo problemas...",
	"apiRequest": {
		"title": "Solicitud API",
		"failed": "Solicitud API falló",
		"streaming": "Solicitud API...",
		"cancelled": "Solicitud API cancelada",
		"streamingFailed": "Transmisión API falló"
	},
	"checkpoint": {
		"regular": "Punto de control",
		"initializingWarning": "Todavía inicializando el punto de control... Si esto tarda demasiado, puedes desactivar los puntos de control en la <settingsLink>configuración</settingsLink> y reiniciar tu tarea.",
		"menu": {
			"viewDiff": "Ver diferencias",
			"restore": "Restaurar punto de control",
			"restoreFiles": "Restaurar archivos",
			"restoreFilesDescription": "Restaura los archivos de tu proyecto a una instantánea tomada en este punto.",
			"restoreFilesAndTask": "Restaurar archivos y tarea",
			"confirm": "Confirmar",
			"cancel": "Cancelar",
			"cannotUndo": "Esta acción no se puede deshacer.",
			"restoreFilesAndTaskDescription": "Restaura los archivos de tu proyecto a una instantánea tomada en este punto y elimina todos los mensajes posteriores a este punto."
		},
		"current": "Actual"
	},
	"instructions": {
		"wantsToFetch": "Kilo Code quiere obtener instrucciones detalladas para ayudar con la tarea actual"
	},
	"fileOperations": {
<<<<<<< HEAD
		"wantsToRead": "Kilo Code quiere leer este archivo:",
		"wantsToReadOutsideWorkspace": "Kilo Code quiere leer este archivo fuera del espacio de trabajo:",
		"didRead": "Kilo Code leyó este archivo:",
		"wantsToEdit": "Kilo Code quiere editar este archivo:",
		"wantsToEditOutsideWorkspace": "Kilo Code quiere editar este archivo fuera del espacio de trabajo:",
		"wantsToEditProtected": "Kilo Code quiere editar un archivo de configuración protegido:",
		"wantsToCreate": "Kilo Code quiere crear un nuevo archivo:",
		"wantsToSearchReplace": "Kilo Code quiere realizar búsqueda y reemplazo en este archivo:",
		"didSearchReplace": "Kilo Code realizó búsqueda y reemplazo en este archivo:",
		"wantsToInsert": "Kilo Code quiere insertar contenido en este archivo:",
		"wantsToInsertWithLineNumber": "Kilo Code quiere insertar contenido en este archivo en la línea {{lineNumber}}:",
		"wantsToInsertAtEnd": "Kilo Code quiere añadir contenido al final de este archivo:",
		"wantsToReadAndXMore": "Kilo Code quiere leer este archivo y {{count}} más:",
		"wantsToReadMultiple": "Kilo Code quiere leer varios archivos:",
		"wantsToApplyBatchChanges": "Kilo Code quiere aplicar cambios a múltiples archivos:",
		"wantsToGenerateImage": "Kilo Code quiere generar una imagen:",
		"wantsToGenerateImageOutsideWorkspace": "Kilo Code quiere generar una imagen fuera del espacio de trabajo:",
		"wantsToGenerateImageProtected": "Kilo Code quiere generar una imagen en una ubicación protegida:",
		"didGenerateImage": "Kilo Code generó una imagen:"
	},
	"directoryOperations": {
		"wantsToViewTopLevel": "Kilo Code quiere ver los archivos de nivel superior en este directorio:",
		"didViewTopLevel": "Kilo Code vio los archivos de nivel superior en este directorio:",
		"wantsToViewRecursive": "Kilo Code quiere ver recursivamente todos los archivos en este directorio:",
		"didViewRecursive": "Kilo Code vio recursivamente todos los archivos en este directorio:",
		"wantsToViewDefinitions": "Kilo Code quiere ver nombres de definiciones de código fuente utilizados en este directorio:",
		"didViewDefinitions": "Kilo Code vio nombres de definiciones de código fuente utilizados en este directorio:",
		"wantsToSearch": "Kilo Code quiere buscar en este directorio <code>{{regex}}</code>:",
		"didSearch": "Kilo Code buscó en este directorio <code>{{regex}}</code>:",
		"wantsToSearchOutsideWorkspace": "Kilo Code quiere buscar en este directorio (fuera del espacio de trabajo) <code>{{regex}}</code>:",
		"didSearchOutsideWorkspace": "Kilo Code buscó en este directorio (fuera del espacio de trabajo) <code>{{regex}}</code>:",
		"wantsToViewTopLevelOutsideWorkspace": "Kilo Code quiere ver los archivos de nivel superior en este directorio (fuera del espacio de trabajo):",
		"didViewTopLevelOutsideWorkspace": "Kilo Code vio los archivos de nivel superior en este directorio (fuera del espacio de trabajo):",
		"wantsToViewRecursiveOutsideWorkspace": "Kilo Code quiere ver recursivamente todos los archivos en este directorio (fuera del espacio de trabajo):",
		"didViewRecursiveOutsideWorkspace": "Kilo Code vio recursivamente todos los archivos en este directorio (fuera del espacio de trabajo):",
		"wantsToViewDefinitionsOutsideWorkspace": "Kilo Code quiere ver nombres de definiciones de código fuente utilizados en este directorio (fuera del espacio de trabajo):",
		"didViewDefinitionsOutsideWorkspace": "Kilo Code vio nombres de definiciones de código fuente utilizados en este directorio (fuera del espacio de trabajo):"
=======
		"wantsToRead": "Roo quiere leer este archivo",
		"wantsToReadOutsideWorkspace": "Roo quiere leer este archivo fuera del espacio de trabajo",
		"didRead": "Roo leyó este archivo",
		"wantsToEdit": "Roo quiere editar este archivo",
		"wantsToEditOutsideWorkspace": "Roo quiere editar este archivo fuera del espacio de trabajo",
		"wantsToEditProtected": "Roo quiere editar un archivo de configuración protegido",
		"wantsToCreate": "Roo quiere crear un nuevo archivo",
		"wantsToSearchReplace": "Roo quiere realizar búsqueda y reemplazo en este archivo",
		"didSearchReplace": "Roo realizó búsqueda y reemplazo en este archivo",
		"wantsToInsert": "Roo quiere insertar contenido en este archivo",
		"wantsToInsertWithLineNumber": "Roo quiere insertar contenido en este archivo en la línea {{lineNumber}}",
		"wantsToInsertAtEnd": "Roo quiere añadir contenido al final de este archivo",
		"wantsToReadAndXMore": "Roo quiere leer este archivo y {{count}} más",
		"wantsToReadMultiple": "Roo quiere leer varios archivos",
		"wantsToApplyBatchChanges": "Roo quiere aplicar cambios a múltiples archivos",
		"wantsToGenerateImage": "Roo quiere generar una imagen",
		"wantsToGenerateImageOutsideWorkspace": "Roo quiere generar una imagen fuera del espacio de trabajo",
		"wantsToGenerateImageProtected": "Roo quiere generar una imagen en una ubicación protegida",
		"didGenerateImage": "Roo generó una imagen"
	},
	"directoryOperations": {
		"wantsToViewTopLevel": "Roo quiere ver los archivos de nivel superior en este directorio",
		"didViewTopLevel": "Roo vio los archivos de nivel superior en este directorio",
		"wantsToViewRecursive": "Roo quiere ver recursivamente todos los archivos en este directorio",
		"didViewRecursive": "Roo vio recursivamente todos los archivos en este directorio",
		"wantsToViewDefinitions": "Roo quiere ver nombres de definiciones de código fuente utilizados en este directorio",
		"didViewDefinitions": "Roo vio nombres de definiciones de código fuente utilizados en este directorio",
		"wantsToSearch": "Roo quiere buscar en este directorio <code>{{regex}}</code>",
		"didSearch": "Roo buscó en este directorio <code>{{regex}}</code>",
		"wantsToSearchOutsideWorkspace": "Roo quiere buscar en este directorio (fuera del espacio de trabajo) <code>{{regex}}</code>",
		"didSearchOutsideWorkspace": "Roo buscó en este directorio (fuera del espacio de trabajo) <code>{{regex}}</code>",
		"wantsToViewTopLevelOutsideWorkspace": "Roo quiere ver los archivos de nivel superior en este directorio (fuera del espacio de trabajo)",
		"didViewTopLevelOutsideWorkspace": "Roo vio los archivos de nivel superior en este directorio (fuera del espacio de trabajo)",
		"wantsToViewRecursiveOutsideWorkspace": "Roo quiere ver recursivamente todos los archivos en este directorio (fuera del espacio de trabajo)",
		"didViewRecursiveOutsideWorkspace": "Roo vio recursivamente todos los archivos en este directorio (fuera del espacio de trabajo)",
		"wantsToViewDefinitionsOutsideWorkspace": "Roo quiere ver nombres de definiciones de código fuente utilizados en este directorio (fuera del espacio de trabajo)",
		"didViewDefinitionsOutsideWorkspace": "Roo vio nombres de definiciones de código fuente utilizados en este directorio (fuera del espacio de trabajo)"
>>>>>>> 17ae7e2d
	},
	"commandOutput": "Salida del comando",
	"commandExecution": {
		"abort": "Abortar",
		"running": "Ejecutando",
		"pid": "PID: {{pid}}",
		"exitStatus": "Salió con el estado {{exitCode}}",
		"manageCommands": "Comandos aprobados automáticamente",
		"addToAllowed": "Agregar a la lista de permitidos",
		"removeFromAllowed": "Eliminar de la lista de permitidos",
		"addToDenied": "Agregar a la lista de denegados",
		"removeFromDenied": "Eliminar de la lista de denegados",
		"abortCommand": "Abortar la ejecución del comando",
		"expandOutput": "Expandir salida",
		"collapseOutput": "Colapsar salida",
		"expandManagement": "Expandir la sección de administración de comandos",
		"collapseManagement": "Colapsar la sección de administración de comandos"
	},
	"response": "Respuesta",
	"arguments": "Argumentos",
	"text": {
		"rooSaid": "Roo ha dicho"
	},
	"feedback": {
		"youSaid": "Has dicho"
	},
	"mcp": {
<<<<<<< HEAD
		"wantsToUseTool": "Kilo Code quiere usar una herramienta en el servidor MCP {{serverName}}:",
		"wantsToAccessResource": "Kilo Code quiere acceder a un recurso en el servidor MCP {{serverName}}:"
=======
		"wantsToUseTool": "Roo quiere usar una herramienta en el servidor MCP {{serverName}}",
		"wantsToAccessResource": "Roo quiere acceder a un recurso en el servidor MCP {{serverName}}"
>>>>>>> 17ae7e2d
	},
	"modes": {
		"wantsToSwitch": "Kilo Code quiere cambiar a modo <code>{{mode}}</code>",
		"wantsToSwitchWithReason": "Kilo Code quiere cambiar a modo <code>{{mode}}</code> porque: {{reason}}",
		"didSwitch": "Kilo Code cambió a modo <code>{{mode}}</code>",
		"didSwitchWithReason": "Kilo Code cambió a modo <code>{{mode}}</code> porque: {{reason}}"
	},
	"subtasks": {
<<<<<<< HEAD
		"wantsToCreate": "Kilo Code quiere crear una nueva subtarea en modo <code>{{mode}}</code>:",
		"wantsToFinish": "Kilo Code quiere finalizar esta subtarea",
=======
		"wantsToCreate": "Roo quiere crear una nueva subtarea en modo <code>{{mode}}</code>",
		"wantsToFinish": "Roo quiere finalizar esta subtarea",
>>>>>>> 17ae7e2d
		"newTaskContent": "Instrucciones de la subtarea",
		"completionContent": "Subtarea completada",
		"resultContent": "Resultados de la subtarea",
		"defaultResult": "Por favor, continúa con la siguiente tarea.",
		"completionInstructions": "¡Subtarea completada! Puedes revisar los resultados y sugerir correcciones o próximos pasos. Si todo se ve bien, confirma para devolver el resultado a la tarea principal."
	},
	"questions": {
<<<<<<< HEAD
		"hasQuestion": "Kilo Code tiene una pregunta:"
=======
		"hasQuestion": "Roo tiene una pregunta"
>>>>>>> 17ae7e2d
	},
	"taskCompleted": "Tarea completada",
	"powershell": {
		"issues": "Parece que estás teniendo problemas con Windows PowerShell, por favor consulta esta"
	},
	"autoApprove": {
		"tooltipManage": "Administrar la configuración de aprobación automática",
		"tooltipStatus": "Aprobación automática habilitada para: {{toggles}}",
		"title": "Aprobación automática",
		"toggle": "Alternar aprobación automática",
		"all": "Todo",
		"none": "Ninguno",
		"description": "Ejecuta estas acciones sin pedir permiso. Habilita esto solo para acciones en las que confíes plenamente.",
		"selectOptionsFirst": "Selecciona al menos una opción a continuación para habilitar la aprobación automática",
		"toggleAriaLabel": "Conmutar la aprobación automática",
		"disabledAriaLabel": "Aprobación automática deshabilitada: selecciona primero las opciones",
		"triggerLabelOff": "Aprobación automática desactivada",
		"triggerLabel_zero": "0 aprobaciones automáticas",
		"triggerLabel_one": "1 aprobación automática",
		"triggerLabel_other": "{{count}} aprobaciones automáticas",
		"triggerLabelAll": "YOLO"
	},
	"reasoning": {
		"thinking": "Pensando",
		"seconds": "{{count}}s"
	},
	"contextCondense": {
		"title": "Contexto condensado",
		"condensing": "Condensando contexto...",
		"errorHeader": "Error al condensar el contexto",
		"tokens": "tokens"
	},
	"followUpSuggest": {
		"copyToInput": "Copiar a la entrada (o Shift + clic)",
		"autoSelectCountdown": "Selección automática en {{count}}s",
		"countdownDisplay": "{{count}}s"
	},
	"announcement": {
		"title": "🎉 Roo Code {{version}} publicado",
		"stealthModel": {
			"feature": "<bold>Modelo stealth GRATUITO por tiempo limitado</bold> - Code Supernova: Un modelo de codificación agéntica versátil que soporta entradas de imágenes, accesible a través de Roo Code Cloud.",
			"note": "(Nota: los prompts y completaciones son registrados por el creador del modelo y utilizados para mejorarlo)",
			"connectButton": "Conectar a Roo Code Cloud",
			"selectModel": "Selecciona <code>roo/code-supernova</code> del proveedor Roo Code Cloud en Configuración para comenzar.",
			"goToSettingsButton": "Ir a Configuración"
		},
		"socialLinks": "Únete a nosotros en <xLink>X</xLink>, <discordLink>Discord</discordLink>, o <redditLink>r/RooCode</redditLink> 🚀"
	},
	"browser": {
<<<<<<< HEAD
		"rooWantsToUse": "Kilo Code quiere usar el navegador:",
=======
		"rooWantsToUse": "Roo quiere usar el navegador",
>>>>>>> 17ae7e2d
		"consoleLogs": "Registros de la consola",
		"noNewLogs": "(No hay nuevos registros)",
		"screenshot": "Captura de pantalla del navegador",
		"cursor": "cursor",
		"navigation": {
			"step": "Paso {{current}} de {{total}}",
			"previous": "Anterior",
			"next": "Siguiente"
		},
		"sessionStarted": "Sesión de navegador iniciada",
		"actions": {
			"title": "Acción de navegación: ",
			"launch": "Iniciar navegador en {{url}}",
			"click": "Clic ({{coordinate}})",
			"type": "Escribir \"{{text}}\"",
			"scrollDown": "Desplazar hacia abajo",
			"scrollUp": "Desplazar hacia arriba",
			"close": "Cerrar navegador"
		}
	},
	"codeblock": {
		"tooltips": {
			"expand": "Expandir bloque de código",
			"collapse": "Contraer bloque de código",
			"copy_code": "Copiar código"
		}
	},
	"systemPromptWarning": "ADVERTENCIA: Anulación de instrucciones del sistema personalizada activa. Esto puede romper gravemente la funcionalidad y causar un comportamiento impredecible.",
	"profileViolationWarning": "El perfil actual no es compatible con la configuración de tu organización",
	"shellIntegration": {
		"title": "Advertencia de ejecución de comandos",
		"description": "Tu comando se está ejecutando sin la integración de shell de terminal de VSCode. Para suprimir esta advertencia, puedes desactivar la integración de shell en la sección <strong>Terminal</strong> de la <settingsLink>configuración de Kilo Code</settingsLink> o solucionar problemas de integración de terminal de VSCode usando el enlace de abajo.",
		"troubleshooting": "Haz clic aquí para ver la documentación de integración de shell."
	},
	"ask": {
		"autoApprovedRequestLimitReached": {
			"title": "Límite de Solicitudes Auto-aprobadas Alcanzado",
			"description": "Kilo Code ha alcanzado el límite auto-aprobado de {{count}} solicitud(es) API. ¿Deseas reiniciar el contador y continuar con la tarea?",
			"button": "Reiniciar y Continuar"
		},
		"autoApprovedCostLimitReached": {
			"title": "Límite de Costo Auto-Aprobado Alcanzado",
			"description": "Kilo Code ha alcanzado el límite de costo autoaprobado de ${{count}}. ¿Le gustaría reiniciar el costo y continuar con la tarea?",
			"button": "Reiniciar y continuar"
		}
	},
	"codebaseSearch": {
<<<<<<< HEAD
		"wantsToSearch": "Kilo Code quiere buscar en la base de código <code>{{query}}</code>:",
		"wantsToSearchWithPath": "Kilo Code quiere buscar en la base de código <code>{{query}}</code> en <code>{{path}}</code>:",
=======
		"wantsToSearch": "Roo quiere buscar en la base de código <code>{{query}}</code>",
		"wantsToSearchWithPath": "Roo quiere buscar en la base de código <code>{{query}}</code> en <code>{{path}}</code>",
>>>>>>> 17ae7e2d
		"didSearch_one": "Se encontró 1 resultado",
		"didSearch_other": "Se encontraron {{count}} resultados",
		"resultTooltip": "Puntuación de similitud: {{score}} (haz clic para abrir el archivo)"
	},
	"read-batch": {
		"approve": {
			"title": "Aprobar todo"
		},
		"deny": {
			"title": "Denegar todo"
		}
	},
	"indexingStatus": {
		"ready": "Índice listo",
		"indexing": "Indexando {{percentage}}%",
		"indexed": "Indexado",
		"error": "Error de índice",
		"status": "Estado del índice"
	},
	"versionIndicator": {
		"ariaLabel": "Versión {{version}} - Haz clic para ver las notas de la versión"
	},
	"rooCloudCTA": {
		"title": "¡Roo Code Cloud está evolucionando!",
		"description": "Ejecuta agentes remotos en la nube, accede a tus tareas desde cualquier lugar, colabora con otros y mucho más.",
		"joinWaitlist": "Regístrate para recibir las últimas actualizaciones."
	},
	"editMessage": {
		"placeholder": "Edita tu mensaje..."
	},
	"command": {
		"triggerDescription": "Activar el comando {{name}}"
	},
	"slashCommands": {
		"tooltip": "Gestionar comandos de barra",
		"title": "Comandos de Barra",
		"description": "Usa comandos de barra integrados o crea personalizados para acceder rápidamente a prompts y flujos de trabajo utilizados con frecuencia. <DocsLink>Documentación</DocsLink>",
		"manageCommands": "Administrar comandos de barra en la configuración",
		"builtInCommands": "Comandos Integrados",
		"globalCommands": "Comandos Globales",
		"workspaceCommands": "Comandos del Espacio de Trabajo",
		"globalCommand": "Comando global",
		"editCommand": "Editar comando",
		"deleteCommand": "Eliminar comando",
		"newGlobalCommandPlaceholder": "Nuevo comando global...",
		"newWorkspaceCommandPlaceholder": "Nuevo comando del espacio de trabajo...",
		"deleteDialog": {
			"title": "Eliminar Comando",
			"description": "¿Estás seguro de que quieres eliminar el comando \"{{name}}\"? Esta acción no se puede deshacer.",
			"cancel": "Cancelar",
			"confirm": "Eliminar"
		}
	},
	"contextMenu": {
		"noResults": "No hay resultados",
		"problems": "Problemas",
		"terminal": "Terminal",
		"url": "Pega la URL para obtener el contenido"
	},
	"queuedMessages": {
		"title": "Mensajes en cola",
		"clickToEdit": "Haz clic para editar el mensaje"
	},
	"slashCommand": {
		"wantsToRun": "Roo quiere ejecutar un comando slash",
		"didRun": "Roo ejecutó un comando slash"
	}
}<|MERGE_RESOLUTION|>--- conflicted
+++ resolved
@@ -170,83 +170,43 @@
 		"wantsToFetch": "Kilo Code quiere obtener instrucciones detalladas para ayudar con la tarea actual"
 	},
 	"fileOperations": {
-<<<<<<< HEAD
-		"wantsToRead": "Kilo Code quiere leer este archivo:",
-		"wantsToReadOutsideWorkspace": "Kilo Code quiere leer este archivo fuera del espacio de trabajo:",
-		"didRead": "Kilo Code leyó este archivo:",
-		"wantsToEdit": "Kilo Code quiere editar este archivo:",
-		"wantsToEditOutsideWorkspace": "Kilo Code quiere editar este archivo fuera del espacio de trabajo:",
-		"wantsToEditProtected": "Kilo Code quiere editar un archivo de configuración protegido:",
-		"wantsToCreate": "Kilo Code quiere crear un nuevo archivo:",
-		"wantsToSearchReplace": "Kilo Code quiere realizar búsqueda y reemplazo en este archivo:",
-		"didSearchReplace": "Kilo Code realizó búsqueda y reemplazo en este archivo:",
-		"wantsToInsert": "Kilo Code quiere insertar contenido en este archivo:",
-		"wantsToInsertWithLineNumber": "Kilo Code quiere insertar contenido en este archivo en la línea {{lineNumber}}:",
-		"wantsToInsertAtEnd": "Kilo Code quiere añadir contenido al final de este archivo:",
-		"wantsToReadAndXMore": "Kilo Code quiere leer este archivo y {{count}} más:",
-		"wantsToReadMultiple": "Kilo Code quiere leer varios archivos:",
-		"wantsToApplyBatchChanges": "Kilo Code quiere aplicar cambios a múltiples archivos:",
-		"wantsToGenerateImage": "Kilo Code quiere generar una imagen:",
-		"wantsToGenerateImageOutsideWorkspace": "Kilo Code quiere generar una imagen fuera del espacio de trabajo:",
-		"wantsToGenerateImageProtected": "Kilo Code quiere generar una imagen en una ubicación protegida:",
-		"didGenerateImage": "Kilo Code generó una imagen:"
+		"wantsToRead": "Kilo Code quiere leer este archivo",
+		"wantsToReadOutsideWorkspace": "Kilo Code quiere leer este archivo fuera del espacio de trabajo",
+		"didRead": "Kilo Code leyó este archivo",
+		"wantsToEdit": "Kilo Code quiere editar este archivo",
+		"wantsToEditOutsideWorkspace": "Kilo Code quiere editar este archivo fuera del espacio de trabajo",
+		"wantsToEditProtected": "Kilo Code quiere editar un archivo de configuración protegido",
+		"wantsToCreate": "Kilo Code quiere crear un nuevo archivo",
+		"wantsToSearchReplace": "Kilo Code quiere realizar búsqueda y reemplazo en este archivo",
+		"didSearchReplace": "Kilo Code realizó búsqueda y reemplazo en este archivo",
+		"wantsToInsert": "Kilo Code quiere insertar contenido en este archivo",
+		"wantsToInsertWithLineNumber": "Kilo Code quiere insertar contenido en este archivo en la línea {{lineNumber}}",
+		"wantsToInsertAtEnd": "Kilo Code quiere añadir contenido al final de este archivo",
+		"wantsToReadAndXMore": "Kilo Code quiere leer este archivo y {{count}} más",
+		"wantsToReadMultiple": "Kilo Code quiere leer varios archivos",
+		"wantsToApplyBatchChanges": "Kilo Code quiere aplicar cambios a múltiples archivos",
+		"wantsToGenerateImage": "Kilo Code quiere generar una imagen",
+		"wantsToGenerateImageOutsideWorkspace": "Kilo Code quiere generar una imagen fuera del espacio de trabajo",
+		"wantsToGenerateImageProtected": "Kilo Code quiere generar una imagen en una ubicación protegida",
+		"didGenerateImage": "Kilo Code generó una imagen"
 	},
 	"directoryOperations": {
-		"wantsToViewTopLevel": "Kilo Code quiere ver los archivos de nivel superior en este directorio:",
-		"didViewTopLevel": "Kilo Code vio los archivos de nivel superior en este directorio:",
-		"wantsToViewRecursive": "Kilo Code quiere ver recursivamente todos los archivos en este directorio:",
-		"didViewRecursive": "Kilo Code vio recursivamente todos los archivos en este directorio:",
-		"wantsToViewDefinitions": "Kilo Code quiere ver nombres de definiciones de código fuente utilizados en este directorio:",
-		"didViewDefinitions": "Kilo Code vio nombres de definiciones de código fuente utilizados en este directorio:",
-		"wantsToSearch": "Kilo Code quiere buscar en este directorio <code>{{regex}}</code>:",
-		"didSearch": "Kilo Code buscó en este directorio <code>{{regex}}</code>:",
-		"wantsToSearchOutsideWorkspace": "Kilo Code quiere buscar en este directorio (fuera del espacio de trabajo) <code>{{regex}}</code>:",
-		"didSearchOutsideWorkspace": "Kilo Code buscó en este directorio (fuera del espacio de trabajo) <code>{{regex}}</code>:",
-		"wantsToViewTopLevelOutsideWorkspace": "Kilo Code quiere ver los archivos de nivel superior en este directorio (fuera del espacio de trabajo):",
-		"didViewTopLevelOutsideWorkspace": "Kilo Code vio los archivos de nivel superior en este directorio (fuera del espacio de trabajo):",
-		"wantsToViewRecursiveOutsideWorkspace": "Kilo Code quiere ver recursivamente todos los archivos en este directorio (fuera del espacio de trabajo):",
-		"didViewRecursiveOutsideWorkspace": "Kilo Code vio recursivamente todos los archivos en este directorio (fuera del espacio de trabajo):",
-		"wantsToViewDefinitionsOutsideWorkspace": "Kilo Code quiere ver nombres de definiciones de código fuente utilizados en este directorio (fuera del espacio de trabajo):",
-		"didViewDefinitionsOutsideWorkspace": "Kilo Code vio nombres de definiciones de código fuente utilizados en este directorio (fuera del espacio de trabajo):"
-=======
-		"wantsToRead": "Roo quiere leer este archivo",
-		"wantsToReadOutsideWorkspace": "Roo quiere leer este archivo fuera del espacio de trabajo",
-		"didRead": "Roo leyó este archivo",
-		"wantsToEdit": "Roo quiere editar este archivo",
-		"wantsToEditOutsideWorkspace": "Roo quiere editar este archivo fuera del espacio de trabajo",
-		"wantsToEditProtected": "Roo quiere editar un archivo de configuración protegido",
-		"wantsToCreate": "Roo quiere crear un nuevo archivo",
-		"wantsToSearchReplace": "Roo quiere realizar búsqueda y reemplazo en este archivo",
-		"didSearchReplace": "Roo realizó búsqueda y reemplazo en este archivo",
-		"wantsToInsert": "Roo quiere insertar contenido en este archivo",
-		"wantsToInsertWithLineNumber": "Roo quiere insertar contenido en este archivo en la línea {{lineNumber}}",
-		"wantsToInsertAtEnd": "Roo quiere añadir contenido al final de este archivo",
-		"wantsToReadAndXMore": "Roo quiere leer este archivo y {{count}} más",
-		"wantsToReadMultiple": "Roo quiere leer varios archivos",
-		"wantsToApplyBatchChanges": "Roo quiere aplicar cambios a múltiples archivos",
-		"wantsToGenerateImage": "Roo quiere generar una imagen",
-		"wantsToGenerateImageOutsideWorkspace": "Roo quiere generar una imagen fuera del espacio de trabajo",
-		"wantsToGenerateImageProtected": "Roo quiere generar una imagen en una ubicación protegida",
-		"didGenerateImage": "Roo generó una imagen"
-	},
-	"directoryOperations": {
-		"wantsToViewTopLevel": "Roo quiere ver los archivos de nivel superior en este directorio",
-		"didViewTopLevel": "Roo vio los archivos de nivel superior en este directorio",
-		"wantsToViewRecursive": "Roo quiere ver recursivamente todos los archivos en este directorio",
-		"didViewRecursive": "Roo vio recursivamente todos los archivos en este directorio",
-		"wantsToViewDefinitions": "Roo quiere ver nombres de definiciones de código fuente utilizados en este directorio",
-		"didViewDefinitions": "Roo vio nombres de definiciones de código fuente utilizados en este directorio",
-		"wantsToSearch": "Roo quiere buscar en este directorio <code>{{regex}}</code>",
-		"didSearch": "Roo buscó en este directorio <code>{{regex}}</code>",
-		"wantsToSearchOutsideWorkspace": "Roo quiere buscar en este directorio (fuera del espacio de trabajo) <code>{{regex}}</code>",
-		"didSearchOutsideWorkspace": "Roo buscó en este directorio (fuera del espacio de trabajo) <code>{{regex}}</code>",
-		"wantsToViewTopLevelOutsideWorkspace": "Roo quiere ver los archivos de nivel superior en este directorio (fuera del espacio de trabajo)",
-		"didViewTopLevelOutsideWorkspace": "Roo vio los archivos de nivel superior en este directorio (fuera del espacio de trabajo)",
-		"wantsToViewRecursiveOutsideWorkspace": "Roo quiere ver recursivamente todos los archivos en este directorio (fuera del espacio de trabajo)",
-		"didViewRecursiveOutsideWorkspace": "Roo vio recursivamente todos los archivos en este directorio (fuera del espacio de trabajo)",
-		"wantsToViewDefinitionsOutsideWorkspace": "Roo quiere ver nombres de definiciones de código fuente utilizados en este directorio (fuera del espacio de trabajo)",
-		"didViewDefinitionsOutsideWorkspace": "Roo vio nombres de definiciones de código fuente utilizados en este directorio (fuera del espacio de trabajo)"
->>>>>>> 17ae7e2d
+		"wantsToViewTopLevel": "Kilo Code quiere ver los archivos de nivel superior en este directorio",
+		"didViewTopLevel": "Kilo Code vio los archivos de nivel superior en este directorio",
+		"wantsToViewRecursive": "Kilo Code quiere ver recursivamente todos los archivos en este directorio",
+		"didViewRecursive": "Kilo Code vio recursivamente todos los archivos en este directorio",
+		"wantsToViewDefinitions": "Kilo Code quiere ver nombres de definiciones de código fuente utilizados en este directorio",
+		"didViewDefinitions": "Kilo Code vio nombres de definiciones de código fuente utilizados en este directorio",
+		"wantsToSearch": "Kilo Code quiere buscar en este directorio <code>{{regex}}</code>",
+		"didSearch": "Kilo Code buscó en este directorio <code>{{regex}}</code>",
+		"wantsToSearchOutsideWorkspace": "Kilo Code quiere buscar en este directorio (fuera del espacio de trabajo) <code>{{regex}}</code>",
+		"didSearchOutsideWorkspace": "Kilo Code buscó en este directorio (fuera del espacio de trabajo) <code>{{regex}}</code>",
+		"wantsToViewTopLevelOutsideWorkspace": "Kilo Code quiere ver los archivos de nivel superior en este directorio (fuera del espacio de trabajo)",
+		"didViewTopLevelOutsideWorkspace": "Kilo Code vio los archivos de nivel superior en este directorio (fuera del espacio de trabajo)",
+		"wantsToViewRecursiveOutsideWorkspace": "Kilo Code quiere ver recursivamente todos los archivos en este directorio (fuera del espacio de trabajo)",
+		"didViewRecursiveOutsideWorkspace": "Kilo Code vio recursivamente todos los archivos en este directorio (fuera del espacio de trabajo)",
+		"wantsToViewDefinitionsOutsideWorkspace": "Kilo Code quiere ver nombres de definiciones de código fuente utilizados en este directorio (fuera del espacio de trabajo)",
+		"didViewDefinitionsOutsideWorkspace": "Kilo Code vio nombres de definiciones de código fuente utilizados en este directorio (fuera del espacio de trabajo)"
 	},
 	"commandOutput": "Salida del comando",
 	"commandExecution": {
@@ -268,19 +228,14 @@
 	"response": "Respuesta",
 	"arguments": "Argumentos",
 	"text": {
-		"rooSaid": "Roo ha dicho"
+		"rooSaid": "Kilo ha dicho"
 	},
 	"feedback": {
 		"youSaid": "Has dicho"
 	},
 	"mcp": {
-<<<<<<< HEAD
-		"wantsToUseTool": "Kilo Code quiere usar una herramienta en el servidor MCP {{serverName}}:",
-		"wantsToAccessResource": "Kilo Code quiere acceder a un recurso en el servidor MCP {{serverName}}:"
-=======
-		"wantsToUseTool": "Roo quiere usar una herramienta en el servidor MCP {{serverName}}",
-		"wantsToAccessResource": "Roo quiere acceder a un recurso en el servidor MCP {{serverName}}"
->>>>>>> 17ae7e2d
+		"wantsToUseTool": "Kilo Code quiere usar una herramienta en el servidor MCP {{serverName}}",
+		"wantsToAccessResource": "Kilo Code quiere acceder a un recurso en el servidor MCP {{serverName}}"
 	},
 	"modes": {
 		"wantsToSwitch": "Kilo Code quiere cambiar a modo <code>{{mode}}</code>",
@@ -289,13 +244,8 @@
 		"didSwitchWithReason": "Kilo Code cambió a modo <code>{{mode}}</code> porque: {{reason}}"
 	},
 	"subtasks": {
-<<<<<<< HEAD
-		"wantsToCreate": "Kilo Code quiere crear una nueva subtarea en modo <code>{{mode}}</code>:",
+		"wantsToCreate": "Kilo Code quiere crear una nueva subtarea en modo <code>{{mode}}</code>",
 		"wantsToFinish": "Kilo Code quiere finalizar esta subtarea",
-=======
-		"wantsToCreate": "Roo quiere crear una nueva subtarea en modo <code>{{mode}}</code>",
-		"wantsToFinish": "Roo quiere finalizar esta subtarea",
->>>>>>> 17ae7e2d
 		"newTaskContent": "Instrucciones de la subtarea",
 		"completionContent": "Subtarea completada",
 		"resultContent": "Resultados de la subtarea",
@@ -303,11 +253,7 @@
 		"completionInstructions": "¡Subtarea completada! Puedes revisar los resultados y sugerir correcciones o próximos pasos. Si todo se ve bien, confirma para devolver el resultado a la tarea principal."
 	},
 	"questions": {
-<<<<<<< HEAD
-		"hasQuestion": "Kilo Code tiene una pregunta:"
-=======
-		"hasQuestion": "Roo tiene una pregunta"
->>>>>>> 17ae7e2d
+		"hasQuestion": "Kilo Code tiene una pregunta"
 	},
 	"taskCompleted": "Tarea completada",
 	"powershell": {
@@ -357,11 +303,7 @@
 		"socialLinks": "Únete a nosotros en <xLink>X</xLink>, <discordLink>Discord</discordLink>, o <redditLink>r/RooCode</redditLink> 🚀"
 	},
 	"browser": {
-<<<<<<< HEAD
-		"rooWantsToUse": "Kilo Code quiere usar el navegador:",
-=======
-		"rooWantsToUse": "Roo quiere usar el navegador",
->>>>>>> 17ae7e2d
+		"rooWantsToUse": "Kilo Code quiere usar el navegador",
 		"consoleLogs": "Registros de la consola",
 		"noNewLogs": "(No hay nuevos registros)",
 		"screenshot": "Captura de pantalla del navegador",
@@ -409,13 +351,8 @@
 		}
 	},
 	"codebaseSearch": {
-<<<<<<< HEAD
-		"wantsToSearch": "Kilo Code quiere buscar en la base de código <code>{{query}}</code>:",
-		"wantsToSearchWithPath": "Kilo Code quiere buscar en la base de código <code>{{query}}</code> en <code>{{path}}</code>:",
-=======
-		"wantsToSearch": "Roo quiere buscar en la base de código <code>{{query}}</code>",
-		"wantsToSearchWithPath": "Roo quiere buscar en la base de código <code>{{query}}</code> en <code>{{path}}</code>",
->>>>>>> 17ae7e2d
+		"wantsToSearch": "Kilo Code quiere buscar en la base de código <code>{{query}}</code>",
+		"wantsToSearchWithPath": "Kilo Code quiere buscar en la base de código <code>{{query}}</code> en <code>{{path}}</code>",
 		"didSearch_one": "Se encontró 1 resultado",
 		"didSearch_other": "Se encontraron {{count}} resultados",
 		"resultTooltip": "Puntuación de similitud: {{score}} (haz clic para abrir el archivo)"
@@ -480,7 +417,7 @@
 		"clickToEdit": "Haz clic para editar el mensaje"
 	},
 	"slashCommand": {
-		"wantsToRun": "Roo quiere ejecutar un comando slash",
-		"didRun": "Roo ejecutó un comando slash"
+		"wantsToRun": "Kilo Code quiere ejecutar un comando slash",
+		"didRun": "Kilo Code ejecutó un comando slash"
 	}
 }