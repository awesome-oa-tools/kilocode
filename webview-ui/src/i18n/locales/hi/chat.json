--- conflicted
+++ resolved
@@ -170,83 +170,43 @@
 		"wantsToFetch": "Kilo Code को वर्तमान कार्य में सहायता के लिए विस्तृत निर्देश प्राप्त करना है"
 	},
 	"fileOperations": {
-<<<<<<< HEAD
-		"wantsToRead": "Kilo Code इस फ़ाइल को पढ़ना चाहता है:",
-		"wantsToReadOutsideWorkspace": "Kilo Code कार्यक्षेत्र के बाहर इस फ़ाइल को पढ़ना चाहता है:",
-		"didRead": "Kilo Code ने इस फ़ाइल को पढ़ा:",
-		"wantsToEdit": "Kilo Code इस फ़ाइल को संपादित करना चाहता है:",
-		"wantsToEditOutsideWorkspace": "Kilo Code कार्यक्षेत्र के बाहर इस फ़ाइल को संपादित करना चाहता है:",
-		"wantsToEditProtected": "Kilo Code एक सुरक्षित कॉन्फ़िगरेशन फ़ाइल को संपादित करना चाहता है:",
-		"wantsToCreate": "Kilo Code एक नई फ़ाइल बनाना चाहता है:",
-		"wantsToSearchReplace": "Kilo Code इस फ़ाइल में खोज और प्रतिस्थापन करना चाहता है:",
-		"didSearchReplace": "Kilo Code ने इस फ़ाइल में खोज और प्रतिस्थापन किया:",
-		"wantsToInsert": "Kilo Code इस फ़ाइल में सामग्री डालना चाहता है:",
-		"wantsToInsertWithLineNumber": "Kilo Code इस फ़ाइल की {{lineNumber}} लाइन पर सामग्री डालना चाहता है:",
-		"wantsToInsertAtEnd": "Kilo Code इस फ़ाइल के अंत में सामग्री जोड़ना चाहता है:",
-		"wantsToReadAndXMore": "रू इस फ़ाइल को और {{count}} अन्य को पढ़ना चाहता है:",
-		"wantsToReadMultiple": "Kilo Code कई फ़ाइलें पढ़ना चाहता है:",
-		"wantsToApplyBatchChanges": "Kilo Code कई फ़ाइलों में परिवर्तन लागू करना चाहता है:",
-		"wantsToGenerateImage": "Kilo Code एक छवि बनाना चाहता है:",
-		"wantsToGenerateImageOutsideWorkspace": "Kilo Code कार्यक्षेत्र के बाहर एक छवि बनाना चाहता है:",
-		"wantsToGenerateImageProtected": "Kilo Code एक संरक्षित स्थान पर छवि बनाना चाहता है:",
-		"didGenerateImage": "Kilo Code ने एक छवि बनाई:"
+		"wantsToRead": "Kilo Code इस फ़ाइल को पढ़ना चाहता है",
+		"wantsToReadOutsideWorkspace": "Kilo Code कार्यक्षेत्र के बाहर इस फ़ाइल को पढ़ना चाहता है",
+		"didRead": "Kilo Code ने इस फ़ाइल को पढ़ा",
+		"wantsToEdit": "Kilo Code इस फ़ाइल को संपादित करना चाहता है",
+		"wantsToEditOutsideWorkspace": "Kilo Code कार्यक्षेत्र के बाहर इस फ़ाइल को संपादित करना चाहता है",
+		"wantsToEditProtected": "Kilo Code एक सुरक्षित कॉन्फ़िगरेशन फ़ाइल को संपादित करना चाहता है",
+		"wantsToCreate": "Kilo Code एक नई फ़ाइल बनाना चाहता है",
+		"wantsToSearchReplace": "Kilo Code इस फ़ाइल में खोज और प्रतिस्थापन करना चाहता है",
+		"didSearchReplace": "Kilo Code ने इस फ़ाइल में खोज और प्रतिस्थापन किया",
+		"wantsToInsert": "Kilo Code इस फ़ाइल में सामग्री डालना चाहता है",
+		"wantsToInsertWithLineNumber": "Kilo Code इस फ़ाइल की {{lineNumber}} लाइन पर सामग्री डालना चाहता है",
+		"wantsToInsertAtEnd": "Kilo Code इस फ़ाइल के अंत में सामग्री जोड़ना चाहता है",
+		"wantsToReadAndXMore": "रू इस फ़ाइल को और {{count}} अन्य को पढ़ना चाहता है",
+		"wantsToReadMultiple": "Kilo Code कई फ़ाइलें पढ़ना चाहता है",
+		"wantsToApplyBatchChanges": "Kilo Code कई फ़ाइलों में परिवर्तन लागू करना चाहता है",
+		"wantsToGenerateImage": "Kilo Code एक छवि बनाना चाहता है",
+		"wantsToGenerateImageOutsideWorkspace": "Kilo Code कार्यक्षेत्र के बाहर एक छवि बनाना चाहता है",
+		"wantsToGenerateImageProtected": "Kilo Code एक संरक्षित स्थान पर छवि बनाना चाहता है",
+		"didGenerateImage": "Kilo Code ने एक छवि बनाई"
 	},
 	"directoryOperations": {
-		"wantsToViewTopLevel": "Kilo Code इस निर्देशिका में शीर्ष स्तर की फ़ाइलें देखना चाहता है:",
-		"didViewTopLevel": "Kilo Code ने इस निर्देशिका में शीर्ष स्तर की फ़ाइलें देखीं:",
-		"wantsToViewRecursive": "Kilo Code इस निर्देशिका में सभी फ़ाइलों को पुनरावर्ती रूप से देखना चाहता है:",
-		"didViewRecursive": "Kilo Code ने इस निर्देशिका में सभी फ़ाइलों को पुनरावर्ती रूप से देखा:",
-		"wantsToViewDefinitions": "Kilo Code इस निर्देशिका में उपयोग किए गए सोर्स कोड परिभाषा नामों को देखना चाहता है:",
-		"didViewDefinitions": "Kilo Code ने इस निर्देशिका में उपयोग किए गए सोर्स कोड परिभाषा नामों को देखा:",
-		"wantsToSearch": "Kilo Code इस निर्देशिका में <code>{{regex}}</code> के लिए खोज करना चाहता है:",
-		"didSearch": "Kilo Code ने इस निर्देशिका में <code>{{regex}}</code> के लिए खोज की:",
-		"wantsToSearchOutsideWorkspace": "Kilo Code इस निर्देशिका (कार्यक्षेत्र के बाहर) में <code>{{regex}}</code> के लिए खोज करना चाहता है:",
-		"didSearchOutsideWorkspace": "Kilo Code ने इस निर्देशिका (कार्यक्षेत्र के बाहर) में <code>{{regex}}</code> के लिए खोज की:",
-		"wantsToViewTopLevelOutsideWorkspace": "Kilo Code इस निर्देशिका (कार्यक्षेत्र के बाहर) में शीर्ष स्तर की फ़ाइलें देखना चाहता है:",
-		"didViewTopLevelOutsideWorkspace": "Kilo Code ने इस निर्देशिका (कार्यक्षेत्र के बाहर) में शीर्ष स्तर की फ़ाइलें देखीं:",
-		"wantsToViewRecursiveOutsideWorkspace": "Kilo Code इस निर्देशिका (कार्यक्षेत्र के बाहर) में सभी फ़ाइलों को पुनरावर्ती रूप से देखना चाहता है:",
-		"didViewRecursiveOutsideWorkspace": "Kilo Code ने इस निर्देशिका (कार्यक्षेत्र के बाहर) में सभी फ़ाइलों को पुनरावर्ती रूप से देखा:",
-		"wantsToViewDefinitionsOutsideWorkspace": "Kilo Code इस निर्देशिका (कार्यक्षेत्र के बाहर) में उपयोग किए गए सोर्स कोड परिभाषा नामों को देखना चाहता है:",
-		"didViewDefinitionsOutsideWorkspace": "Kilo Code ने इस निर्देशिका (कार्यक्षेत्र के बाहर) में उपयोग किए गए सोर्स कोड परिभाषा नामों को देखा:"
-=======
-		"wantsToRead": "Roo इस फ़ाइल को पढ़ना चाहता है",
-		"wantsToReadOutsideWorkspace": "Roo कार्यक्षेत्र के बाहर इस फ़ाइल को पढ़ना चाहता है",
-		"didRead": "Roo ने इस फ़ाइल को पढ़ा",
-		"wantsToEdit": "Roo इस फ़ाइल को संपादित करना चाहता है",
-		"wantsToEditOutsideWorkspace": "Roo कार्यक्षेत्र के बाहर इस फ़ाइल को संपादित करना चाहता है",
-		"wantsToEditProtected": "Roo एक सुरक्षित कॉन्फ़िगरेशन फ़ाइल को संपादित करना चाहता है",
-		"wantsToCreate": "Roo एक नई फ़ाइल बनाना चाहता है",
-		"wantsToSearchReplace": "Roo इस फ़ाइल में खोज और प्रतिस्थापन करना चाहता है",
-		"didSearchReplace": "Roo ने इस फ़ाइल में खोज और प्रतिस्थापन किया",
-		"wantsToInsert": "Roo इस फ़ाइल में सामग्री डालना चाहता है",
-		"wantsToInsertWithLineNumber": "Roo इस फ़ाइल की {{lineNumber}} लाइन पर सामग्री डालना चाहता है",
-		"wantsToInsertAtEnd": "Roo इस फ़ाइल के अंत में सामग्री जोड़ना चाहता है",
-		"wantsToReadAndXMore": "रू इस फ़ाइल को और {{count}} अन्य को पढ़ना चाहता है",
-		"wantsToReadMultiple": "Roo कई फ़ाइलें पढ़ना चाहता है",
-		"wantsToApplyBatchChanges": "Roo कई फ़ाइलों में परिवर्तन लागू करना चाहता है",
-		"wantsToGenerateImage": "Roo एक छवि बनाना चाहता है",
-		"wantsToGenerateImageOutsideWorkspace": "Roo कार्यक्षेत्र के बाहर एक छवि बनाना चाहता है",
-		"wantsToGenerateImageProtected": "Roo एक संरक्षित स्थान पर छवि बनाना चाहता है",
-		"didGenerateImage": "Roo ने एक छवि बनाई"
-	},
-	"directoryOperations": {
-		"wantsToViewTopLevel": "Roo इस निर्देशिका में शीर्ष स्तर की फ़ाइलें देखना चाहता है",
-		"didViewTopLevel": "Roo ने इस निर्देशिका में शीर्ष स्तर की फ़ाइलें देखीं",
-		"wantsToViewRecursive": "Roo इस निर्देशिका में सभी फ़ाइलों को पुनरावर्ती रूप से देखना चाहता है",
-		"didViewRecursive": "Roo ने इस निर्देशिका में सभी फ़ाइलों को पुनरावर्ती रूप से देखा",
-		"wantsToViewDefinitions": "Roo इस निर्देशिका में उपयोग किए गए सोर्स कोड परिभाषा नामों को देखना चाहता है",
-		"didViewDefinitions": "Roo ने इस निर्देशिका में उपयोग किए गए सोर्स कोड परिभाषा नामों को देखा",
-		"wantsToSearch": "Roo इस निर्देशिका में <code>{{regex}}</code> के लिए खोज करना चाहता है",
-		"didSearch": "Roo ने इस निर्देशिका में <code>{{regex}}</code> के लिए खोज की",
-		"wantsToSearchOutsideWorkspace": "Roo इस निर्देशिका (कार्यक्षेत्र के बाहर) में <code>{{regex}}</code> के लिए खोज करना चाहता है",
-		"didSearchOutsideWorkspace": "Roo ने इस निर्देशिका (कार्यक्षेत्र के बाहर) में <code>{{regex}}</code> के लिए खोज की",
-		"wantsToViewTopLevelOutsideWorkspace": "Roo इस निर्देशिका (कार्यक्षेत्र के बाहर) में शीर्ष स्तर की फ़ाइलें देखना चाहता है",
-		"didViewTopLevelOutsideWorkspace": "Roo ने इस निर्देशिका (कार्यक्षेत्र के बाहर) में शीर्ष स्तर की फ़ाइलें देखीं",
-		"wantsToViewRecursiveOutsideWorkspace": "Roo इस निर्देशिका (कार्यक्षेत्र के बाहर) में सभी फ़ाइलों को पुनरावर्ती रूप से देखना चाहता है",
-		"didViewRecursiveOutsideWorkspace": "Roo ने इस निर्देशिका (कार्यक्षेत्र के बाहर) में सभी फ़ाइलों को पुनरावर्ती रूप से देखा",
-		"wantsToViewDefinitionsOutsideWorkspace": "Roo इस निर्देशिका (कार्यक्षेत्र के बाहर) में उपयोग किए गए सोर्स कोड परिभाषा नामों को देखना चाहता है",
-		"didViewDefinitionsOutsideWorkspace": "Roo ने इस निर्देशिका (कार्यक्षेत्र के बाहर) में उपयोग किए गए सोर्स कोड परिभाषा नामों को देखा"
->>>>>>> 17ae7e2d
+		"wantsToViewTopLevel": "Kilo Code इस निर्देशिका में शीर्ष स्तर की फ़ाइलें देखना चाहता है",
+		"didViewTopLevel": "Kilo Code ने इस निर्देशिका में शीर्ष स्तर की फ़ाइलें देखीं",
+		"wantsToViewRecursive": "Kilo Code इस निर्देशिका में सभी फ़ाइलों को पुनरावर्ती रूप से देखना चाहता है",
+		"didViewRecursive": "Kilo Code ने इस निर्देशिका में सभी फ़ाइलों को पुनरावर्ती रूप से देखा",
+		"wantsToViewDefinitions": "Kilo Code इस निर्देशिका में उपयोग किए गए सोर्स कोड परिभाषा नामों को देखना चाहता है",
+		"didViewDefinitions": "Kilo Code ने इस निर्देशिका में उपयोग किए गए सोर्स कोड परिभाषा नामों को देखा",
+		"wantsToSearch": "Kilo Code इस निर्देशिका में <code>{{regex}}</code> के लिए खोज करना चाहता है",
+		"didSearch": "Kilo Code ने इस निर्देशिका में <code>{{regex}}</code> के लिए खोज की",
+		"wantsToSearchOutsideWorkspace": "Kilo Code इस निर्देशिका (कार्यक्षेत्र के बाहर) में <code>{{regex}}</code> के लिए खोज करना चाहता है",
+		"didSearchOutsideWorkspace": "Kilo Code ने इस निर्देशिका (कार्यक्षेत्र के बाहर) में <code>{{regex}}</code> के लिए खोज की",
+		"wantsToViewTopLevelOutsideWorkspace": "Kilo Code इस निर्देशिका (कार्यक्षेत्र के बाहर) में शीर्ष स्तर की फ़ाइलें देखना चाहता है",
+		"didViewTopLevelOutsideWorkspace": "Kilo Code ने इस निर्देशिका (कार्यक्षेत्र के बाहर) में शीर्ष स्तर की फ़ाइलें देखीं",
+		"wantsToViewRecursiveOutsideWorkspace": "Kilo Code इस निर्देशिका (कार्यक्षेत्र के बाहर) में सभी फ़ाइलों को पुनरावर्ती रूप से देखना चाहता है",
+		"didViewRecursiveOutsideWorkspace": "Kilo Code ने इस निर्देशिका (कार्यक्षेत्र के बाहर) में सभी फ़ाइलों को पुनरावर्ती रूप से देखा",
+		"wantsToViewDefinitionsOutsideWorkspace": "Kilo Code इस निर्देशिका (कार्यक्षेत्र के बाहर) में उपयोग किए गए सोर्स कोड परिभाषा नामों को देखना चाहता है",
+		"didViewDefinitionsOutsideWorkspace": "Kilo Code ने इस निर्देशिका (कार्यक्षेत्र के बाहर) में उपयोग किए गए सोर्स कोड परिभाषा नामों को देखा"
 	},
 	"commandOutput": "कमांड आउटपुट",
 	"commandExecution": {
@@ -268,19 +228,14 @@
 	"response": "प्रतिक्रिया",
 	"arguments": "आर्ग्युमेंट्स",
 	"text": {
-		"rooSaid": "रू ने कहा"
+		"rooSaid": "किलो ने कहा"
 	},
 	"feedback": {
 		"youSaid": "आपने कहा"
 	},
 	"mcp": {
-<<<<<<< HEAD
-		"wantsToUseTool": "Kilo Code {{serverName}} MCP सर्वर पर एक टूल का उपयोग करना चाहता है:",
-		"wantsToAccessResource": "Kilo Code {{serverName}} MCP सर्वर पर एक संसाधन का उपयोग करना चाहता है:"
-=======
-		"wantsToUseTool": "Roo {{serverName}} MCP सर्वर पर एक टूल का उपयोग करना चाहता है",
-		"wantsToAccessResource": "Roo {{serverName}} MCP सर्वर पर एक संसाधन का उपयोग करना चाहता है"
->>>>>>> 17ae7e2d
+		"wantsToUseTool": "Kilo Code {{serverName}} MCP सर्वर पर एक टूल का उपयोग करना चाहता है",
+		"wantsToAccessResource": "Kilo Code {{serverName}} MCP सर्वर पर एक संसाधन का उपयोग करना चाहता है"
 	},
 	"modes": {
 		"wantsToSwitch": "Kilo Code <code>{{mode}}</code> मोड में स्विच करना चाहता है",
@@ -289,13 +244,8 @@
 		"didSwitchWithReason": "Kilo Code <code>{{mode}}</code> मोड में स्विच कर गया क्योंकि: {{reason}}"
 	},
 	"subtasks": {
-<<<<<<< HEAD
-		"wantsToCreate": "Kilo Code <code>{{mode}}</code> मोड में एक नया उपकार्य बनाना चाहता है:",
+		"wantsToCreate": "Kilo Code <code>{{mode}}</code> मोड में एक नया उपकार्य बनाना चाहता है",
 		"wantsToFinish": "Kilo Code इस उपकार्य को समाप्त करना चाहता है",
-=======
-		"wantsToCreate": "Roo <code>{{mode}}</code> मोड में एक नया उपकार्य बनाना चाहता है",
-		"wantsToFinish": "Roo इस उपकार्य को समाप्त करना चाहता है",
->>>>>>> 17ae7e2d
 		"newTaskContent": "उपकार्य निर्देश",
 		"completionContent": "उपकार्य पूर्ण",
 		"resultContent": "उपकार्य परिणाम",
@@ -303,11 +253,7 @@
 		"completionInstructions": "उपकार्य पूर्ण! आप परिणामों की समीक्षा कर सकते हैं और सुधार या अगले चरण सुझा सकते हैं। यदि सब कुछ ठीक लगता है, तो मुख्य कार्य को परिणाम वापस करने के लिए पुष्टि करें।"
 	},
 	"questions": {
-<<<<<<< HEAD
-		"hasQuestion": "Kilo Code का एक प्रश्न है:"
-=======
-		"hasQuestion": "Roo का एक प्रश्न है"
->>>>>>> 17ae7e2d
+		"hasQuestion": "Kilo Code का एक प्रश्न है"
 	},
 	"taskCompleted": "कार्य पूरा हुआ",
 	"powershell": {
@@ -357,11 +303,7 @@
 		"socialLinks": "<xLink>X</xLink>, <discordLink>Discord</discordLink>, या <redditLink>r/RooCode</redditLink> पर हमसे जुड़ें 🚀"
 	},
 	"browser": {
-<<<<<<< HEAD
-		"rooWantsToUse": "Kilo Code ब्राउज़र का उपयोग करना चाहता है:",
-=======
-		"rooWantsToUse": "Roo ब्राउज़र का उपयोग करना चाहता है",
->>>>>>> 17ae7e2d
+		"rooWantsToUse": "Kilo Code ब्राउज़र का उपयोग करना चाहता है",
 		"consoleLogs": "कंसोल लॉग",
 		"noNewLogs": "(कोई नया लॉग नहीं)",
 		"screenshot": "ब्राउज़र स्क्रीनशॉट",
@@ -409,13 +351,8 @@
 		}
 	},
 	"codebaseSearch": {
-<<<<<<< HEAD
-		"wantsToSearch": "Kilo Code कोडबेस में <code>{{query}}</code> खोजना चाहता है:",
-		"wantsToSearchWithPath": "Kilo Code <code>{{path}}</code> में कोडबेस में <code>{{query}}</code> खोजना चाहता है:",
-=======
-		"wantsToSearch": "Roo कोडबेस में <code>{{query}}</code> खोजना चाहता है",
-		"wantsToSearchWithPath": "Roo <code>{{path}}</code> में कोडबेस में <code>{{query}}</code> खोजना चाहता है",
->>>>>>> 17ae7e2d
+		"wantsToSearch": "Kilo Code कोडबेस में <code>{{query}}</code> खोजना चाहता है",
+		"wantsToSearchWithPath": "Kilo Code <code>{{path}}</code> में कोडबेस में <code>{{query}}</code> खोजना चाहता है",
 		"didSearch_one": "1 परिणाम मिला",
 		"didSearch_other": "{{count}} परिणाम मिले",
 		"resultTooltip": "समानता स्कोर: {{score}} (फ़ाइल खोलने के लिए क्लिक करें)"
@@ -480,7 +417,7 @@
 		"clickToEdit": "संदेश संपादित करने के लिए क्लिक करें"
 	},
 	"slashCommand": {
-		"wantsToRun": "Roo एक स्लैश कमांड चलाना चाहता है",
-		"didRun": "Roo ने एक स्लैश कमांड चलाया"
+		"wantsToRun": "Kilo Code एक स्लैश कमांड चलाना चाहता है",
+		"didRun": "Kilo Code ने एक स्लैश कमांड चलाया"
 	}
 }