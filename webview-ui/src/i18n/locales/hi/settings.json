{
	"common": {
		"save": "सहेजें",
		"done": "पूर्ण",
		"cancel": "रद्द करें",
		"reset": "रीसेट करें",
		"select": "चुनें",
		"add": "हेडर जोड़ें",
		"remove": "हटाएं"
	},
	"header": {
		"title": "सेटिंग्स",
		"saveButtonTooltip": "परिवर्तन सहेजें",
		"nothingChangedTooltip": "कुछ भी नहीं बदला",
		"doneButtonTooltip": "असहेजे परिवर्तनों को छोड़ें और सेटिंग्स पैनल बंद करें"
	},
	"unsavedChangesDialog": {
		"title": "असहेजे परिवर्तन",
		"description": "क्या आप परिवर्तनों को छोड़कर जारी रखना चाहते हैं?",
		"cancelButton": "रद्द करें",
		"discardButton": "परिवर्तन छोड़ें"
	},
	"sections": {
		"providers": "प्रदाता",
		"autoApprove": "अनुमोदन",
		"browser": "ब्राउज़र",
		"checkpoints": "चेकपॉइंट",
		"display": "प्रदर्शित करें",
		"notifications": "सूचनाएँ",
		"contextManagement": "संदर्भ",
		"terminal": "टर्मिनल",
		"slashCommands": "स्लैश कमांड",
		"prompts": "प्रॉम्प्ट्स",
		"ui": "UI",
		"experimental": "प्रायोगिक",
		"language": "भाषा",
		"about": "परिचय",
		"autoPurge": "स्वचालित सफाई"
	},
	"slashCommands": {
		"description": "कस्टम वर्कफ़्लो और क्रियाओं को तेज़ी से निष्पादित करने के लिए अपने स्लैश कमांड प्रबंधित करें। <DocsLink>और जानें</DocsLink>"
	},
	"prompts": {
		"description": "प्रॉम्प्ट्स को बेहतर बनाना, कोड की व्याख्या करना और समस्याओं को ठीक करना जैसी त्वरित कार्रवाइयों के लिए उपयोग किए जाने वाले सहायक प्रॉम्प्ट्स को कॉन्फ़िगर करें। ये प्रॉम्प्ट्स Kilo Code को सामान्य विकास कार्यों के लिए बेहतर सहायता प्रदान करने में मदद करते हैं।"
	},
	"codeIndex": {
		"title": "कोडबेस इंडेक्सिंग",
		"enableLabel": "कोडबेस इंडेक्सिंग सक्षम करें",
		"enableDescription": "बेहतर खोज और संदर्भ समझने के लिए कोड इंडेक्सिंग सक्षम करें",
		"profileLabel": "एम्बेडिंग प्रदाता",
		"selectProfilePlaceholder": "प्रदाता चुनें",
		"openaiProvider": "OpenAI",
		"ollamaProvider": "Ollama",
		"geminiProvider": "Gemini",
		"geminiApiKeyLabel": "API कुंजी:",
		"geminiApiKeyPlaceholder": "अपना जेमिनी एपीआई कुंजी दर्ज करें",
		"vercelAiGatewayProvider": "Vercel AI Gateway",
		"vercelAiGatewayApiKeyLabel": "API कुंजी",
		"vercelAiGatewayApiKeyPlaceholder": "अपनी Vercel AI Gateway API कुंजी दर्ज करें",
		"openRouterProvider": "ओपनराउटर",
		"openRouterApiKeyLabel": "ओपनराउटर एपीआई कुंजी",
		"openRouterApiKeyPlaceholder": "अपनी ओपनराउटर एपीआई कुंजी दर्ज करें",
		"mistralProvider": "Mistral",
		"mistralApiKeyLabel": "API कुंजी:",
		"mistralApiKeyPlaceholder": "अपनी मिस्ट्रल एपीआई कुंजी दर्ज करें",
		"openaiCompatibleProvider": "OpenAI संगत",
		"openAiKeyLabel": "OpenAI API कुंजी",
		"openAiKeyPlaceholder": "अपना OpenAI API कुंजी दर्ज करें",
		"openAiCompatibleBaseUrlLabel": "आधार URL",
		"openAiCompatibleApiKeyLabel": "API कुंजी",
		"openAiCompatibleApiKeyPlaceholder": "अपना API कुंजी दर्ज करें",
		"openAiCompatibleModelDimensionLabel": "एम्बेडिंग आयाम:",
		"modelDimensionLabel": "मॉडल आयाम",
		"openAiCompatibleModelDimensionPlaceholder": "उदा., 1536",
		"openAiCompatibleModelDimensionDescription": "आपके मॉडल के लिए एम्बेडिंग आयाम (आउटपुट साइज)। इस मान के लिए अपने प्रदाता के दस्तावेज़ीकरण की जांच करें। सामान्य मान: 384, 768, 1536, 3072।",
		"modelLabel": "मॉडल",
		"selectModelPlaceholder": "मॉडल चुनें",
		"ollamaUrlLabel": "Ollama URL:",
		"qdrantUrlLabel": "Qdrant URL",
		"qdrantKeyLabel": "Qdrant कुंजी:",
		"startIndexingButton": "शुरू करें",
		"clearIndexDataButton": "इंडेक्स साफ़ करें",
		"unsavedSettingsMessage": "इंडेक्सिंग प्रक्रिया शुरू करने से पहले कृपया अपनी सेटिंग्स सहेजें।",
		"clearDataDialog": {
			"title": "क्या आप सुनिश्चित हैं?",
			"description": "यह क्रिया पूर्ववत नहीं की जा सकती। यह आपके कोडबेस इंडेक्स डेटा को स्थायी रूप से हटा देगी।",
			"cancelButton": "रद्द करें",
			"confirmButton": "डेटा साफ़ करें"
		},
		"description": "अपने प्रोजेक्ट की सिमेंटिक खोज को सक्षम करने के लिए कोडबेस इंडेक्सिंग सेटिंग्स कॉन्फ़िगर करें। <0>और जानें</0>",
		"statusTitle": "स्थिति",
		"settingsTitle": "इंडेक्सिंग सेटिंग्स",
		"disabledMessage": "कोडबेस इंडेक्सिंग वर्तमान में अक्षम है। इंडेक्सिंग विकल्पों को कॉन्फ़िगर करने के लिए इसे ग्लोबल सेटिंग्स में सक्षम करें।",
		"embedderProviderLabel": "एम्बेडर प्रदाता",
		"modelPlaceholder": "मॉडल नाम दर्ज करें",
		"selectModel": "एक मॉडल चुनें",
		"ollamaBaseUrlLabel": "Ollama आधार URL",
		"qdrantApiKeyLabel": "Qdrant API कुंजी",
		"qdrantApiKeyPlaceholder": "अपनी Qdrant API कुंजी दर्ज करें (वैकल्पिक)",
		"setupConfigLabel": "सेटअप",
		"ollamaUrlPlaceholder": "http://localhost:11434",
		"openAiCompatibleBaseUrlPlaceholder": "https://api.example.com",
		"modelDimensionPlaceholder": "1536",
		"qdrantUrlPlaceholder": "http://localhost:6333",
		"saveError": "सेटिंग्स सहेजने में विफल",
		"modelDimensions": "({{dimension}} आयाम)",
		"saveSuccess": "सेटिंग्स सफलतापूर्वक सहेजी गईं",
		"saving": "सहेज रहे हैं...",
		"saveSettings": "सहेजें",
		"indexingStatuses": {
			"standby": "स्टैंडबाई",
			"indexing": "इंडेक्सिंग",
			"indexed": "इंडेक्स किया गया",
			"error": "त्रुटि"
		},
		"close": "बंद करें",
		"validation": {
			"invalidQdrantUrl": "अमान्य Qdrant URL",
			"invalidOllamaUrl": "अमान्य Ollama URL",
			"invalidBaseUrl": "अमान्य बेस URL",
			"qdrantUrlRequired": "Qdrant URL आवश्यक है",
			"openaiApiKeyRequired": "OpenAI API कुंजी आवश्यक है",
			"modelSelectionRequired": "मॉडल चयन आवश्यक है",
			"apiKeyRequired": "API कुंजी आवश्यक है",
			"modelIdRequired": "मॉडल आईडी आवश्यक है",
			"modelDimensionRequired": "मॉडल आयाम आवश्यक है",
			"geminiApiKeyRequired": "Gemini API कुंजी आवश्यक है",
			"mistralApiKeyRequired": "मिस्ट्रल एपीआई कुंजी आवश्यक है",
			"vercelAiGatewayApiKeyRequired": "Vercel AI Gateway API कुंजी आवश्यक है",
			"ollamaBaseUrlRequired": "Ollama आधार URL आवश्यक है",
			"baseUrlRequired": "आधार URL आवश्यक है",
			"modelDimensionMinValue": "मॉडल आयाम 0 से बड़ा होना चाहिए",
			"openRouterApiKeyRequired": "OpenRouter API कुंजी आवश्यक है"
		},
		"advancedConfigLabel": "उन्नत कॉन्फ़िगरेशन",
		"searchMinScoreLabel": "खोज स्कोर थ्रेसहोल्ड",
		"searchMinScoreDescription": "खोज परिणामों के लिए आवश्यक न्यूनतम समानता स्कोर (0.0-1.0)। कम मान अधिक परिणाम लौटाते हैं लेकिन कम प्रासंगिक हो सकते हैं। उच्च मान कम लेकिन अधिक प्रासंगिक परिणाम लौटाते हैं।",
		"searchMinScoreResetTooltip": "डिफ़ॉल्ट मान पर रीसेट करें (0.4)",
		"searchMaxResultsLabel": "अधिकतम खोज परिणाम",
		"searchMaxResultsDescription": "कोडबेस इंडेक्स को क्वेरी करते समय वापस करने के लिए खोज परिणामों की अधिकतम संख्या। उच्च मान अधिक संदर्भ प्रदान करते हैं लेकिन कम प्रासंगिक परिणाम शामिल कर सकते हैं।",
		"resetToDefault": "डिफ़ॉल्ट पर रीसेट करें",
		"cancelling": "रद्द किया जा रहा है...",
		"cancelIndexingButton": "इंडेक्सिंग रद्द करें"
	},
	"autoApprove": {
		"toggleShortcut": "आप <SettingsLink>अपनी आईडीई वरीयताओं में</SettingsLink> इस सेटिंग के लिए एक वैश्विक शॉर्टकट कॉन्फ़िगर कर सकते हैं।",
		"description": "Kilo Code को अनुमोदन की आवश्यकता के बिना स्वचालित रूप से ऑपरेशन करने की अनुमति दें। इन सेटिंग्स को केवल तभी सक्षम करें जब आप AI पर पूरी तरह से भरोसा करते हों और संबंधित सुरक्षा जोखिमों को समझते हों।",
		"enabled": "स्वत:-अनुमोदन सक्षम",
		"toggleAriaLabel": "स्वतः-अनुमोदन टॉगल करें",
		"disabledAriaLabel": "स्वतः-अनुमोदन अक्षम - पहले विकल्प चुनें",
		"readOnly": {
			"label": "पढ़ें",
			"description": "जब सक्षम होता है, तो Kilo Code आपके अनुमोदित बटन पर क्लिक किए बिना स्वचालित रूप से निर्देशिका सामग्री देखेगा और फाइलें पढ़ेगा।",
			"outsideWorkspace": {
				"label": "वर्कस्पेस के बाहर की फाइलें शामिल करें",
				"description": "Kilo Code को अनुमोदन की आवश्यकता के बिना वर्तमान वर्कस्पेस के बाहर की फाइलें पढ़ने की अनुमति दें।"
			}
		},
		"write": {
			"label": "लिखें",
			"description": "अनुमोदन की आवश्यकता के बिना स्वचालित रूप से फाइलें बनाएँ और संपादित करें",
			"delayLabel": "लिखने के बाद विलंब ताकि डायग्नोस्टिक संभावित समस्याओं का पता लगा सकें",
			"outsideWorkspace": {
				"label": "वर्कस्पेस के बाहर की फाइलें शामिल करें",
				"description": "Kilo Code को अनुमोदन की आवश्यकता के बिना वर्तमान वर्कस्पेस के बाहर फाइलें बनाने और संपादित करने की अनुमति दें।"
			},
			"protected": {
				"label": "संरक्षित फाइलें शामिल करें",
				"description": "Kilo Code को अनुमोदन की आवश्यकता के बिना संरक्षित फाइलें (.kilocodeignore और .kilocode/ कॉन्फ़िगरेशन फाइलें जैसी) बनाने और संपादित करने की अनुमति दें।"
			}
		},
		"browser": {
			"label": "ब्राउज़र",
			"description": "अनुमोदन की आवश्यकता के बिना स्वचालित रूप से ब्राउज़र क्रियाएँ करें — नोट: केवल तभी लागू होता है जब मॉडल कंप्यूटर उपयोग का समर्थन करता है"
		},
		"retry": {
			"label": "पुनः प्रयास",
			"description": "जब सर्वर त्रुटि प्रतिक्रिया देता है तो स्वचालित रूप से विफल API अनुरोधों को पुनः प्रयास करें",
			"delayLabel": "अनुरोध को पुनः प्रयास करने से पहले विलंब"
		},
		"mcp": {
			"label": "MCP",
			"description": "MCP सर्वर व्यू में व्यक्तिगत MCP टूल्स के स्वतः अनुमोदन को सक्षम करें (इस सेटिंग और टूल के \"हमेशा अनुमति दें\" चेकबॉक्स दोनों की आवश्यकता है)"
		},
		"modeSwitch": {
			"label": "मोड",
			"description": "अनुमोदन की आवश्यकता के बिना स्वचालित रूप से विभिन्न मोड के बीच स्विच करें"
		},
		"subtasks": {
			"label": "उप-कार्य",
			"description": "अनुमोदन की आवश्यकता के बिना उप-कार्यों के निर्माण और पूर्णता की अनुमति दें"
		},
		"followupQuestions": {
			"label": "प्रश्न",
			"description": "कॉन्फ़िगर किए गए टाइमआउट के बाद अनुवर्ती प्रश्नों के लिए पहले सुझाए गए उत्तर को स्वचालित रूप से चुनें",
			"timeoutLabel": "पहले उत्तर को स्वचालित रूप से चुनने से पहले प्रतीक्षा करने का समय"
		},
		"execute": {
			"label": "निष्पादित करें",
			"description": "अनुमोदन की आवश्यकता के बिना स्वचालित रूप से अनुमत टर्मिनल कमांड निष्पादित करें",
			"allowedCommands": "अनुमत स्वतः-निष्पादन कमांड",
			"allowedCommandsDescription": "कमांड प्रीफिक्स जो स्वचालित रूप से निष्पादित किए जा सकते हैं जब \"निष्पादन ऑपरेशन हमेशा अनुमोदित करें\" सक्षम है। सभी कमांड की अनुमति देने के लिए * जोड़ें (सावधानी से उपयोग करें)।",
			"deniedCommands": "अस्वीकृत कमांड",
			"deniedCommandsDescription": "कमांड प्रीफिक्स जो स्वचालित रूप से अस्वीकार हो जाएंगे बिना अनुमोदन की आवश्यकता के। अनुमत कमांड के साथ संघर्ष के मामले में, सबसे लंबा प्रीफिक्स मैच प्राथमिकता लेता है। सभी कमांड अस्वीकार करने के लिए * जोड़ें।",
			"commandPlaceholder": "कमांड प्रीफिक्स दर्ज करें (उदा. 'git ')",
			"deniedCommandPlaceholder": "अस्वीकार करने के लिए कमांड प्रीफिक्स दर्ज करें (उदा. 'rm -rf')",
			"addButton": "जोड़ें",
			"autoDenied": "प्रीफिक्स `{{prefix}}` वाले कमांड उपयोगकर्ता द्वारा प्रतिबंधित किए गए हैं। दूसरा कमांड चलाकर इस प्रतिबंध को दरकिनार न करें।"
		},
		"showMenu": {
			"label": "चैट व्यू में स्वतः अनुमोदन मेनू दिखाएँ",
			"description": "जब सक्षम होता है, तो स्वतः अनुमोदन मेनू चैट व्यू के निचले भाग में दिखाई देगा, जिससे स्वतः अनुमोदन सेटिंग्स तक त्वरित पहुंच मिलेगी"
		},
		"updateTodoList": {
			"label": "टूडू",
			"description": "अनुमोदन की आवश्यकता के बिना स्वचालित रूप से टूडू सूची अपडेट करें"
		},
		"apiRequestLimit": {
			"title": "अधिकतम अनुरोध",
			"description": "कार्य जारी रखने के लिए अनुमति मांगने से पहले स्वचालित रूप से इतने API अनुरोध करें।",
			"unlimited": "असीमित"
		},
		"selectOptionsFirst": "स्वतः-अनुमोदन सक्षम करने के लिए नीचे से कम से कम एक विकल्प चुनें",
		"apiCostLimit": {
			"unlimited": "असीमित",
			"title": "अधिकतम लागत"
		},
		"maxLimits": {
			"description": "स्वचालित रूप से जारी रखने के लिए अनुमोदन माँगने से पहले इन सीमाओं तक अनुरोध करें।"
		}
	},
	"providers": {
		"providerDocumentation": "{{provider}} दस्तावेज़ीकरण",
		"configProfile": "कॉन्फिगरेशन प्रोफाइल",
		"description": "विभिन्न API कॉन्फ़िगरेशन सहेजें ताकि प्रदाताओं और सेटिंग्स के बीच त्वरित रूप से स्विच कर सकें।",
		"apiProvider": "API प्रदाता",
		"model": "मॉडल",
		"nameEmpty": "नाम खाली नहीं हो सकता",
		"nameExists": "इस नाम वाला प्रोफ़ाइल पहले से मौजूद है",
		"deleteProfile": "प्रोफ़ाइल हटाएं",
		"invalidArnFormat": "अमान्य ARN प्रारूप। कृपया ऊपर दिए गए उदाहरण देखें।",
		"enterNewName": "नया नाम दर्ज करें",
		"addProfile": "प्रोफ़ाइल जोड़ें",
		"renameProfile": "प्रोफ़ाइल का नाम बदलें",
		"newProfile": "नया कॉन्फ़िगरेशन प्रोफ़ाइल",
		"enterProfileName": "प्रोफ़ाइल नाम दर्ज करें",
		"createProfile": "प्रोफ़ाइल बनाएं",
		"cannotDeleteOnlyProfile": "केवल एकमात्र प्रोफ़ाइल को हटाया नहीं जा सकता",
		"searchPlaceholder": "प्रोफ़ाइल खोजें",
		"searchProviderPlaceholder": "प्रदाता खोजें",
		"noProviderMatchFound": "कोई प्रदाता नहीं मिला",
		"noMatchFound": "कोई मिलान प्रोफ़ाइल नहीं मिला",
		"vscodeLmDescription": "VS कोड भाषा मॉडल API आपको अन्य VS कोड एक्सटेंशन (जैसे GitHub Copilot) द्वारा प्रदान किए गए मॉडल चलाने की अनुमति देता है। शुरू करने का सबसे आसान तरीका VS कोड मार्केटप्लेस से Copilot और Copilot चैट एक्सटेंशन इंस्टॉल करना है।",
		"vscodeLmUnavailable": "VS Code भाषा मॉडल समर्थन केवल Visual Studio Code में उपलब्ध है। VSCodium जैसे फोर्क और अन्य काम नहीं कर सकते। इसके अलावा, यह क्षमता JetBrains टूल में उपलब्ध नहीं है।",
		"vscodeLmUnavailableInstructions": "सुनिश्चित करें कि आप किसी समर्थित टूल का उपयोग कर रहे हैं और VS Code Chat इंस्टॉल और सक्षम है",
		"awsCustomArnUse": "आप जिस मॉडल का उपयोग करना चाहते हैं, उसके लिए एक वैध Amazon बेडरॉक ARN दर्ज करें। प्रारूप उदाहरण:",
		"awsCustomArnDesc": "सुनिश्चित करें कि ARN में क्षेत्र ऊपर चयनित AWS क्षेत्र से मेल खाता है।",
		"openRouterApiKey": "OpenRouter API कुंजी",
		"getOpenRouterApiKey": "OpenRouter API कुंजी प्राप्त करें",
		"vercelAiGatewayApiKey": "Vercel AI Gateway API कुंजी",
		"getVercelAiGatewayApiKey": "Vercel AI Gateway API कुंजी प्राप्त करें",
		"apiKeyStorageNotice": "API कुंजियाँ VSCode के सुरक्षित स्टोरेज में सुरक्षित रूप से संग्रहीत हैं",
		"glamaApiKey": "Glama API कुंजी",
		"getGlamaApiKey": "Glama API कुंजी प्राप्त करें",
		"useCustomBaseUrl": "कस्टम बेस URL का उपयोग करें",
		"useReasoning": "तर्क सक्षम करें",
		"useHostHeader": "कस्टम होस्ट हेडर का उपयोग करें",
		"useLegacyFormat": "पुराने OpenAI API प्रारूप का उपयोग करें",
		"customHeaders": "कस्टम हेडर्स",
		"headerName": "हेडर नाम",
		"headerValue": "हेडर मूल्य",
		"noCustomHeaders": "कोई कस्टम हेडर परिभाषित नहीं है। एक जोड़ने के लिए + बटन पर क्लिक करें।",
		"requestyApiKey": "Requesty API कुंजी",
		"refreshModels": {
			"label": "मॉडल रिफ्रेश करें",
			"hint": "नवीनतम मॉडल देखने के लिए कृपया सेटिंग्स को फिर से खोलें।",
			"loading": "मॉडल सूची अपडेट हो रही है...",
			"success": "मॉडल सूची सफलतापूर्वक अपडेट की गई!",
			"error": "मॉडल सूची अपडेट करने में विफल। कृपया पुनः प्रयास करें।"
		},
		"getRequestyApiKey": "Requesty API कुंजी प्राप्त करें",
		"getRequestyBaseUrl": "बेस URL",
		"requestyUseCustomBaseUrl": "कस्टम बेस URL का उपयोग करें",
		"openRouterTransformsText": "संदर्भ आकार के लिए प्रॉम्प्ट और संदेश श्रृंखलाओं को संपीड़ित करें (<a>OpenRouter ट्रांसफॉर्म</a>)",
		"anthropicApiKey": "Anthropic API कुंजी",
		"getAnthropicApiKey": "Anthropic API कुंजी प्राप्त करें",
		"anthropicUseAuthToken": "X-Api-Key के बजाय Anthropic API कुंजी को Authorization हेडर के रूप में पास करें",
		"anthropic1MContextBetaLabel": "1M संदर्भ विंडो सक्षम करें (बीटा)",
		"anthropic1MContextBetaDescription": "Claude Sonnet 4 के लिए संदर्भ विंडो को 1 मिलियन टोकन तक बढ़ाता है",
		"awsBedrock1MContextBetaLabel": "1M संदर्भ विंडो सक्षम करें (बीटा)",
		"awsBedrock1MContextBetaDescription": "Claude Sonnet 4 के लिए संदर्भ विंडो को 1 मिलियन टोकन तक बढ़ाता है",
		"cerebrasApiKey": "Cerebras API कुंजी",
		"getCerebrasApiKey": "Cerebras API कुंजी प्राप्त करें",
		"chutesApiKey": "Chutes API कुंजी",
		"getChutesApiKey": "Chutes API कुंजी प्राप्त करें",
		"fireworksApiKey": "Fireworks API कुंजी",
		"getFireworksApiKey": "Fireworks API कुंजी प्राप्त करें",
		"syntheticApiKey": "Synthetic API कुंजी",
		"getSyntheticApiKey": "Synthetic API कुंजी प्राप्त करें",
		"featherlessApiKey": "Featherless API कुंजी",
		"getFeatherlessApiKey": "Featherless API कुंजी प्राप्त करें",
		"ioIntelligenceApiKey": "IO Intelligence API कुंजी",
		"ioIntelligenceApiKeyPlaceholder": "अपना आईओ इंटेलिजेंस एपीआई कुंजी दर्ज करें",
		"getIoIntelligenceApiKey": "IO Intelligence API कुंजी प्राप्त करें",
		"deepSeekApiKey": "DeepSeek API कुंजी",
		"getDeepSeekApiKey": "DeepSeek API कुंजी प्राप्त करें",
		"doubaoApiKey": "डौबाओ API कुंजी",
		"getDoubaoApiKey": "डौबाओ API कुंजी प्राप्त करें",
		"moonshotApiKey": "Moonshot API कुंजी",
		"getMoonshotApiKey": "Moonshot API कुंजी प्राप्त करें",
		"moonshotBaseUrl": "Moonshot प्रवेश बिंदु",
		"zaiApiKey": "Z AI API कुंजी",
		"getZaiApiKey": "Z AI API कुंजी प्राप्त करें",
		"zaiEntrypoint": "Z AI प्रवेश बिंदु",
		"zaiEntrypointDescription": "कृपया अपने स्थान के आधार पर उपयुक्त API प्रवेश बिंदु का चयन करें। यदि आप चीन में हैं, तो open.bigmodel.cn चुनें। अन्यथा, api.z.ai चुनें।",
		"minimaxApiKey": "MiniMax API कुंजी",
		"getMiniMaxApiKey": "MiniMax API कुंजी प्राप्त करें",
		"minimaxBaseUrl": "MiniMax प्रवेश बिंदु",
		"geminiApiKey": "Gemini API कुंजी",
		"getGroqApiKey": "Groq API कुंजी प्राप्त करें",
		"groqApiKey": "Groq API कुंजी",
		"getSambaNovaApiKey": "SambaNova API कुंजी प्राप्त करें",
		"sambaNovaApiKey": "SambaNova API कुंजी",
		"getHuggingFaceApiKey": "Hugging Face API कुंजी प्राप्त करें",
		"huggingFaceApiKey": "Hugging Face API कुंजी",
		"getOvhCloudAiEndpointsApiKey": "OVHcloud AI Endpoints API कुंजी प्राप्त करें",
		"ovhCloudAiEndpointsApiKey": "OVHcloud AI Endpoints API कुंजी",
		"ovhCloudAiEndpointsBaseUrl": "आधार URL",
		"getOvhCloudAiEndpointsBaseUrl": "कस्टम आधार URL का उपयोग करें",
		"huggingFaceModelId": "मॉडल ID",
		"huggingFaceLoading": "लोड हो रहा है...",
		"huggingFaceModelsCount": "({{count}} मॉडल)",
		"huggingFaceSelectModel": "एक मॉडल चुनें...",
		"huggingFaceSearchModels": "मॉडल खोजें...",
		"huggingFaceNoModelsFound": "कोई मॉडल नहीं मिला",
		"huggingFaceProvider": "प्रदाता",
		"huggingFaceProviderAuto": "स्वचालित",
		"huggingFaceSelectProvider": "एक प्रदाता चुनें...",
		"huggingFaceSearchProviders": "प्रदाता खोजें...",
		"huggingFaceNoProvidersFound": "कोई प्रदाता नहीं मिला",
		"getGeminiApiKey": "Gemini API कुंजी प्राप्त करें",
		"openAiApiKey": "OpenAI API कुंजी",
		"apiKey": "API कुंजी",
		"openAiBaseUrl": "बेस URL",
		"getOpenAiApiKey": "OpenAI API कुंजी प्राप्त करें",
		"mistralApiKey": "Mistral API कुंजी",
		"getMistralApiKey": "Mistral / Codestral API कुंजी प्राप्त करें",
		"codestralBaseUrl": "Codestral बेस URL (वैकल्पिक)",
		"codestralBaseUrlDesc": "Codestral मॉडल के लिए वैकल्पिक URL सेट करें।",
		"xaiApiKey": "xAI API कुंजी",
		"getXaiApiKey": "xAI API कुंजी प्राप्त करें",
		"litellmApiKey": "LiteLLM API कुंजी",
		"litellmBaseUrl": "LiteLLM आधार URL",
		"awsCredentials": "AWS क्रेडेंशियल्स",
		"awsProfile": "AWS प्रोफाइल",
		"awsApiKey": "Amazon बेडरॉक API कुंजी",
		"awsProfileName": "AWS प्रोफाइल नाम",
		"awsAccessKey": "AWS एक्सेस कुंजी",
		"awsSecretKey": "AWS सीक्रेट कुंजी",
		"awsSessionToken": "AWS सत्र टोकन",
		"awsRegion": "AWS क्षेत्र",
		"awsCrossRegion": "क्रॉस-क्षेत्र अनुमान का उपयोग करें",
		"awsBedrockVpc": {
			"useCustomVpcEndpoint": "कस्टम VPC एंडपॉइंट का उपयोग करें",
			"vpcEndpointUrlPlaceholder": "VPC एंडपॉइंट URL दर्ज करें (वैकल्पिक)",
			"examples": "उदाहरण:"
		},
		"enablePromptCaching": "प्रॉम्प्ट कैशिंग सक्षम करें",
		"enablePromptCachingTitle": "समर्थित मॉडल के लिए प्रदर्शन में सुधार और लागत को कम करने के लिए प्रॉम्प्ट कैशिंग सक्षम करें।",
		"cacheUsageNote": "नोट: यदि आप कैश उपयोग नहीं देखते हैं, तो एक अलग मॉडल चुनने का प्रयास करें और फिर अपने वांछित मॉडल को पुनः चुनें।",
		"vscodeLmModel": "भाषा मॉडल",
		"vscodeLmWarning": "नोट: VS Code Language Model API के माध्यम से उपलब्ध मॉडल प्रदाता द्वारा रैप या फाइन‑ट्यून किए जा सकते हैं, इसलिए इनका व्यवहार किसी सामान्य प्रदाता या राउटर से सीधे उसी मॉडल का उपयोग करने की तुलना में अलग हो सकता है। «Language Model» ड्रॉपडाउन से मॉडल उपयोग करने के लिए पहले उसी मॉडल पर स्विच करें और फिर Copilot Chat प्रॉम्प्ट में «Accept» पर क्लिक करें; अन्यथा 400 \"The requested model is not supported\" जैसी त्रुटि दिखाई दे सकती है।",
		"geminiParameters": {
			"urlContext": {
				"title": "URL संदर्भ सक्षम करें",
				"description": "जब प्रतिक्रिया उत्पन्न होती है, अतिरिक्त संदर्भ के लिए Gemini को URL तक पहुंचने और संसाधित करने की अनुमति देता है। वेब सामग्री विश्लेषण वाली कार्यों के लिए उपयोगी।"
			},
			"groundingSearch": {
				"title": "Google खोज के साथ ग्राउंडिंग सक्षम करें",
				"description": "Gemini को वास्तविक समय के डेटा पर आधारित उत्तर प्रदान करने के लिए Google पर जानकारी खोजने और उत्तरों को ग्राउंड करने की अनुमति देता है। अद्यतित जानकारी की आवश्यकता वाली क्वेरीज़ के लिए उपयोगी।"
			}
		},
		"googleCloudSetup": {
			"title": "Google Cloud Vertex AI का उपयोग करने के लिए, आपको आवश्यकता है:",
			"step1": "1. Google Cloud खाता बनाएं, Vertex AI API सक्षम करें और वांछित Claude मॉडल सक्षम करें।",
			"step2": "2. Google Cloud CLI इंस्टॉल करें और एप्लिकेशन डिफ़ॉल्ट क्रेडेंशियल्स कॉन्फ़िगर करें।",
			"step3": "3. या क्रेडेंशियल्स के साथ एक सर्विस अकाउंट बनाएं।"
		},
		"googleCloudCredentials": "Google Cloud क्रेडेंशियल्स",
		"googleCloudKeyFile": "Google Cloud कुंजी फ़ाइल पथ",
		"googleCloudProjectId": "Google Cloud प्रोजेक्ट ID",
		"googleCloudRegion": "Google Cloud क्षेत्र",
		"lmStudio": {
			"baseUrl": "बेस URL (वैकल्पिक)",
			"modelId": "मॉडल ID",
			"speculativeDecoding": "स्पेक्युलेटिव डिकोडिंग सक्षम करें",
			"draftModelId": "ड्राफ्ट मॉडल ID",
			"draftModelDesc": "स्पेक्युलेटिव डिकोडिंग के सही काम करने के लिए ड्राफ्ट मॉडल को समान मॉडल परिवार से होना चाहिए।",
			"selectDraftModel": "ड्राफ्ट मॉडल चुनें",
			"noModelsFound": "कोई ड्राफ्ट मॉडल नहीं मिला। कृपया सुनिश्चित करें कि LM Studio सर्वर मोड सक्षम के साथ चल रहा है।",
			"description": "LM Studio आपको अपने कंप्यूटर पर स्थानीय रूप से मॉडल चलाने की अनुमति देता है। आरंभ करने के निर्देशों के लिए, उनकी <a>क्विकस्टार्ट गाइड</a> देखें। आपको इस एक्सटेंशन के साथ उपयोग करने के लिए LM Studio की <b>स्थानीय सर्वर</b> सुविधा भी शुरू करनी होगी। <span>नोट:</span> Kilo Code जटिल प्रॉम्प्ट्स का उपयोग करता है और Claude मॉडल के साथ सबसे अच्छा काम करता है। कम क्षमता वाले मॉडल अपेक्षित रूप से काम नहीं कर सकते हैं।"
		},
		"ollama": {
			"baseUrl": "बेस URL (वैकल्पिक)",
			"modelId": "मॉडल ID",
			"apiKey": "Ollama API Key",
			"apiKeyPlaceholder": "अपनी API key दर्ज करें",
			"apiKeyHelp": "प्रमाणित Ollama इंस्टेंसेस या क्लाउड सेवाओं के लिए वैकल्पिक API key। स्थानीय इंस्टॉलेशन के लिए खाली छोड़ें।",
			"numCtx": "संदर्भ विंडो आकार (num_ctx)",
			"numCtxHelp": "मॉडल के डिफ़ॉल्ट संदर्भ विंडो आकार को ओवरराइड करें। मॉडल की मॉडलफ़ाइल कॉन्फ़िगरेशन का उपयोग करने के लिए खाली छोड़ दें। न्यूनतम मान 128 है।",
			"description": "Ollama आपको अपने कंप्यूटर पर स्थानीय रूप से मॉडल चलाने की अनुमति देता है। आरंभ करने के निर्देशों के लिए, उनकी क्विकस्टार्ट गाइड देखें।",
			"warning": "नोट: Kilo Code जटिल प्रॉम्प्ट्स का उपयोग करता है और Claude मॉडल के साथ सबसे अच्छा काम करता है। कम क्षमता वाले मॉडल अपेक्षित रूप से काम नहीं कर सकते हैं।"
		},
		"unboundApiKey": "Unbound API कुंजी",
		"getUnboundApiKey": "Unbound API कुंजी प्राप्त करें",
		"unboundRefreshModelsSuccess": "मॉडल सूची अपडेट हो गई है! अब आप नवीनतम मॉडलों में से चुन सकते हैं।",
		"unboundInvalidApiKey": "अमान्य API कुंजी। कृपया अपनी API कुंजी की जांच करें और पुनः प्रयास करें।",
		"humanRelay": {
			"description": "कोई API कुंजी आवश्यक नहीं है, लेकिन उपयोगकर्ता को वेब चैट AI में जानकारी कॉपी और पेस्ट करने में मदद करनी होगी।",
			"instructions": "उपयोग के दौरान, एक डायलॉग बॉक्स पॉप अप होगा और वर्तमान संदेश स्वचालित रूप से क्लिपबोर्ड पर कॉपी हो जाएगा। आपको इन्हें AI के वेब संस्करणों (जैसे ChatGPT या Claude) में पेस्ट करना होगा, फिर AI की प्रतिक्रिया को डायलॉग बॉक्स में वापस कॉपी करें और पुष्टि बटन पर क्लिक करें।"
		},
		"roo": {
			"authenticatedMessage": "आपके Roo Code Cloud खाते के माध्यम से सुरक्षित रूप से प्रमाणित।",
			"connectButton": "Roo Code Cloud से कनेक्ट करें"
		},
		"openRouter": {
			"providerRouting": {
				"title": "OpenRouter प्रदाता रूटिंग",
				"description": "OpenRouter आपके मॉडल के लिए सर्वोत्तम उपलब्ध प्रदाताओं को अनुरोध भेजता है। डिफ़ॉल्ट रूप से, अपटाइम को अधिकतम करने के लिए अनुरोधों को शीर्ष प्रदाताओं के बीच संतुलित किया जाता है। हालांकि, आप इस मॉडल के लिए उपयोग करने के लिए एक विशिष्ट प्रदाता चुन सकते हैं।",
				"learnMore": "प्रदाता रूटिंग के बारे में अधिक जानें"
			}
		},
		"customModel": {
			"capabilities": "अपने कस्टम OpenAI-संगत मॉडल के लिए क्षमताओं और मूल्य निर्धारण को कॉन्फ़िगर करें। मॉडल क्षमताओं को निर्दिष्ट करते समय सावधान रहें, क्योंकि वे Kilo Code के प्रदर्शन को प्रभावित कर सकती हैं।",
			"maxTokens": {
				"label": "अधिकतम आउटपुट टोकन",
				"description": "मॉडल एक प्रतिक्रिया में अधिकतम कितने टोकन जनरेट कर सकता है। (सर्वर को अधिकतम टोकन सेट करने की अनुमति देने के लिए -1 निर्दिष्ट करें।)"
			},
			"contextWindow": {
				"label": "संदर्भ विंडो आकार",
				"description": "कुल टोकन (इनपुट + आउटपुट) जो मॉडल प्रोसेस कर सकता है।"
			},
			"imageSupport": {
				"label": "छवि समर्थन",
				"description": "क्या यह मॉडल छवियों को प्रोसेस और समझने में सक्षम है?"
			},
			"computerUse": {
				"label": "कंप्यूटर उपयोग",
				"description": "क्या यह मॉडल ब्राउज़र के साथ इंटरैक्ट करने में सक्षम है? (उदा. Claude Sonnet)।"
			},
			"promptCache": {
				"label": "प्रॉम्प्ट कैशिंग",
				"description": "क्या यह मॉडल प्रॉम्प्ट्स को कैश करने में सक्षम है?"
			},
			"pricing": {
				"input": {
					"label": "इनपुट मूल्य",
					"description": "इनपुट/प्रॉम्प्ट में प्रति मिलियन टोकन की लागत। यह मॉडल को संदर्भ और निर्देश भेजने की लागत को प्रभावित करता है।"
				},
				"output": {
					"label": "आउटपुट मूल्य",
					"description": "मॉडल की प्रतिक्रिया में प्रति मिलियन टोकन की लागत। यह जनरेट की गई सामग्री और पूर्णताओं की लागत को प्रभावित करता है।"
				},
				"cacheReads": {
					"label": "कैश रीड्स मूल्य",
					"description": "कैश से पढ़ने के लिए प्रति मिलियन टोकन की लागत। यह वह मूल्य है जो कैश की गई प्रतिक्रिया प्राप्त करने पर लगाया जाता है।"
				},
				"cacheWrites": {
					"label": "कैश राइट्स मूल्य",
					"description": "कैश में लिखने के लिए प्रति मिलियन टोकन की लागत। यह वह मूल्य है जो पहली बार प्रॉम्प्ट को कैश करने पर लगाया जाता है।"
				}
			},
			"resetDefaults": "डिफ़ॉल्ट पर रीसेट करें"
		},
		"rateLimitAfter": {
			"label": "अंत में दर सीमा",
			"description": "API स्ट्रीम समाप्त होने के बाद दर सीमा लगाना शुरू करें."
		},
		"rateLimitSeconds": {
			"label": "दर सीमा",
			"description": "API अनुरोधों के बीच न्यूनतम समय।"
		},
		"consecutiveMistakeLimit": {
			"label": "त्रुटि और पुनरावृत्ति सीमा",
			"description": "'रू को समस्या हो रही है' संवाद दिखाने से पहले लगातार त्रुटियों या दोहराए गए कार्यों की संख्या",
			"unlimitedDescription": "असीमित पुनः प्रयास सक्षम (स्वतः आगे बढ़ें)। संवाद कभी नहीं दिखाई देगा।",
			"warning": "⚠️ 0 पर सेट करने से असीमित पुनः प्रयास की अनुमति मिलती है जिससे महत्वपूर्ण एपीआई उपयोग हो सकता है"
		},
		"reasoningEffort": {
			"label": "मॉडल तर्क प्रयास",
			"none": "कोई नहीं",
			"minimal": "न्यूनतम (सबसे तेज़)",
			"high": "उच्च",
			"medium": "मध्यम",
			"low": "निम्न"
		},
		"verbosity": {
			"label": "आउटपुट वर्बोसिटी",
			"high": "उच्च",
			"medium": "मध्यम",
			"low": "कम",
			"description": "मॉडल की प्रतिक्रियाएं कितनी विस्तृत हैं, इसे नियंत्रित करता है। कम वर्बोसिटी संक्षिप्त उत्तर देती है, जबकि उच्च वर्बोसिटी विस्तृत स्पष्टीकरण प्रदान करती है।"
		},
		"setReasoningLevel": "तर्क प्रयास सक्षम करें",
		"claudeCode": {
			"pathLabel": "क्लाउड कोड पथ",
			"description": "आपके क्लाउड कोड सीएलआई का वैकल्पिक पथ। यदि सेट नहीं है तो डिफ़ॉल्ट 'claude' है।",
			"placeholder": "डिफ़ॉल्ट: claude",
			"maxTokensLabel": "अधिकतम आउटपुट टोकन",
			"maxTokensDescription": "Claude Code प्रतिक्रियाओं के लिए आउटपुट टोकन की अधिकतम संख्या। डिफ़ॉल्ट 8000 है।"
		},
		"geminiCli": {
			"description": "यह प्रदाता Gemini CLI टूल से OAuth प्रमाणीकरण का उपयोग करता है और API कुंजियों की आवश्यकता नहीं है।",
			"oauthPath": "OAuth क्रेडेंशियल पथ (वैकल्पिक)",
			"oauthPathDescription": "OAuth क्रेडेंशियल फ़ाइल का पथ। डिफ़ॉल्ट स्थान (~/.gemini/oauth_creds.json) का उपयोग करने के लिए खाली छोड़ें।",
			"instructions": "यदि आपने अभी तक प्रमाणीकरण नहीं किया है, तो कृपया पहले",
			"instructionsContinued": "को अपने टर्मिनल में चलाएं।",
			"setupLink": "Gemini CLI सेटअप निर्देश",
			"requirementsTitle": "महत्वपूर्ण आवश्यकताएं",
			"requirement1": "पहले, आपको Gemini CLI टूल इंस्टॉल करना होगा",
			"requirement2": "फिर, अपने टर्मिनल में gemini चलाएं और सुनिश्चित करें कि आप Google से लॉग इन करें",
			"requirement3": "केवल व्यक्तिगत Google खातों के साथ काम करता है (Google Workspace खाते नहीं)",
			"requirement4": "API कुंजियों का उपयोग नहीं करता - प्रमाणीकरण OAuth के माध्यम से संभाला जाता है",
			"requirement5": "Gemini CLI टूल को पहले इंस्टॉल और प्रमाणित करने की आवश्यकता है",
			"freeAccess": "OAuth प्रमाणीकरण के माध्यम से मुफ्त पहुंच"
		},
		"qwenCode": {
			"oauthPath": "OAuth क्रेडेंशियल पथ (वैकल्पिक)",
			"oauthPathDescription": "OAuth क्रेडेंशियल फ़ाइल का पथ। डिफ़ॉल्ट स्थान (~/.qwen/oauth_creds.json) का उपयोग करने के लिए खाली छोड़ें।",
			"description": "यह प्रदाता Qwen सेवा से OAuth प्रमाणीकरण का उपयोग करता है और API कुंजियों की आवश्यकता नहीं है।",
			"instructions": "कृपया प्राधिकरण फ़ाइल प्राप्त करने और इसे निर्दिष्ट पथ में रखने के लिए आधिकारिक दस्तावेज़ीकरण का पालन करें।",
			"setupLink": "Qwen आधिकारिक दस्तावेज़ीकरण"
		}
	},
	"browser": {
		"enable": {
			"label": "ब्राउज़र टूल सक्षम करें",
			"description": "जब सक्षम होता है, तो Kilo Code कंप्यूटर उपयोग का समर्थन करने वाले मॉडल का उपयोग करते समय वेबसाइटों के साथ बातचीत करने के लिए ब्राउज़र का उपयोग कर सकता है। <0>अधिक जानें</0>"
		},
		"viewport": {
			"label": "व्यूपोर्ट आकार",
			"description": "ब्राउज़र इंटरैक्शन के लिए व्यूपोर्ट आकार चुनें। यह वेबसाइटों के प्रदर्शन और उनके साथ बातचीत को प्रभावित करता है।",
			"options": {
				"largeDesktop": "बड़ा डेस्कटॉप (1280x800)",
				"smallDesktop": "छोटा डेस्कटॉप (900x600)",
				"tablet": "टैबलेट (768x1024)",
				"mobile": "मोबाइल (360x640)"
			}
		},
		"screenshotQuality": {
			"label": "स्क्रीनशॉट गुणवत्ता",
			"description": "ब्राउज़र स्क्रीनशॉट की WebP गुणवत्ता समायोजित करें। उच्च मान स्पष्ट स्क्रीनशॉट प्रदान करते हैं लेकिन token उपयोग बढ़ाते हैं।"
		},
		"remote": {
			"label": "दूरस्थ ब्राउज़र कनेक्शन का उपयोग करें",
			"description": "रिमोट डीबगिंग सक्षम के साथ चल रहे Chrome ब्राउज़र से कनेक्ट करें (--remote-debugging-port=9222)।",
			"urlPlaceholder": "कस्टम URL (उदा. http://localhost:9222)",
			"testButton": "कनेक्शन का परीक्षण करें",
			"testingButton": "परीक्षण हो रहा है...",
			"instructions": "DevTools प्रोटोकॉल होस्ट पता दर्ज करें या Chrome स्थानीय इंस्टेंस स्वतः खोजने के लिए खाली छोड़ दें। टेस्ट कनेक्शन बटन यदि प्रदान किया गया है तो कस्टम URL का प्रयास करेगा, या यदि फ़ील्ड खाली है तो स्वतः खोज करेगा।"
		}
	},
	"checkpoints": {
		"timeout": {
			"label": "चेकपॉइंट इनिशियलाइज़ेशन टाइमआउट (सेकंड)",
			"description": "चेकपॉइंट सेवा इनिशियलाइज़ करने के लिए अधिकतम प्रतीक्षा समय। डिफ़ॉल्ट 15 सेकंड है। सीमा: 10-60 सेकंड।"
		},
		"enable": {
			"label": "स्वचालित चेकपॉइंट सक्षम करें",
			"description": "जब सक्षम होता है, तो Kilo Code कार्य निष्पादन के दौरान स्वचालित रूप से चेकपॉइंट बनाएगा, जिससे परिवर्तनों की समीक्षा करना या पहले की स्थितियों पर वापस जाना आसान हो जाएगा। <0>अधिक जानें</0>"
		}
	},
	"autoPurge": {
		"enable": {
			"label": "स्वचालित कार्य सफाई सक्षम करें",
			"description": "डिस्क स्थान खाली करने और प्रदर्शन में सुधार के लिए पुराने कार्यों को स्वचालित रूप से हटाएं। कार्यों को प्रकार और आयु के आधार पर वर्गीकृत किया जाता है ताकि यह निर्धारित किया जा सके कि उन्हें कब हटाया जाना चाहिए।"
		},
		"defaultRetention": {
			"label": "डिफ़ॉल्ट प्रतिधारण अवधि (दिन)",
			"description": "सफाई के लिए योग्य होने से पहले कार्यों को रखने के लिए दिनों की संख्या"
		},
		"neverPurgeFavorited": {
			"label": "पसंदीदा कार्यों को कभी न हटाएं",
			"description": "सक्षम होने पर, पसंदीदा कार्य आयु की परवाह किए बिना कभी भी स्वचालित रूप से नहीं हटाए जाएंगे"
		},
		"favoritedRetention": {
			"label": "पसंदीदा कार्य प्रतिधारण (दिन)",
			"description": "पसंदीदा कार्यों को रखने के लिए दिनों की संख्या (केवल तभी लागू होता है जब 'पसंदीदा कार्यों को कभी न हटाएं' अक्षम हो)"
		},
		"completedRetention": {
			"label": "पूर्ण कार्य प्रतिधारण (दिन)",
			"description": "सफलतापूर्वक पूर्ण किए गए कार्यों को रखने के लिए दिनों की संख्या"
		},
		"incompleteRetention": {
			"label": "अधूरे कार्य प्रतिधारण (दिन)",
			"description": "उन कार्यों को रखने के लिए दिनों की संख्या जो पूर्ण नहीं हुए थे (आमतौर पर पूर्ण कार्यों से कम)"
		},
		"lastRun": {
			"label": "अंतिम सफाई"
		},
		"manualPurge": {
			"button": "अभी सफाई चलाएं"
		}
	},
	"notifications": {
		"sound": {
			"label": "ध्वनि प्रभाव सक्षम करें",
			"description": "जब सक्षम होता है, तो Kilo Code सूचनाओं और घटनाओं के लिए ध्वनि प्रभाव चलाएगा।",
			"volumeLabel": "वॉल्यूम"
		},
		"tts": {
			"label": "टेक्स्ट-टू-स्पीच सक्षम करें",
			"description": "जब सक्षम होता है, तो Kilo Code टेक्स्ट-टू-स्पीच का उपयोग करके अपनी प्रतिक्रियाओं को बोलकर पढ़ेगा।",
			"speedLabel": "गति"
		}
	},
	"contextManagement": {
		"description": "AI के संदर्भ विंडो में शामिल जानकारी को नियंत्रित करें, जो token उपयोग और प्रतिक्रिया गुणवत्ता को प्रभावित करता है",
		"autoCondenseContextPercent": {
			"label": "बुद्धिमान संदर्भ संघनन को ट्रिगर करने की सीमा",
			"description": "जब संदर्भ विंडो इस सीमा तक पहुंचती है, तो Kilo Code इसे स्वचालित रूप से संघनित कर देगा।"
		},
		"condensingApiConfiguration": {
			"label": "संदर्भ संघनन के लिए API कॉन्फ़िगरेशन",
			"description": "संदर्भ संघनन कार्यों के लिए किस API कॉन्फ़िगरेशन का उपयोग करना है, यह चुनें। वर्तमान सक्रिय कॉन्फ़िगरेशन का उपयोग करने के लिए अचयनित छोड़ें।",
			"useCurrentConfig": "डिफ़ॉल्ट"
		},
		"customCondensingPrompt": {
			"label": "कस्टम संदर्भ संघनन प्रॉम्प्ट",
			"description": "संदर्भ संघनन के लिए कस्टम सिस्टम प्रॉम्प्ट। डिफ़ॉल्ट प्रॉम्प्ट का उपयोग करने के लिए खाली छोड़ें।",
			"placeholder": "अपना कस्टम संघनन प्रॉम्प्ट यहाँ दर्ज करें...\n\nआप डिफ़ॉल्ट प्रॉम्प्ट जैसी ही संरचना का उपयोग कर सकते हैं:\n- पिछली बातचीत\n- वर्तमान कार्य\n- प्रमुख तकनीकी अवधारणाएँ\n- प्रासंगिक फ़ाइलें और कोड\n- समस्या समाधान\n- लंबित कार्य और अगले चरण",
			"reset": "डिफ़ॉल्ट पर रीसेट करें",
			"hint": "खाली = डिफ़ॉल्ट प्रॉम्प्ट का उपयोग करें"
		},
		"autoCondenseContext": {
			"name": "बुद्धिमान संदर्भ संघनन को स्वचालित रूप से ट्रिगर करें",
			"description": "जब सक्षम हो, तो Kilo Code स्वचालित रूप से संदर्भ को संघनित करेगा जब सीमा पहुंच जाएगी। जब अक्षम हो, तो आप अभी भी मैन्युअल रूप से संदर्भ संघनन को ट्रिगर कर सकते हैं।"
		},
		"openTabs": {
			"label": "खुले टैब संदर्भ सीमा",
			"description": "संदर्भ में शामिल करने के लिए VSCode खुले टैब की अधिकतम संख्या। उच्च मान अधिक संदर्भ प्रदान करते हैं लेकिन token उपयोग बढ़ाते हैं।"
		},
		"workspaceFiles": {
			"label": "वर्कस्पेस फाइल संदर्भ सीमा",
			"description": "वर्तमान कार्य निर्देशिका विवरण में शामिल करने के लिए फाइलों की अधिकतम संख्या। उच्च मान अधिक संदर्भ प्रदान करते हैं लेकिन token उपयोग बढ़ाते हैं।"
		},
		"rooignore": {
			"label": "सूचियों और खोजों में .kilocodeignore फाइलें दिखाएँ",
			"description": "जब सक्षम होता है, .kilocodeignore में पैटर्न से मेल खाने वाली फाइलें लॉक प्रतीक के साथ सूचियों में दिखाई जाएंगी। जब अक्षम होता है, ये फाइलें फाइल सूचियों और खोजों से पूरी तरह छिपा दी जाएंगी।"
		},
		"maxReadFile": {
			"label": "फ़ाइल पढ़ने का स्वचालित काटने की सीमा",
			"description": "जब मॉडल प्रारंभ/अंत मान नहीं देता है, तो Kilo Code इतनी पंक्तियाँ पढ़ता है। यदि यह संख्या फ़ाइल की कुल पंक्तियों से कम है, तो Kilo Code कोड परिभाषाओं का पंक्ति क्रमांक इंडेक्स बनाता है। विशेष मामले: -1 Kilo Code को पूरी फ़ाइल पढ़ने का निर्देश देता है (इंडेक्सिंग के बिना), और 0 कोई पंक्ति न पढ़ने और न्यूनतम संदर्भ के लिए केवल पंक्ति इंडेक्स प्रदान करने का निर्देश देता है। कम मान प्रारंभिक संदर्भ उपयोग को कम करते हैं, जो बाद में सटीक पंक्ति श्रेणी पढ़ने की अनुमति देता है। स्पष्ट प्रारंभ/अंत अनुरोध इस सेटिंग से सीमित नहीं हैं।",
			"lines": "पंक्तियाँ",
			"always_full_read": "हमेशा पूरी फ़ाइल पढ़ें"
		},
		"maxConcurrentFileReads": {
			"label": "एक साथ फ़ाइल पढ़ने की सीमा",
			"description": "'read_file' टूल द्वारा एक साथ प्रोसेस की जा सकने वाली अधिकतम फ़ाइलों की संख्या। उच्च मान कई छोटी फ़ाइलों को पढ़ने की गति बढ़ा सकते हैं लेकिन मेमोरी उपयोग बढ़ा देते हैं।"
		},
		"diagnostics": {
			"includeMessages": {
				"label": "स्वचालित रूप से संदर्भ में डायग्नोस्टिक शामिल करें",
				"description": "जब सक्षम होता है, तो संपादित फ़ाइलों से डायग्नोस्टिक संदेश (त्रुटियां) स्वचालित रूप से संदर्भ में शामिल किए जाएंगे। आप हमेशा @problems का उपयोग करके सभी कार्यक्षेत्र डायग्नोस्टिक को मैन्युअल रूप से शामिल कर सकते हैं।"
			},
			"maxMessages": {
				"label": "अधिकतम डायग्नोस्टिक संदेश",
				"description": "प्रति फ़ाइल शामिल किए जाने वाले डायग्नोस्टिक संदेशों की अधिकतम संख्या। यह सीमा स्वचालित समावेशन (जब चेकबॉक्स सक्षम है) और मैन्युअल @problems उल्लेख दोनों पर लागू होती है। उच्च मान अधिक संदर्भ प्रदान करते हैं लेकिन टोकन उपयोग बढ़ाते हैं।",
				"resetTooltip": "डिफ़ॉल्ट मान पर रीसेट करें (50)",
				"unlimited": "असीमित डायग्नोस्टिक संदेश",
				"unlimitedLabel": "असीमित"
			},
			"delayAfterWrite": {
				"label": "संभावित समस्याओं का पता लगाने के लिए डायग्नोस्टिक्स को अनुमति देने के लिए लिखने के बाद देरी",
				"description": "फ़ाइल लिखने के बाद आगे बढ़ने से पहले प्रतीक्षा करने का समय, डायग्नोस्टिक टूल को परिवर्तनों को संसाधित करने और समस्याओं का पता लगाने की अनुमति देता है।"
			}
		},
		"condensingThreshold": {
			"label": "संघनन ट्रिगर सीमा",
			"selectProfile": "प्रोफ़ाइल के लिए सीमा कॉन्फ़िगर करें",
			"defaultProfile": "वैश्विक डिफ़ॉल्ट (सभी प्रोफ़ाइल)",
			"defaultDescription": "जब संदर्भ इस प्रतिशत तक पहुंचता है, तो यह सभी प्रोफ़ाइल के लिए स्वचालित रूप से संघनित हो जाएगा जब तक कि उनकी कस्टम सेटिंग्स न हों",
			"profileDescription": "केवल इस प्रोफ़ाइल के लिए कस्टम सीमा (वैश्विक डिफ़ॉल्ट को ओवरराइड करता है)",
			"inheritDescription": "यह प्रोफ़ाइल वैश्विक डिफ़ॉल्ट सीमा को इनहेरिट करता है ({{threshold}}%)",
			"usesGlobal": "(वैश्विक {{threshold}}% का उपयोग करता है)"
		},
		"maxImageFileSize": {
			"label": "अधिकतम छवि फ़ाइल आकार",
			"mb": "MB",
			"description": "छवि फ़ाइलों के लिए अधिकतम आकार (MB में) जो read file tool द्वारा प्रसंस्कृत किया जा सकता है।"
		},
		"maxTotalImageSize": {
			"label": "अधिकतम कुल छवि आकार",
			"mb": "MB",
			"description": "एकल read_file ऑपरेशन में संसाधित सभी छवियों के लिए अधिकतम संचयी आकार सीमा (MB में)। कई छवियों को पढ़ते समय, प्रत्येक छवि का आकार कुल में जोड़ा जाता है। यदि किसी अन्य छवि को शामिल करने से यह सीमा पार हो जाएगी, तो उसे छोड़ दिया जाएगा।"
		},
		"includeCurrentTime": {
			"label": "संदर्भ में वर्तमान समय शामिल करें",
			"description": "सक्षम होने पर, वर्तमान समय और समयक्षेत्र की जानकारी सिस्टम प्रॉम्प्ट में शामिल की जाएगी। यदि मॉडल समय संबंधी चिंताओं के कारण काम करना बंद कर देते हैं तो इसे अक्षम करें।"
		},
		"includeCurrentCost": {
			"label": "संदर्भ में वर्तमान लागत शामिल करें",
			"description": "सक्षम होने पर, वर्तमान एपीआई उपयोग लागत सिस्टम प्रॉम्प्ट में शामिल की जाएगी। यदि मॉडल लागत संबंधी चिंताओं के कारण काम करना बंद कर देते हैं तो इसे अक्षम करें।"
		}
	},
	"terminal": {
		"basic": {
			"label": "टर्मिनल सेटिंग्स: मूल",
			"description": "मूल टर्मिनल सेटिंग्स"
		},
		"advanced": {
			"label": "टर्मिनल सेटिंग्स: उन्नत",
			"description": "ये सेटिंग्स केवल तभी लागू होती हैं जब 'इनलाइन टर्मिनल उपयोग करें' अक्षम हो। ये केवल VS Code टर्मिनल को प्रभावित करती हैं और IDE को पुनरारंभ की आवश्यकता हो सकती है।"
		},
		"outputLineLimit": {
			"label": "टर्मिनल आउटपुट सीमा",
			"description": "सीमा के अंदर रहने के लिए पहली और आखिरी पंक्तियाँ रखता है और बीच वाली हटा देता है। token बचाने के लिए कम करें; Roo को अधिक मध्य विवरण देने के लिए बढ़ाएं। Roo उस स्थान पर प्लेसहोल्डर देखता है जहां सामग्री छोड़ी गई है।<0>अधिक जानें</0>"
		},
		"outputCharacterLimit": {
			"label": "टर्मिनल वर्ण सीमा",
			"description": "मेमोरी समस्याओं को रोकने के लिए आउटपुट आकार पर कठोर सीमा लगाकर लाइन सीमा को ओवरराइड करता है। यदि पार हो जाती है, तो शुरुआत और अंत रखता है और Roo को प्लेसहोल्डर दिखाता है जहां सामग्री छोड़ी गई है। <0>अधिक जानें</0>"
		},
		"shellIntegrationTimeout": {
			"label": "टर्मिनल शेल एकीकरण टाइमआउट",
			"description": "कमांड चलाने से पहले VS Code शेल एकीकरण की प्रतीक्षा करने का समय। यदि आपका शेल धीरे शुरू होता है या आप 'Shell Integration Unavailable' त्रुटियां देखते हैं तो बढ़ाएं। <0>अधिक जानें</0>"
		},
		"shellIntegrationDisabled": {
			"label": "इनलाइन टर्मिनल का उपयोग करें (अनुशंसित)",
			"description": "तेज़, अधिक विश्वसनीय रन के लिए शेल प्रोफ़ाइल/एकीकरण को बायपास करने हेतु इनलाइन टर्मिनल (चैट) में कमांड चलाएं। अक्षम होने पर, Roo आपकी शेल प्रोफ़ाइल, प्रॉम्प्ट और प्लगइन के साथ VS Code टर्मिनल का उपयोग करता है। <0>अधिक जानें</0>"
		},
		"commandDelay": {
			"label": "टर्मिनल कमांड विलंब",
			"description": "प्रत्येक कमांड के बाद छोटा विराम जोड़ता है ताकि VS Code टर्मिनल सभी आउटपुट फ्लश कर सके (bash/zsh: PROMPT_COMMAND sleep; PowerShell: start-sleep)। केवल तभी उपयोग करें जब टेल आउटपुट गायब हो; अन्यथा 0 पर छोड़ दें। <0>अधिक जानें</0>"
		},
		"compressProgressBar": {
			"label": "प्रगति बार आउटपुट संपीड़ित करें",
			"description": "प्रगति बार/स्पिनर को संक्षिप्त करता है ताकि केवल अंतिम स्थिति रखी जाए (token बचाता है)। <0>अधिक जानें</0>"
		},
		"powershellCounter": {
			"label": "PowerShell काउंटर समाधान सक्षम करें",
			"description": "जब PowerShell आउटपुट गायब हो या डुप्लिकेट हो तो इसे चालू करें; यह आउटपुट को स्थिर करने के लिए प्रत्येक कमांड में एक छोटा काउंटर जोड़ता है। यदि आउटपुट पहले से सही दिखता है तो इसे बंद रखें। <0>अधिक जानें</0>"
		},
		"zshClearEolMark": {
			"label": "ZSH EOL मार्क साफ़ करें",
			"description": "जब आप लाइन के अंत में भटके हुए % देखें या पार्सिंग गलत लगे तो इसे चालू करें; यह Zsh के एंड-ऑफ-लाइन मार्क (%) को छोड़ देता है। <0>अधिक जानें</0>"
		},
		"zshOhMy": {
			"label": "Oh My Zsh एकीकरण सक्षम करें",
			"description": "जब आपकी Oh My Zsh थीम/प्लगइन शेल एकीकरण की उम्मीद करते हैं तो इसे चालू करें; यह ITERM_SHELL_INTEGRATION_INSTALLED=Yes सेट करता है। इस वेरिएबल को सेट करने से बचने के लिए इसे बंद करें। <0>अधिक जानें</0>"
		},
		"zshP10k": {
			"label": "Powerlevel10k एकीकरण सक्षम करें",
			"description": "Powerlevel10k शेल एकीकरण का उपयोग करते समय इसे चालू करें। <0>अधिक जानें</0>"
		},
		"zdotdir": {
			"label": "ZDOTDIR प्रबंधन सक्षम करें",
			"description": "जब zsh शेल एकीकरण विफल हो या आपकी dotfiles के साथ संघर्ष हो तो इसे चालू करें। <0>अधिक जानें</0>"
		},
		"inheritEnv": {
			"label": "पर्यावरण चर विरासत में लें",
			"description": "पैरेंट VS Code प्रोसेस से पर्यावरण चर विरासत में लेने के लिए इसे चालू करें। <0>अधिक जानें</0>"
		}
	},
	"advancedSettings": {
		"title": "उन्नत सेटिंग्स"
	},
	"advanced": {
		"diff": {
			"label": "diffs के माध्यम से संपादन सक्षम करें",
<<<<<<< HEAD
			"description": "जब सक्षम होता है, Kilo Code फाइलों को तेजी से संपादित कर सकेगा और स्वचालित रूप से काटे गए पूर्ण-फाइल लेखन को अस्वीकार करेगा। नवीनतम Claude 4 Sonnet मॉडल के साथ सबसे अच्छा काम करता है।",
=======
			"description": "जब सक्षम होता है, Roo फाइलों को तेजी से संपादित कर सकेगा और स्वचालित रूप से काटे गए पूर्ण-फाइल लेखन को अस्वीकार करेगा।",
>>>>>>> 00518662
			"strategy": {
				"label": "Diff रणनीति",
				"options": {
					"standard": "मानक (एकल ब्लॉक)",
					"multiBlock": "प्रायोगिक: मल्टी-ब्लॉक diff",
					"unified": "प्रायोगिक: एकीकृत diff"
				},
				"descriptions": {
					"standard": "मानक diff रणनीति एक समय में एक कोड ब्लॉक पर परिवर्तन लागू करती है।",
					"unified": "एकीकृत diff रणनीति diffs लागू करने के लिए कई दृष्टिकोण लेती है और सर्वोत्तम दृष्टिकोण चुनती है।",
					"multiBlock": "मल्टी-ब्लॉक diff रणनीति एक अनुरोध में एक फाइल में कई कोड ब्लॉक अपडेट करने की अनुमति देती है।"
				}
			},
			"matchPrecision": {
				"label": "मिलान सटीकता",
				"description": "यह स्लाइडर नियंत्रित करता है कि diffs लागू करते समय कोड अनुभागों को कितनी सटीकता से मेल खाना चाहिए। निम्न मान अधिक लचीले मिलान की अनुमति देते हैं लेकिन गलत प्रतिस्थापन का जोखिम बढ़ाते हैं। 100% से नीचे के मानों का उपयोग अत्यधिक सावधानी के साथ करें।"
			}
		},
		"todoList": {
			"label": "टूडू सूची टूल सक्षम करें",
			"description": "जब सक्षम हो, तो Kilo Code कार्य प्रगति को ट्रैक करने के लिए टूडू सूचियाँ बना और प्रबंधित कर सकता है। यह जटिल कार्यों को प्रबंधनीय चरणों में व्यवस्थित करने में मदद करता है।"
		}
	},
	"experimental": {
		"DIFF_STRATEGY_UNIFIED": {
			"name": "प्रायोगिक एकीकृत diff रणनीति का उपयोग करें",
			"description": "प्रायोगिक एकीकृत diff रणनीति सक्षम करें। यह रणनीति मॉडल त्रुटियों के कारण पुनः प्रयासों की संख्या को कम कर सकती है, लेकिन अप्रत्याशित व्यवहार या गलत संपादन का कारण बन सकती है। केवल तभी सक्षम करें जब आप जोखिमों को समझते हों और सभी परिवर्तनों की सावधानीपूर्वक समीक्षा करने के लिए तैयार हों।"
		},
<<<<<<< HEAD
		"SEARCH_AND_REPLACE": {
			"name": "प्रायोगिक खोज और प्रतिस्थापन उपकरण का उपयोग करें",
			"description": "प्रायोगिक खोज और प्रतिस्थापन उपकरण सक्षम करें, जो Kilo Code को एक अनुरोध में खोज शब्द के कई उदाहरणों को बदलने की अनुमति देता है।"
		},
=======
>>>>>>> 00518662
		"INSERT_BLOCK": {
			"name": "प्रायोगिक सामग्री सम्मिलित करने के उपकरण का उपयोग करें",
			"description": "प्रायोगिक सामग्री सम्मिलित करने के उपकरण को सक्षम करें, जो Kilo Code को diff बनाए बिना विशिष्ट लाइन नंबरों पर सामग्री सम्मिलित करने की अनुमति देता है।"
		},
		"POWER_STEERING": {
			"name": "प्रायोगिक \"पावर स्टीयरिंग\" मोड का उपयोग करें",
			"description": "जब सक्षम किया जाता है, तो Kilo Code मॉडल को उसके वर्तमान मोड परिभाषा के विवरण के बारे में अधिक बार याद दिलाएगा। इससे भूमिका परिभाषाओं और कस्टम निर्देशों के प्रति अधिक मजबूत अनुपालन होगा, लेकिन प्रति संदेश अधिक token का उपयोग होगा।"
		},
		"MULTI_SEARCH_AND_REPLACE": {
			"name": "प्रायोगिक मल्टी ब्लॉक diff उपकरण का उपयोग करें",
			"description": "जब सक्षम किया जाता है, तो Kilo Code मल्टी ब्लॉक diff उपकरण का उपयोग करेगा। यह एक अनुरोध में फ़ाइल में कई कोड ब्लॉक अपडेट करने का प्रयास करेगा।"
		},
		"CONCURRENT_FILE_READS": {
			"name": "समवर्ती फ़ाइल पढ़ना सक्षम करें",
			"description": "सक्षम होने पर, Kilo Code एक ही अनुरोध में कई फ़ाइलें पढ़ सकता है अक्षम होने पर, Kilo Code को एक बार में एक फ़ाइल पढ़नी होगी। कम सक्षम मॉडल के साथ काम करते समय या जब आप फ़ाइल एक्सेस पर अधिक नियंत्रण चाहते हैं तो इसे अक्षम करना मददगार हो सकता है।"
		},
		"MARKETPLACE": {
			"name": "Marketplace सक्षम करें",
			"description": "जब सक्षम होता है, तो आप Marketplace से MCP और कस्टम मोड इंस्टॉल कर सकते हैं।"
		},
		"MULTI_FILE_APPLY_DIFF": {
			"name": "समानांतर फ़ाइल संपादन सक्षम करें",
			"description": "जब सक्षम किया जाता है, तो Kilo Code एक ही अनुरोध में कई फ़ाइलों को संपादित कर सकता है। जब अक्षम किया जाता है, तो Kilo Code को एक समय में एक फ़ाइल संपादित करनी होगी। इसे अक्षम करना तब मदद कर सकता है जब आप कम सक्षम मॉडल के साथ काम कर रहे हों या जब आप फ़ाइल संशोधनों पर अधिक नियंत्रण चाहते हों।"
		},
		"MORPH_FAST_APPLY": {
			"name": "Fast Apply सक्षम करें",
			"description": "जब सक्षम होता है, तो Kilo Code कोड संशोधनों के लिए अनुकूलित विशेष मॉडल के साथ Fast Apply का उपयोग करके फ़ाइलें संपादित कर सकता है। Kilo Gateway Provider, OpenRouter, या Morph API कुंजी की आवश्यकता है।",
			"apiKey": "Morph API कुंजी (वैकल्पिक)",
			"placeholder": "अपनी Morph API कुंजी दर्ज करें (वैकल्पिक)",
			"modelLabel": "मॉडल चयन",
			"modelDescription": "फ़ाइल संपादन के लिए किस Fast Apply मॉडल का उपयोग करना है चुनें",
			"models": {
				"auto": "स्वचालित (डिफ़ॉल्ट - सर्वोत्तम उपलब्ध चुनता है)",
				"morphFast": "Morph v3 Fast (तेज़, कम लागत)",
				"morphLarge": "Morph v3 Large (अधिक सक्षम)",
				"relace": "Relace Apply v3"
			}
		},
		"PREVENT_FOCUS_DISRUPTION": {
			"name": "बैकग्राउंड संपादन",
			"description": "सक्षम होने पर एडिटर फोकस व्यवधान को रोकता है। फ़ाइल संपादन diff व्यू खोले बिना या फोकस चुराए बिना बैकग्राउंड में होता है। आप Kilo Code के बदलाव करते समय बिना किसी बाधा के काम जारी रख सकते हैं। फ़ाइलें डायग्नोस्टिक्स कैप्चर करने के लिए बिना फोकस के खुल सकती हैं या पूरी तरह बंद रह सकती हैं।"
		},
		"ASSISTANT_MESSAGE_PARSER": {
			"name": "नए मैसेज पार्सर का उपयोग करें",
			"description": "प्रायोगिक स्ट्रीमिंग मैसेज पार्सर सक्षम करें, जो लंबे उत्तरों के लिए संदेशों को अधिक कुशलता से प्रोसेस करके प्रदर्शन को बेहतर बनाता है।"
		},
		"NEW_TASK_REQUIRE_TODOS": {
			"name": "नए कार्यों के लिए 'todos' सूची की आवश्यकता है",
			"description": "जब सक्षम किया जाता है, तो new_task टूल को todos पैरामीटर प्रदान करने की आवश्यकता होगी। यह सुनिश्चित करता है कि सभी नए कार्य स्पष्ट उद्देश्यों की सूची के साथ शुरू हों। जब अक्षम किया जाता है (डिफ़ॉल्ट), तो todos पैरामीटर पिछड़े संगतता के लिए वैकल्पिक रहता है।"
		},
		"IMAGE_GENERATION": {
			"name": "AI छवि निर्माण सक्षम करें",
			"description": "जब सक्षम किया जाता है, तो Kilo Code टेक्स्ट प्रॉम्प्ट से छवियां उत्पन्न कर सकता है। Kilo Code या OpenRouter API कुंजी कॉन्फ़िगरेशन की आवश्यकता होती है।",
			"apiProvider": "API प्रदाता",
			"openRouterApiKeyLabel": "OpenRouter API कुंजी",
			"openRouterApiKeyPlaceholder": "अपनी OpenRouter API कुंजी दर्ज करें",
			"kiloCodeApiKeyLabel": "Kilo Code API कुंजी",
			"kiloCodeApiKeyPlaceholder": "अपनी Kilo Code API कुंजी दर्ज करें",
			"kiloCodeApiKeyPaste": "वर्तमान Kilo Code API कुंजी पेस्ट करें",
			"getApiKeyText": "अपनी API कुंजी प्राप्त करें",
			"modelSelectionLabel": "छवि निर्माण मॉडल",
			"modelSelectionDescription": "छवि निर्माण के लिए उपयोग करने वाला मॉडल चुनें",
			"warningMissingKey": "⚠️ छवि निर्माण के लिए API कुंजी आवश्यक है, कृपया इसे ऊपर कॉन्फ़िगर करें।",
			"successConfigured": "✓ छवि निर्माण कॉन्फ़िगर है और उपयोग के लिए तैयार है"
		},
		"INLINE_ASSIST": {
			"name": "Autocomplete",
			"description": "आपके एडिटर में सीधे त्वरित कोड सुझाव और सुधार के लिए Autocomplete सुविधाओं को सक्षम करें। लक्षित परिवर्तनों के लिए त्वरित कार्य (Cmd+I) और संदर्भित सुधारों के लिए Autocomplete शामिल है।"
		},
		"RUN_SLASH_COMMAND": {
			"name": "मॉडल द्वारा शुरू किए गए स्लैश कमांड सक्षम करें",
			"description": "जब सक्षम होता है, Kilo Code वर्कफ़्लो चलाने के लिए आपके स्लैश कमांड चला सकता है।"
		}
	},
	"promptCaching": {
		"label": "प्रॉम्प्ट कैशिंग अक्षम करें",
		"description": "जब चेक किया जाता है, तो Kilo Code इस मॉडल के लिए प्रॉम्प्ट कैशिंग का उपयोग नहीं करेगा।"
	},
	"temperature": {
		"useCustom": "कस्टम तापमान का उपयोग करें",
		"description": "मॉडल की प्रतिक्रियाओं में यादृच्छिकता को नियंत्रित करता है।",
		"rangeDescription": "उच्च मान आउटपुट को अधिक यादृच्छिक बनाते हैं, निम्न मान इसे अधिक निर्धारित बनाते हैं।"
	},
	"modelInfo": {
		"supportsImages": "छवियों का समर्थन करता है",
		"noImages": "छवियों का समर्थन नहीं करता है",
		"supportsPromptCache": "प्रॉम्प्ट कैशिंग का समर्थन करता है",
		"noPromptCache": "प्रॉम्प्ट कैशिंग का समर्थन नहीं करता है",
		"contextWindow": "संदर्भ विंडो:",
		"maxOutput": "अधिकतम आउटपुट",
		"inputPrice": "इनपुट मूल्य",
		"outputPrice": "आउटपुट मूल्य",
		"cacheReadsPrice": "कैश रीड्स मूल्य",
		"cacheWritesPrice": "कैश राइट्स मूल्य",
		"enableStreaming": "स्ट्रीमिंग सक्षम करें",
		"enableR1Format": "R1 मॉडल पैरामीटर सक्षम करें",
		"enableR1FormatTips": "QWQ जैसी R1 मॉडलों का उपयोग करते समय इसे सक्षम करना आवश्यक है, ताकि 400 त्रुटि से बचा जा सके",
		"useAzure": "Azure का उपयोग करें",
		"azureApiVersion": "Azure API संस्करण सेट करें",
		"gemini": {
			"freeRequests": "* प्रति मिनट {{count}} अनुरोधों तक मुफ्त। उसके बाद, बिलिंग प्रॉम्प्ट आकार पर निर्भर करती है।",
			"pricingDetails": "अधिक जानकारी के लिए, मूल्य निर्धारण विवरण देखें।",
			"billingEstimate": "* बिलिंग एक अनुमान है - सटीक लागत प्रॉम्प्ट आकार पर निर्भर करती है।"
		}
	},
	"modelPicker": {
		"automaticFetch": "एक्सटेंशन <serviceLink>{{serviceName}}</serviceLink> पर उपलब्ध मॉडलों की नवीनतम सूची स्वचालित रूप से प्राप्त करता है। यदि आप अनिश्चित हैं कि कौन सा मॉडल चुनना है, तो Kilo Code <defaultModelLink>{{defaultModelId}}</defaultModelLink> के साथ सबसे अच्छा काम करता है।",
		"label": "मॉडल",
		"searchPlaceholder": "खोजें",
		"noMatchFound": "कोई मिलान नहीं मिला",
		"useCustomModel": "कस्टम उपयोग करें: {{modelId}}"
	},
	"footer": {
		"feedback": "यदि आपके कोई प्रश्न या प्रतिक्रिया है, तो <githubLink>github.com/Kilo-Org/kilocode</githubLink> पर एक मुद्दा खोलने या <redditLink>reddit.com/r/kilocode</redditLink> या <discordLink>kilocode.ai/discord</discordLink> में शामिल होने में संकोच न करें",
		"support": "वित्तीय प्रश्नों के लिए, कृपया <supportLink>https://kilocode.ai/support</supportLink> पर ग्राहक सहायता से संपर्क करें",
		"telemetry": {
			"label": "त्रुटि और उपयोग रिपोर्टिंग की अनुमति दें",
			"description": "उपयोग डेटा और त्रुटि रिपोर्ट भेजकर Kilo Code को बेहतर बनाने में मदद करें। कोड, प्रॉम्प्ट, या व्यक्तिगत जानकारी कभी भी नहीं भेजी जाती है। अधिक विवरण के लिए हमारी गोपनीयता नीति देखें।"
		},
		"settings": {
			"import": "इम्पोर्ट",
			"export": "एक्सपोर्ट",
			"reset": "रीसेट करें"
		}
	},
	"thinkingBudget": {
		"maxTokens": "अधिकतम tokens",
		"maxThinkingTokens": "अधिकतम thinking tokens"
	},
	"validation": {
		"apiKey": "आपको एक मान्य API कुंजी प्रदान करनी होगी।",
		"awsRegion": "Amazon Bedrock का उपयोग करने के लिए आपको एक क्षेत्र चुनना होगा।",
		"googleCloud": "आपको एक मान्य Google Cloud प्रोजेक्ट ID और क्षेत्र प्रदान करना होगा।",
		"modelId": "आपको एक मान्य मॉडल ID प्रदान करनी होगी।",
		"modelSelector": "आपको एक मान्य मॉडल चयनकर्ता प्रदान करना होगा।",
		"openAi": "आपको एक मान्य बेस URL, API कुंजी और मॉडल ID प्रदान करनी होगी।",
		"arn": {
			"invalidFormat": "अमान्य ARN प्रारूप। कृपया प्रारूप आवश्यकताएं जांचें।",
			"regionMismatch": "चेतावनी: आपके ARN में क्षेत्र ({{arnRegion}}) आपके चयनित क्षेत्र ({{region}}) से मेल नहीं खाता। इससे पहुंच संबंधी समस्याएं हो सकती हैं। प्रदाता ARN से क्षेत्र का उपयोग करेगा।"
		},
		"modelAvailability": "आपके द्वारा प्रदान की गई मॉडल ID ({{modelId}}) उपलब्ध नहीं है। कृपया कोई अन्य मॉडल चुनें।",
		"modelDeprecated": "यह मॉडल अब उपलब्ध नहीं है। कृपया कोई अन्य मॉडल चुनें।",
		"providerNotAllowed": "प्रदाता '{{provider}}' आपके संगठन द्वारा अनुमत नहीं है",
		"modelNotAllowed": "मॉडल '{{model}}' प्रदाता '{{provider}}' के लिए आपके संगठन द्वारा अनुमत नहीं है",
		"profileInvalid": "इस प्रोफ़ाइल में एक प्रदाता या मॉडल शामिल है जो आपके संगठन द्वारा अनुमत नहीं है",
		"qwenCodeOauthPath": "आपको एक वैध OAuth क्रेडेंशियल पथ प्रदान करना होगा"
	},
	"placeholders": {
		"apiKey": "API कुंजी दर्ज करें...",
		"profileName": "प्रोफ़ाइल नाम दर्ज करें",
		"accessKey": "एक्सेस कुंजी दर्ज करें...",
		"secretKey": "गुप्त कुंजी दर्ज करें...",
		"sessionToken": "सत्र टोकन दर्ज करें...",
		"credentialsJson": "क्रेडेंशियल्स JSON दर्ज करें...",
		"keyFilePath": "कुंजी फ़ाइल पथ दर्ज करें...",
		"projectId": "प्रोजेक्ट ID दर्ज करें...",
		"customArn": "ARN दर्ज करें (उदा. arn:aws:bedrock:us-east-1:123456789012:foundation-model/my-model)",
		"baseUrl": "बेस URL दर्ज करें...",
		"modelId": {
			"lmStudio": "उदा. meta-llama-3.1-8b-instruct",
			"lmStudioDraft": "उदा. lmstudio-community/llama-3.2-1b-instruct",
			"ollama": "उदा. llama3.1"
		},
		"numbers": {
			"maxTokens": "उदा. 4096",
			"contextWindow": "उदा. 128000",
			"inputPrice": "उदा. 0.0001",
			"outputPrice": "उदा. 0.0002",
			"cacheWritePrice": "उदा. 0.00005"
		}
	},
	"defaults": {
		"ollamaUrl": "डिफ़ॉल्ट: http://localhost:11434",
		"lmStudioUrl": "डिफ़ॉल्ट: http://localhost:1234",
		"geminiUrl": "डिफ़ॉल्ट: https://generativelanguage.googleapis.com"
	},
	"labels": {
		"customArn": "कस्टम ARN",
		"useCustomArn": "कस्टम ARN का उपयोग करें..."
	},
	"display": {
		"taskTimeline": {
			"label": "कार्य टाइमलाइन दिखाएँ",
			"description": "कार्य संदेशों की एक दृश्य समयरेखा प्रदर्शित करें, जो प्रकार के अनुसार रंगीन हैं, जिससे आप कार्य की प्रगति को जल्दी से देख सकें और कार्य के इतिहास में विशिष्ट बिंदुओं पर वापस स्क्रॉल कर सकें।"
		},
		"sendMessageOnEnter": {
			"label": "एंटर के साथ संदेश भेजें",
			"description": "सक्षम होने पर, भेजने के लिए एंटर दबाएं और नई लाइन के लिए Shift+Enter दबाएं। इसके बजाय भेजने के लिए Shift+Enter का उपयोग करने के लिए इसे बंद करें।"
		},
		"costThreshold": {
			"label": "थ्रेशोल्ड से नीचे की लागत छिपाएं",
			"currentValue": "वर्तमान थ्रेशोल्ड: ${{value}}",
			"description": "केवल इस राशि से अधिक के अनुरोध की लागतों को दिखाएं। जब विवरण पेन खुला होता है, तो लागतें हमेशा दिखाई देती हैं।"
		},
		"showTimestamps": {
			"label": "टाइमस्टैम्प दिखाएं",
			"description": "चैट दृश्य में प्रत्येक संदेश के लिए टाइमस्टैम्प दिखाएं"
		}
	},
	"ghost": {
		"showGutterAnimation": {
			"label": "स्वत:पूर्ण करते समय गटर एनिमेशन दिखाएँ",
			"description": "स्वत:पूर्णता चल रही हो तो संपादक गटर में एनिमेटेड संकेतक प्रदर्शित करें",
			"preview": "एनिमेशन पूर्वावलोकन"
		}
	},
	"includeMaxOutputTokens": "अधिकतम आउटपुट टोकन शामिल करें",
	"includeMaxOutputTokensDescription": "API अनुरोधों में अधिकतम आउटपुट टोकन पैरामीटर भेजें। कुछ प्रदाता इसका समर्थन नहीं कर सकते हैं।",
	"limitMaxTokensDescription": "प्रतिक्रिया में टोकन की अधिकतम संख्या सीमित करें",
	"maxOutputTokensLabel": "अधिकतम आउटपुट टोकन",
	"maxTokensGenerateDescription": "प्रतिक्रिया में उत्पन्न करने के लिए अधिकतम टोकन",
	"serviceTier": {
		"label": "सेवा स्तर",
		"tooltip": "API अनुरोधों के तेज़ प्रसंस्करण के लिए, प्राथमिकता प्रसंस्करण सेवा स्तर का प्रयास करें। उच्च विलंबता के साथ कम कीमतों के लिए, फ्लेक्स प्रसंस्करण स्तर का प्रयास करें।",
		"standard": "मानक",
		"flex": "फ्लेक्स",
		"priority": "प्राथमिकता",
		"pricingTableTitle": "सेवा स्तर के अनुसार मूल्य निर्धारण (प्रति 1M टोकन मूल्य)",
		"columns": {
			"tier": "स्तर",
			"input": "इनपुट",
			"output": "आउटपुट",
			"cacheReads": "कैश रीड"
		}
	},
	"ui": {
		"collapseThinking": {
			"label": "सोच संदेशों को डिफ़ॉल्ट रूप से संक्षिप्त करें",
			"description": "सक्षम होने पर, सोच ब्लॉक आपके द्वारा उनके साथ इंटरैक्ट करने तक डिफ़ॉल्ट रूप से संक्षिप्त रहेंगे"
		}
	}
}<|MERGE_RESOLUTION|>--- conflicted
+++ resolved
@@ -767,11 +767,7 @@
 	"advanced": {
 		"diff": {
 			"label": "diffs के माध्यम से संपादन सक्षम करें",
-<<<<<<< HEAD
-			"description": "जब सक्षम होता है, Kilo Code फाइलों को तेजी से संपादित कर सकेगा और स्वचालित रूप से काटे गए पूर्ण-फाइल लेखन को अस्वीकार करेगा। नवीनतम Claude 4 Sonnet मॉडल के साथ सबसे अच्छा काम करता है।",
-=======
 			"description": "जब सक्षम होता है, Roo फाइलों को तेजी से संपादित कर सकेगा और स्वचालित रूप से काटे गए पूर्ण-फाइल लेखन को अस्वीकार करेगा।",
->>>>>>> 00518662
 			"strategy": {
 				"label": "Diff रणनीति",
 				"options": {
@@ -800,13 +796,6 @@
 			"name": "प्रायोगिक एकीकृत diff रणनीति का उपयोग करें",
 			"description": "प्रायोगिक एकीकृत diff रणनीति सक्षम करें। यह रणनीति मॉडल त्रुटियों के कारण पुनः प्रयासों की संख्या को कम कर सकती है, लेकिन अप्रत्याशित व्यवहार या गलत संपादन का कारण बन सकती है। केवल तभी सक्षम करें जब आप जोखिमों को समझते हों और सभी परिवर्तनों की सावधानीपूर्वक समीक्षा करने के लिए तैयार हों।"
 		},
-<<<<<<< HEAD
-		"SEARCH_AND_REPLACE": {
-			"name": "प्रायोगिक खोज और प्रतिस्थापन उपकरण का उपयोग करें",
-			"description": "प्रायोगिक खोज और प्रतिस्थापन उपकरण सक्षम करें, जो Kilo Code को एक अनुरोध में खोज शब्द के कई उदाहरणों को बदलने की अनुमति देता है।"
-		},
-=======
->>>>>>> 00518662
 		"INSERT_BLOCK": {
 			"name": "प्रायोगिक सामग्री सम्मिलित करने के उपकरण का उपयोग करें",
 			"description": "प्रायोगिक सामग्री सम्मिलित करने के उपकरण को सक्षम करें, जो Kilo Code को diff बनाए बिना विशिष्ट लाइन नंबरों पर सामग्री सम्मिलित करने की अनुमति देता है।"
