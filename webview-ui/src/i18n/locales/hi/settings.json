{
	"common": {
		"save": "सहेजें",
		"done": "पूर्ण",
		"cancel": "रद्द करें",
		"reset": "रीसेट करें",
		"select": "चुनें",
		"add": "हेडर जोड़ें",
		"remove": "हटाएं"
	},
	"header": {
		"title": "सेटिंग्स",
		"saveButtonTooltip": "परिवर्तन सहेजें",
		"nothingChangedTooltip": "कुछ भी नहीं बदला",
		"doneButtonTooltip": "असहेजे परिवर्तनों को छोड़ें और सेटिंग्स पैनल बंद करें"
	},
	"unsavedChangesDialog": {
		"title": "असहेजे परिवर्तन",
		"description": "क्या आप परिवर्तनों को छोड़कर जारी रखना चाहते हैं?",
		"cancelButton": "रद्द करें",
		"discardButton": "परिवर्तन छोड़ें"
	},
	"sections": {
		"providers": "प्रदाता",
		"autoApprove": "अनुमोदन",
		"browser": "ब्राउज़र",
		"checkpoints": "चेकपॉइंट",
		"notifications": "सूचनाएँ",
		"contextManagement": "संदर्भ",
		"terminal": "टर्मिनल",
		"slashCommands": "स्लैश कमांड",
		"prompts": "प्रॉम्प्ट्स",
		"ui": "UI",
		"experimental": "प्रायोगिक",
		"language": "भाषा",
		"about": "परिचय",
		"display": "प्रदर्शित करें"
	},
	"slashCommands": {
		"description": "कस्टम वर्कफ़्लो और क्रियाओं को तेज़ी से निष्पादित करने के लिए अपने स्लैश कमांड प्रबंधित करें। <DocsLink>और जानें</DocsLink>"
	},
	"prompts": {
		"description": "प्रॉम्प्ट्स को बेहतर बनाना, कोड की व्याख्या करना और समस्याओं को ठीक करना जैसी त्वरित कार्रवाइयों के लिए उपयोग किए जाने वाले सहायक प्रॉम्प्ट्स को कॉन्फ़िगर करें। ये प्रॉम्प्ट्स Kilo Code को सामान्य विकास कार्यों के लिए बेहतर सहायता प्रदान करने में मदद करते हैं।"
	},
	"codeIndex": {
		"title": "कोडबेस इंडेक्सिंग",
		"enableLabel": "कोडबेस इंडेक्सिंग सक्षम करें",
		"enableDescription": "बेहतर खोज और संदर्भ समझने के लिए कोड इंडेक्सिंग सक्षम करें",
		"profileLabel": "एम्बेडिंग प्रदाता",
		"selectProfilePlaceholder": "प्रदाता चुनें",
		"openaiProvider": "OpenAI",
		"ollamaProvider": "Ollama",
		"geminiProvider": "Gemini",
		"geminiApiKeyLabel": "API कुंजी:",
		"geminiApiKeyPlaceholder": "अपना जेमिनी एपीआई कुंजी दर्ज करें",
		"vercelAiGatewayProvider": "Vercel AI Gateway",
		"vercelAiGatewayApiKeyLabel": "API कुंजी",
		"vercelAiGatewayApiKeyPlaceholder": "अपनी Vercel AI Gateway API कुंजी दर्ज करें",
		"mistralProvider": "Mistral",
		"mistralApiKeyLabel": "API कुंजी:",
		"mistralApiKeyPlaceholder": "अपनी मिस्ट्रल एपीआई कुंजी दर्ज करें",
		"openaiCompatibleProvider": "OpenAI संगत",
		"openAiKeyLabel": "OpenAI API कुंजी",
		"openAiKeyPlaceholder": "अपना OpenAI API कुंजी दर्ज करें",
		"openAiCompatibleBaseUrlLabel": "आधार URL",
		"openAiCompatibleApiKeyLabel": "API कुंजी",
		"openAiCompatibleApiKeyPlaceholder": "अपना API कुंजी दर्ज करें",
		"openAiCompatibleModelDimensionLabel": "एम्बेडिंग आयाम:",
		"modelDimensionLabel": "मॉडल आयाम",
		"openAiCompatibleModelDimensionPlaceholder": "उदा., 1536",
		"openAiCompatibleModelDimensionDescription": "आपके मॉडल के लिए एम्बेडिंग आयाम (आउटपुट साइज)। इस मान के लिए अपने प्रदाता के दस्तावेज़ीकरण की जांच करें। सामान्य मान: 384, 768, 1536, 3072।",
		"modelLabel": "मॉडल",
		"selectModelPlaceholder": "मॉडल चुनें",
		"ollamaUrlLabel": "Ollama URL:",
		"qdrantUrlLabel": "Qdrant URL",
		"qdrantKeyLabel": "Qdrant कुंजी:",
		"startIndexingButton": "शुरू करें",
		"clearIndexDataButton": "इंडेक्स साफ़ करें",
		"unsavedSettingsMessage": "इंडेक्सिंग प्रक्रिया शुरू करने से पहले कृपया अपनी सेटिंग्स सहेजें।",
		"clearDataDialog": {
			"title": "क्या आप सुनिश्चित हैं?",
			"description": "यह क्रिया पूर्ववत नहीं की जा सकती। यह आपके कोडबेस इंडेक्स डेटा को स्थायी रूप से हटा देगी।",
			"cancelButton": "रद्द करें",
			"confirmButton": "डेटा साफ़ करें"
		},
		"description": "अपने प्रोजेक्ट की सिमेंटिक खोज को सक्षम करने के लिए कोडबेस इंडेक्सिंग सेटिंग्स कॉन्फ़िगर करें। <0>और जानें</0>",
		"statusTitle": "स्थिति",
		"settingsTitle": "इंडेक्सिंग सेटिंग्स",
		"disabledMessage": "कोडबेस इंडेक्सिंग वर्तमान में अक्षम है। इंडेक्सिंग विकल्पों को कॉन्फ़िगर करने के लिए इसे ग्लोबल सेटिंग्स में सक्षम करें।",
		"embedderProviderLabel": "एम्बेडर प्रदाता",
		"modelPlaceholder": "मॉडल नाम दर्ज करें",
		"selectModel": "एक मॉडल चुनें",
		"ollamaBaseUrlLabel": "Ollama आधार URL",
		"qdrantApiKeyLabel": "Qdrant API कुंजी",
		"qdrantApiKeyPlaceholder": "अपनी Qdrant API कुंजी दर्ज करें (वैकल्पिक)",
		"setupConfigLabel": "सेटअप",
		"ollamaUrlPlaceholder": "http://localhost:11434",
		"openAiCompatibleBaseUrlPlaceholder": "https://api.example.com",
		"modelDimensionPlaceholder": "1536",
		"qdrantUrlPlaceholder": "http://localhost:6333",
		"saveError": "सेटिंग्स सहेजने में विफल",
		"modelDimensions": "({{dimension}} आयाम)",
		"saveSuccess": "सेटिंग्स सफलतापूर्वक सहेजी गईं",
		"saving": "सहेज रहे हैं...",
		"saveSettings": "सहेजें",
		"indexingStatuses": {
			"standby": "स्टैंडबाई",
			"indexing": "इंडेक्सिंग",
			"indexed": "इंडेक्स किया गया",
			"error": "त्रुटि"
		},
		"close": "बंद करें",
		"validation": {
			"invalidQdrantUrl": "अमान्य Qdrant URL",
			"invalidOllamaUrl": "अमान्य Ollama URL",
			"invalidBaseUrl": "अमान्य बेस URL",
			"qdrantUrlRequired": "Qdrant URL आवश्यक है",
			"openaiApiKeyRequired": "OpenAI API कुंजी आवश्यक है",
			"modelSelectionRequired": "मॉडल चयन आवश्यक है",
			"apiKeyRequired": "API कुंजी आवश्यक है",
			"modelIdRequired": "मॉडल आईडी आवश्यक है",
			"modelDimensionRequired": "मॉडल आयाम आवश्यक है",
			"geminiApiKeyRequired": "Gemini API कुंजी आवश्यक है",
			"mistralApiKeyRequired": "मिस्ट्रल एपीआई कुंजी आवश्यक है",
			"vercelAiGatewayApiKeyRequired": "Vercel AI Gateway API कुंजी आवश्यक है",
			"ollamaBaseUrlRequired": "Ollama आधार URL आवश्यक है",
			"baseUrlRequired": "आधार URL आवश्यक है",
			"modelDimensionMinValue": "मॉडल आयाम 0 से बड़ा होना चाहिए"
		},
		"advancedConfigLabel": "उन्नत कॉन्फ़िगरेशन",
		"searchMinScoreLabel": "खोज स्कोर थ्रेसहोल्ड",
		"searchMinScoreDescription": "खोज परिणामों के लिए आवश्यक न्यूनतम समानता स्कोर (0.0-1.0)। कम मान अधिक परिणाम लौटाते हैं लेकिन कम प्रासंगिक हो सकते हैं। उच्च मान कम लेकिन अधिक प्रासंगिक परिणाम लौटाते हैं।",
		"searchMinScoreResetTooltip": "डिफ़ॉल्ट मान पर रीसेट करें (0.4)",
		"searchMaxResultsLabel": "अधिकतम खोज परिणाम",
		"searchMaxResultsDescription": "कोडबेस इंडेक्स को क्वेरी करते समय वापस करने के लिए खोज परिणामों की अधिकतम संख्या। उच्च मान अधिक संदर्भ प्रदान करते हैं लेकिन कम प्रासंगिक परिणाम शामिल कर सकते हैं।",
		"resetToDefault": "डिफ़ॉल्ट पर रीसेट करें"
	},
	"autoApprove": {
<<<<<<< HEAD
		"description": "Kilo Code को अनुमोदन की आवश्यकता के बिना स्वचालित रूप से ऑपरेशन करने की अनुमति दें। इन सेटिंग्स को केवल तभी सक्षम करें जब आप AI पर पूरी तरह से भरोसा करते हों और संबंधित सुरक्षा जोखिमों को समझते हों।",
=======
		"toggleShortcut": "आप <SettingsLink>अपनी आईडीई वरीयताओं में</SettingsLink> इस सेटिंग के लिए एक वैश्विक शॉर्टकट कॉन्फ़िगर कर सकते हैं।",
		"description": "Roo को अनुमोदन की आवश्यकता के बिना स्वचालित रूप से ऑपरेशन करने की अनुमति दें। इन सेटिंग्स को केवल तभी सक्षम करें जब आप AI पर पूरी तरह से भरोसा करते हों और संबंधित सुरक्षा जोखिमों को समझते हों।",
>>>>>>> 17ae7e2d
		"enabled": "स्वत:-अनुमोदन सक्षम",
		"toggleAriaLabel": "स्वतः-अनुमोदन टॉगल करें",
		"disabledAriaLabel": "स्वतः-अनुमोदन अक्षम - पहले विकल्प चुनें",
		"readOnly": {
			"label": "पढ़ें",
			"description": "जब सक्षम होता है, तो Kilo Code आपके अनुमोदित बटन पर क्लिक किए बिना स्वचालित रूप से निर्देशिका सामग्री देखेगा और फाइलें पढ़ेगा।",
			"outsideWorkspace": {
				"label": "वर्कस्पेस के बाहर की फाइलें शामिल करें",
				"description": "Kilo Code को अनुमोदन की आवश्यकता के बिना वर्तमान वर्कस्पेस के बाहर की फाइलें पढ़ने की अनुमति दें।"
			}
		},
		"write": {
			"label": "लिखें",
			"description": "अनुमोदन की आवश्यकता के बिना स्वचालित रूप से फाइलें बनाएँ और संपादित करें",
			"delayLabel": "लिखने के बाद विलंब ताकि डायग्नोस्टिक संभावित समस्याओं का पता लगा सकें",
			"outsideWorkspace": {
				"label": "वर्कस्पेस के बाहर की फाइलें शामिल करें",
				"description": "Kilo Code को अनुमोदन की आवश्यकता के बिना वर्तमान वर्कस्पेस के बाहर फाइलें बनाने और संपादित करने की अनुमति दें।"
			},
			"protected": {
				"label": "संरक्षित फाइलें शामिल करें",
				"description": "Kilo Code को अनुमोदन की आवश्यकता के बिना संरक्षित फाइलें (.kilocodeignore और .kilocode/ कॉन्फ़िगरेशन फाइलें जैसी) बनाने और संपादित करने की अनुमति दें।"
			}
		},
		"browser": {
			"label": "ब्राउज़र",
			"description": "अनुमोदन की आवश्यकता के बिना स्वचालित रूप से ब्राउज़र क्रियाएँ करें — नोट: केवल तभी लागू होता है जब मॉडल कंप्यूटर उपयोग का समर्थन करता है"
		},
		"retry": {
			"label": "पुनः प्रयास",
			"description": "जब सर्वर त्रुटि प्रतिक्रिया देता है तो स्वचालित रूप से विफल API अनुरोधों को पुनः प्रयास करें",
			"delayLabel": "अनुरोध को पुनः प्रयास करने से पहले विलंब"
		},
		"mcp": {
			"label": "MCP",
			"description": "MCP सर्वर व्यू में व्यक्तिगत MCP टूल्स के स्वतः अनुमोदन को सक्षम करें (इस सेटिंग और टूल के \"हमेशा अनुमति दें\" चेकबॉक्स दोनों की आवश्यकता है)"
		},
		"modeSwitch": {
			"label": "मोड",
			"description": "अनुमोदन की आवश्यकता के बिना स्वचालित रूप से विभिन्न मोड के बीच स्विच करें"
		},
		"subtasks": {
			"label": "उप-कार्य",
			"description": "अनुमोदन की आवश्यकता के बिना उप-कार्यों के निर्माण और पूर्णता की अनुमति दें"
		},
		"followupQuestions": {
			"label": "प्रश्न",
			"description": "कॉन्फ़िगर किए गए टाइमआउट के बाद अनुवर्ती प्रश्नों के लिए पहले सुझाए गए उत्तर को स्वचालित रूप से चुनें",
			"timeoutLabel": "पहले उत्तर को स्वचालित रूप से चुनने से पहले प्रतीक्षा करने का समय"
		},
		"execute": {
			"label": "निष्पादित करें",
			"description": "अनुमोदन की आवश्यकता के बिना स्वचालित रूप से अनुमत टर्मिनल कमांड निष्पादित करें",
			"allowedCommands": "अनुमत स्वतः-निष्पादन कमांड",
			"allowedCommandsDescription": "कमांड प्रीफिक्स जो स्वचालित रूप से निष्पादित किए जा सकते हैं जब \"निष्पादन ऑपरेशन हमेशा अनुमोदित करें\" सक्षम है। सभी कमांड की अनुमति देने के लिए * जोड़ें (सावधानी से उपयोग करें)।",
			"deniedCommands": "अस्वीकृत कमांड",
			"deniedCommandsDescription": "कमांड प्रीफिक्स जो स्वचालित रूप से अस्वीकार हो जाएंगे बिना अनुमोदन की आवश्यकता के। अनुमत कमांड के साथ संघर्ष के मामले में, सबसे लंबा प्रीफिक्स मैच प्राथमिकता लेता है। सभी कमांड अस्वीकार करने के लिए * जोड़ें।",
			"commandPlaceholder": "कमांड प्रीफिक्स दर्ज करें (उदा. 'git ')",
			"deniedCommandPlaceholder": "अस्वीकार करने के लिए कमांड प्रीफिक्स दर्ज करें (उदा. 'rm -rf')",
			"addButton": "जोड़ें",
			"autoDenied": "प्रीफिक्स `{{prefix}}` वाले कमांड उपयोगकर्ता द्वारा प्रतिबंधित किए गए हैं। दूसरा कमांड चलाकर इस प्रतिबंध को दरकिनार न करें।"
		},
		"showMenu": {
			"label": "चैट व्यू में स्वतः अनुमोदन मेनू दिखाएँ",
			"description": "जब सक्षम होता है, तो स्वतः अनुमोदन मेनू चैट व्यू के निचले भाग में दिखाई देगा, जिससे स्वतः अनुमोदन सेटिंग्स तक त्वरित पहुंच मिलेगी"
		},
		"updateTodoList": {
			"label": "टूडू",
			"description": "अनुमोदन की आवश्यकता के बिना स्वचालित रूप से टूडू सूची अपडेट करें"
		},
		"apiRequestLimit": {
			"title": "अधिकतम अनुरोध",
			"description": "कार्य जारी रखने के लिए अनुमति मांगने से पहले स्वचालित रूप से इतने API अनुरोध करें।",
			"unlimited": "असीमित"
		},
		"selectOptionsFirst": "स्वतः-अनुमोदन सक्षम करने के लिए नीचे से कम से कम एक विकल्प चुनें",
		"apiCostLimit": {
			"unlimited": "असीमित",
			"title": "अधिकतम लागत"
		},
		"maxLimits": {
			"description": "स्वचालित रूप से जारी रखने के लिए अनुमोदन माँगने से पहले इन सीमाओं तक अनुरोध करें।"
		}
	},
	"providers": {
		"providerDocumentation": "{{provider}} दस्तावेज़ीकरण",
		"configProfile": "कॉन्फिगरेशन प्रोफाइल",
		"description": "विभिन्न API कॉन्फ़िगरेशन सहेजें ताकि प्रदाताओं और सेटिंग्स के बीच त्वरित रूप से स्विच कर सकें।",
		"apiProvider": "API प्रदाता",
		"model": "मॉडल",
		"nameEmpty": "नाम खाली नहीं हो सकता",
		"nameExists": "इस नाम वाला प्रोफ़ाइल पहले से मौजूद है",
		"deleteProfile": "प्रोफ़ाइल हटाएं",
		"invalidArnFormat": "अमान्य ARN प्रारूप। कृपया ऊपर दिए गए उदाहरण देखें।",
		"enterNewName": "नया नाम दर्ज करें",
		"addProfile": "प्रोफ़ाइल जोड़ें",
		"renameProfile": "प्रोफ़ाइल का नाम बदलें",
		"newProfile": "नया कॉन्फ़िगरेशन प्रोफ़ाइल",
		"enterProfileName": "प्रोफ़ाइल नाम दर्ज करें",
		"createProfile": "प्रोफ़ाइल बनाएं",
		"cannotDeleteOnlyProfile": "केवल एकमात्र प्रोफ़ाइल को हटाया नहीं जा सकता",
		"searchPlaceholder": "प्रोफ़ाइल खोजें",
		"searchProviderPlaceholder": "प्रदाता खोजें",
		"noProviderMatchFound": "कोई प्रदाता नहीं मिला",
		"noMatchFound": "कोई मिलान प्रोफ़ाइल नहीं मिला",
		"vscodeLmDescription": "VS कोड भाषा मॉडल API आपको अन्य VS कोड एक्सटेंशन (जैसे GitHub Copilot) द्वारा प्रदान किए गए मॉडल चलाने की अनुमति देता है। शुरू करने का सबसे आसान तरीका VS कोड मार्केटप्लेस से Copilot और Copilot चैट एक्सटेंशन इंस्टॉल करना है।",
		"awsCustomArnUse": "आप जिस मॉडल का उपयोग करना चाहते हैं, उसके लिए एक वैध Amazon बेडरॉक ARN दर्ज करें। प्रारूप उदाहरण:",
		"awsCustomArnDesc": "सुनिश्चित करें कि ARN में क्षेत्र ऊपर चयनित AWS क्षेत्र से मेल खाता है।",
		"openRouterApiKey": "OpenRouter API कुंजी",
		"getOpenRouterApiKey": "OpenRouter API कुंजी प्राप्त करें",
		"vercelAiGatewayApiKey": "Vercel AI Gateway API कुंजी",
		"getVercelAiGatewayApiKey": "Vercel AI Gateway API कुंजी प्राप्त करें",
		"apiKeyStorageNotice": "API कुंजियाँ VSCode के सुरक्षित स्टोरेज में सुरक्षित रूप से संग्रहीत हैं",
		"glamaApiKey": "Glama API कुंजी",
		"getGlamaApiKey": "Glama API कुंजी प्राप्त करें",
		"useCustomBaseUrl": "कस्टम बेस URL का उपयोग करें",
		"useReasoning": "तर्क सक्षम करें",
		"useHostHeader": "कस्टम होस्ट हेडर का उपयोग करें",
		"useLegacyFormat": "पुराने OpenAI API प्रारूप का उपयोग करें",
		"customHeaders": "कस्टम हेडर्स",
		"headerName": "हेडर नाम",
		"headerValue": "हेडर मूल्य",
		"noCustomHeaders": "कोई कस्टम हेडर परिभाषित नहीं है। एक जोड़ने के लिए + बटन पर क्लिक करें।",
		"requestyApiKey": "Requesty API कुंजी",
		"refreshModels": {
			"label": "मॉडल रिफ्रेश करें",
			"hint": "नवीनतम मॉडल देखने के लिए कृपया सेटिंग्स को फिर से खोलें।",
			"loading": "मॉडल सूची अपडेट हो रही है...",
			"success": "मॉडल सूची सफलतापूर्वक अपडेट की गई!",
			"error": "मॉडल सूची अपडेट करने में विफल। कृपया पुनः प्रयास करें।"
		},
		"getRequestyApiKey": "Requesty API कुंजी प्राप्त करें",
		"getRequestyBaseUrl": "बेस URL",
		"requestyUseCustomBaseUrl": "कस्टम बेस URL का उपयोग करें",
		"openRouterTransformsText": "संदर्भ आकार के लिए प्रॉम्प्ट और संदेश श्रृंखलाओं को संपीड़ित करें (<a>OpenRouter ट्रांसफॉर्म</a>)",
		"anthropicApiKey": "Anthropic API कुंजी",
		"getAnthropicApiKey": "Anthropic API कुंजी प्राप्त करें",
		"anthropicUseAuthToken": "X-Api-Key के बजाय Anthropic API कुंजी को Authorization हेडर के रूप में पास करें",
		"anthropic1MContextBetaLabel": "1M संदर्भ विंडो सक्षम करें (बीटा)",
		"anthropic1MContextBetaDescription": "Claude Sonnet 4 के लिए संदर्भ विंडो को 1 मिलियन टोकन तक बढ़ाता है",
		"awsBedrock1MContextBetaLabel": "1M संदर्भ विंडो सक्षम करें (बीटा)",
		"awsBedrock1MContextBetaDescription": "Claude Sonnet 4 के लिए संदर्भ विंडो को 1 मिलियन टोकन तक बढ़ाता है",
		"cerebrasApiKey": "Cerebras API कुंजी",
		"getCerebrasApiKey": "Cerebras API कुंजी प्राप्त करें",
		"chutesApiKey": "Chutes API कुंजी",
		"getChutesApiKey": "Chutes API कुंजी प्राप्त करें",
		"fireworksApiKey": "Fireworks API कुंजी",
		"getFireworksApiKey": "Fireworks API कुंजी प्राप्त करें",
		"featherlessApiKey": "Featherless API कुंजी",
		"getFeatherlessApiKey": "Featherless API कुंजी प्राप्त करें",
		"ioIntelligenceApiKey": "IO Intelligence API कुंजी",
		"ioIntelligenceApiKeyPlaceholder": "अपना आईओ इंटेलिजेंस एपीआई कुंजी दर्ज करें",
		"getIoIntelligenceApiKey": "IO Intelligence API कुंजी प्राप्त करें",
		"deepSeekApiKey": "DeepSeek API कुंजी",
		"getDeepSeekApiKey": "DeepSeek API कुंजी प्राप्त करें",
		"doubaoApiKey": "डौबाओ API कुंजी",
		"getDoubaoApiKey": "डौबाओ API कुंजी प्राप्त करें",
		"moonshotApiKey": "Moonshot API कुंजी",
		"getMoonshotApiKey": "Moonshot API कुंजी प्राप्त करें",
		"moonshotBaseUrl": "Moonshot प्रवेश बिंदु",
		"zaiApiKey": "Z AI API कुंजी",
		"getZaiApiKey": "Z AI API कुंजी प्राप्त करें",
		"zaiEntrypoint": "Z AI प्रवेश बिंदु",
		"zaiEntrypointDescription": "कृपया अपने स्थान के आधार पर उपयुक्त API प्रवेश बिंदु का चयन करें। यदि आप चीन में हैं, तो open.bigmodel.cn चुनें। अन्यथा, api.z.ai चुनें।",
		"geminiApiKey": "Gemini API कुंजी",
		"getGroqApiKey": "Groq API कुंजी प्राप्त करें",
		"groqApiKey": "Groq API कुंजी",
		"getSambaNovaApiKey": "SambaNova API कुंजी प्राप्त करें",
		"sambaNovaApiKey": "SambaNova API कुंजी",
		"getHuggingFaceApiKey": "Hugging Face API कुंजी प्राप्त करें",
		"huggingFaceApiKey": "Hugging Face API कुंजी",
		"huggingFaceModelId": "मॉडल ID",
		"huggingFaceLoading": "लोड हो रहा है...",
		"huggingFaceModelsCount": "({{count}} मॉडल)",
		"huggingFaceSelectModel": "एक मॉडल चुनें...",
		"huggingFaceSearchModels": "मॉडल खोजें...",
		"huggingFaceNoModelsFound": "कोई मॉडल नहीं मिला",
		"huggingFaceProvider": "प्रदाता",
		"huggingFaceProviderAuto": "स्वचालित",
		"huggingFaceSelectProvider": "एक प्रदाता चुनें...",
		"huggingFaceSearchProviders": "प्रदाता खोजें...",
		"huggingFaceNoProvidersFound": "कोई प्रदाता नहीं मिला",
		"getGeminiApiKey": "Gemini API कुंजी प्राप्त करें",
		"openAiApiKey": "OpenAI API कुंजी",
		"apiKey": "API कुंजी",
		"openAiBaseUrl": "बेस URL",
		"getOpenAiApiKey": "OpenAI API कुंजी प्राप्त करें",
		"mistralApiKey": "Mistral API कुंजी",
		"getMistralApiKey": "Mistral / Codestral API कुंजी प्राप्त करें",
		"codestralBaseUrl": "Codestral बेस URL (वैकल्पिक)",
		"codestralBaseUrlDesc": "Codestral मॉडल के लिए वैकल्पिक URL सेट करें।",
		"xaiApiKey": "xAI API कुंजी",
		"getXaiApiKey": "xAI API कुंजी प्राप्त करें",
		"litellmApiKey": "LiteLLM API कुंजी",
		"litellmBaseUrl": "LiteLLM आधार URL",
		"awsCredentials": "AWS क्रेडेंशियल्स",
		"awsProfile": "AWS प्रोफाइल",
		"awsApiKey": "Amazon बेडरॉक API कुंजी",
		"awsProfileName": "AWS प्रोफाइल नाम",
		"awsAccessKey": "AWS एक्सेस कुंजी",
		"awsSecretKey": "AWS सीक्रेट कुंजी",
		"awsSessionToken": "AWS सत्र टोकन",
		"awsRegion": "AWS क्षेत्र",
		"awsCrossRegion": "क्रॉस-क्षेत्र अनुमान का उपयोग करें",
		"awsBedrockVpc": {
			"useCustomVpcEndpoint": "कस्टम VPC एंडपॉइंट का उपयोग करें",
			"vpcEndpointUrlPlaceholder": "VPC एंडपॉइंट URL दर्ज करें (वैकल्पिक)",
			"examples": "उदाहरण:"
		},
		"enablePromptCaching": "प्रॉम्प्ट कैशिंग सक्षम करें",
		"enablePromptCachingTitle": "समर्थित मॉडल के लिए प्रदर्शन में सुधार और लागत को कम करने के लिए प्रॉम्प्ट कैशिंग सक्षम करें।",
		"cacheUsageNote": "नोट: यदि आप कैश उपयोग नहीं देखते हैं, तो एक अलग मॉडल चुनने का प्रयास करें और फिर अपने वांछित मॉडल को पुनः चुनें।",
		"vscodeLmModel": "भाषा मॉडल",
		"vscodeLmWarning": "नोट: यह एक बहुत ही प्रायोगिक एकीकरण है और प्रदाता समर्थन भिन्न होगा। यदि आपको किसी मॉडल के समर्थित न होने की त्रुटि मिलती है, तो यह प्रदाता की ओर से एक समस्या है।",
		"geminiParameters": {
			"urlContext": {
				"title": "URL संदर्भ सक्षम करें",
				"description": "जब प्रतिक्रिया उत्पन्न होती है, अतिरिक्त संदर्भ के लिए Gemini को URL तक पहुंचने और संसाधित करने की अनुमति देता है। वेब सामग्री विश्लेषण वाली कार्यों के लिए उपयोगी।"
			},
			"groundingSearch": {
				"title": "Google खोज के साथ ग्राउंडिंग सक्षम करें",
				"description": "Gemini को वास्तविक समय के डेटा पर आधारित उत्तर प्रदान करने के लिए Google पर जानकारी खोजने और उत्तरों को ग्राउंड करने की अनुमति देता है। अद्यतित जानकारी की आवश्यकता वाली क्वेरीज़ के लिए उपयोगी।"
			}
		},
		"googleCloudSetup": {
			"title": "Google Cloud Vertex AI का उपयोग करने के लिए, आपको आवश्यकता है:",
			"step1": "1. Google Cloud खाता बनाएं, Vertex AI API सक्षम करें और वांछित Claude मॉडल सक्षम करें।",
			"step2": "2. Google Cloud CLI इंस्टॉल करें और एप्लिकेशन डिफ़ॉल्ट क्रेडेंशियल्स कॉन्फ़िगर करें।",
			"step3": "3. या क्रेडेंशियल्स के साथ एक सर्विस अकाउंट बनाएं।"
		},
		"googleCloudCredentials": "Google Cloud क्रेडेंशियल्स",
		"googleCloudKeyFile": "Google Cloud कुंजी फ़ाइल पथ",
		"googleCloudProjectId": "Google Cloud प्रोजेक्ट ID",
		"googleCloudRegion": "Google Cloud क्षेत्र",
		"lmStudio": {
			"baseUrl": "बेस URL (वैकल्पिक)",
			"modelId": "मॉडल ID",
			"speculativeDecoding": "स्पेक्युलेटिव डिकोडिंग सक्षम करें",
			"draftModelId": "ड्राफ्ट मॉडल ID",
			"draftModelDesc": "स्पेक्युलेटिव डिकोडिंग के सही काम करने के लिए ड्राफ्ट मॉडल को समान मॉडल परिवार से होना चाहिए।",
			"selectDraftModel": "ड्राफ्ट मॉडल चुनें",
			"noModelsFound": "कोई ड्राफ्ट मॉडल नहीं मिला। कृपया सुनिश्चित करें कि LM Studio सर्वर मोड सक्षम के साथ चल रहा है।",
			"description": "LM Studio आपको अपने कंप्यूटर पर स्थानीय रूप से मॉडल चलाने की अनुमति देता है। आरंभ करने के निर्देशों के लिए, उनकी <a>क्विकस्टार्ट गाइड</a> देखें। आपको इस एक्सटेंशन के साथ उपयोग करने के लिए LM Studio की <b>स्थानीय सर्वर</b> सुविधा भी शुरू करनी होगी। <span>नोट:</span> Kilo Code जटिल प्रॉम्प्ट्स का उपयोग करता है और Claude मॉडल के साथ सबसे अच्छा काम करता है। कम क्षमता वाले मॉडल अपेक्षित रूप से काम नहीं कर सकते हैं।"
		},
		"ollama": {
			"baseUrl": "बेस URL (वैकल्पिक)",
			"modelId": "मॉडल ID",
<<<<<<< HEAD
			"apiKey": "API कुंजी",
			"apiKeyPlaceholder": "अपनी API कुंजी दर्ज करें",
			"apiKeyInfo": "API कुंजी को Authorization हेडर के रूप में भेजा जाएगा",
=======
			"apiKey": "Ollama API Key",
			"apiKeyHelp": "प्रमाणित Ollama इंस्टेंसेस या क्लाउड सेवाओं के लिए वैकल्पिक API key। स्थानीय इंस्टॉलेशन के लिए खाली छोड़ें।",
			"numCtx": "संदर्भ विंडो आकार (num_ctx)",
			"numCtxHelp": "मॉडल के डिफ़ॉल्ट संदर्भ विंडो आकार को ओवरराइड करें। मॉडल की मॉडलफ़ाइल कॉन्फ़िगरेशन का उपयोग करने के लिए खाली छोड़ दें। न्यूनतम मान 128 है।",
>>>>>>> 17ae7e2d
			"description": "Ollama आपको अपने कंप्यूटर पर स्थानीय रूप से मॉडल चलाने की अनुमति देता है। आरंभ करने के निर्देशों के लिए, उनकी क्विकस्टार्ट गाइड देखें।",
			"warning": "नोट: Kilo Code जटिल प्रॉम्प्ट्स का उपयोग करता है और Claude मॉडल के साथ सबसे अच्छा काम करता है। कम क्षमता वाले मॉडल अपेक्षित रूप से काम नहीं कर सकते हैं।"
		},
		"unboundApiKey": "Unbound API कुंजी",
		"getUnboundApiKey": "Unbound API कुंजी प्राप्त करें",
		"unboundRefreshModelsSuccess": "मॉडल सूची अपडेट हो गई है! अब आप नवीनतम मॉडलों में से चुन सकते हैं।",
		"unboundInvalidApiKey": "अमान्य API कुंजी। कृपया अपनी API कुंजी की जांच करें और पुनः प्रयास करें।",
		"humanRelay": {
			"description": "कोई API कुंजी आवश्यक नहीं है, लेकिन उपयोगकर्ता को वेब चैट AI में जानकारी कॉपी और पेस्ट करने में मदद करनी होगी।",
			"instructions": "उपयोग के दौरान, एक डायलॉग बॉक्स पॉप अप होगा और वर्तमान संदेश स्वचालित रूप से क्लिपबोर्ड पर कॉपी हो जाएगा। आपको इन्हें AI के वेब संस्करणों (जैसे ChatGPT या Claude) में पेस्ट करना होगा, फिर AI की प्रतिक्रिया को डायलॉग बॉक्स में वापस कॉपी करें और पुष्टि बटन पर क्लिक करें।"
		},
		"roo": {
			"authenticatedMessage": "आपके Roo Code Cloud खाते के माध्यम से सुरक्षित रूप से प्रमाणित।",
			"connectButton": "Roo Code Cloud से कनेक्ट करें"
		},
		"openRouter": {
			"providerRouting": {
				"title": "OpenRouter प्रदाता रूटिंग",
				"description": "OpenRouter आपके मॉडल के लिए सर्वोत्तम उपलब्ध प्रदाताओं को अनुरोध भेजता है। डिफ़ॉल्ट रूप से, अपटाइम को अधिकतम करने के लिए अनुरोधों को शीर्ष प्रदाताओं के बीच संतुलित किया जाता है। हालांकि, आप इस मॉडल के लिए उपयोग करने के लिए एक विशिष्ट प्रदाता चुन सकते हैं।",
				"learnMore": "प्रदाता रूटिंग के बारे में अधिक जानें"
			}
		},
		"customModel": {
			"capabilities": "अपने कस्टम OpenAI-संगत मॉडल के लिए क्षमताओं और मूल्य निर्धारण को कॉन्फ़िगर करें। मॉडल क्षमताओं को निर्दिष्ट करते समय सावधान रहें, क्योंकि वे Kilo Code के प्रदर्शन को प्रभावित कर सकती हैं।",
			"maxTokens": {
				"label": "अधिकतम आउटपुट टोकन",
				"description": "मॉडल एक प्रतिक्रिया में अधिकतम कितने टोकन जनरेट कर सकता है। (सर्वर को अधिकतम टोकन सेट करने की अनुमति देने के लिए -1 निर्दिष्ट करें।)"
			},
			"contextWindow": {
				"label": "संदर्भ विंडो आकार",
				"description": "कुल टोकन (इनपुट + आउटपुट) जो मॉडल प्रोसेस कर सकता है।"
			},
			"imageSupport": {
				"label": "छवि समर्थन",
				"description": "क्या यह मॉडल छवियों को प्रोसेस और समझने में सक्षम है?"
			},
			"computerUse": {
				"label": "कंप्यूटर उपयोग",
				"description": "क्या यह मॉडल ब्राउज़र के साथ इंटरैक्ट करने में सक्षम है? (उदा. Claude 3.7 Sonnet)।"
			},
			"promptCache": {
				"label": "प्रॉम्प्ट कैशिंग",
				"description": "क्या यह मॉडल प्रॉम्प्ट्स को कैश करने में सक्षम है?"
			},
			"pricing": {
				"input": {
					"label": "इनपुट मूल्य",
					"description": "इनपुट/प्रॉम्प्ट में प्रति मिलियन टोकन की लागत। यह मॉडल को संदर्भ और निर्देश भेजने की लागत को प्रभावित करता है।"
				},
				"output": {
					"label": "आउटपुट मूल्य",
					"description": "मॉडल की प्रतिक्रिया में प्रति मिलियन टोकन की लागत। यह जनरेट की गई सामग्री और पूर्णताओं की लागत को प्रभावित करता है।"
				},
				"cacheReads": {
					"label": "कैश रीड्स मूल्य",
					"description": "कैश से पढ़ने के लिए प्रति मिलियन टोकन की लागत। यह वह मूल्य है जो कैश की गई प्रतिक्रिया प्राप्त करने पर लगाया जाता है।"
				},
				"cacheWrites": {
					"label": "कैश राइट्स मूल्य",
					"description": "कैश में लिखने के लिए प्रति मिलियन टोकन की लागत। यह वह मूल्य है जो पहली बार प्रॉम्प्ट को कैश करने पर लगाया जाता है।"
				}
			},
			"resetDefaults": "डिफ़ॉल्ट पर रीसेट करें"
		},
		"rateLimitSeconds": {
			"label": "दर सीमा",
			"description": "API अनुरोधों के बीच न्यूनतम समय।"
		},
		"consecutiveMistakeLimit": {
			"label": "त्रुटि और पुनरावृत्ति सीमा",
			"description": "'रू को समस्या हो रही है' संवाद दिखाने से पहले लगातार त्रुटियों या दोहराए गए कार्यों की संख्या",
			"unlimitedDescription": "असीमित पुनः प्रयास सक्षम (स्वतः आगे बढ़ें)। संवाद कभी नहीं दिखाई देगा।",
			"warning": "⚠️ 0 पर सेट करने से असीमित पुनः प्रयास की अनुमति मिलती है जिससे महत्वपूर्ण एपीआई उपयोग हो सकता है"
		},
		"reasoningEffort": {
			"label": "मॉडल तर्क प्रयास",
			"minimal": "न्यूनतम (सबसे तेज़)",
			"high": "उच्च",
			"medium": "मध्यम",
			"low": "निम्न"
		},
		"verbosity": {
			"label": "आउटपुट वर्बोसिटी",
			"high": "उच्च",
			"medium": "मध्यम",
			"low": "कम",
			"description": "मॉडल की प्रतिक्रियाएं कितनी विस्तृत हैं, इसे नियंत्रित करता है। कम वर्बोसिटी संक्षिप्त उत्तर देती है, जबकि उच्च वर्बोसिटी विस्तृत स्पष्टीकरण प्रदान करती है।"
		},
		"setReasoningLevel": "तर्क प्रयास सक्षम करें",
		"claudeCode": {
			"pathLabel": "क्लाउड कोड पथ",
			"description": "आपके क्लाउड कोड सीएलआई का वैकल्पिक पथ। यदि सेट नहीं है तो डिफ़ॉल्ट 'claude' है।",
			"placeholder": "डिफ़ॉल्ट: claude",
			"maxTokensLabel": "अधिकतम आउटपुट टोकन",
			"maxTokensDescription": "Claude Code प्रतिक्रियाओं के लिए आउटपुट टोकन की अधिकतम संख्या। डिफ़ॉल्ट 8000 है।"
		},
		"geminiCli": {
			"description": "यह प्रदाता Gemini CLI टूल से OAuth प्रमाणीकरण का उपयोग करता है और API कुंजियों की आवश्यकता नहीं है।",
			"oauthPath": "OAuth क्रेडेंशियल पथ (वैकल्पिक)",
			"oauthPathDescription": "OAuth क्रेडेंशियल फ़ाइल का पथ। डिफ़ॉल्ट स्थान (~/.gemini/oauth_creds.json) का उपयोग करने के लिए खाली छोड़ें।",
			"instructions": "यदि आपने अभी तक प्रमाणीकरण नहीं किया है, तो कृपया पहले",
			"instructionsContinued": "को अपने टर्मिनल में चलाएं।",
			"setupLink": "Gemini CLI सेटअप निर्देश",
			"requirementsTitle": "महत्वपूर्ण आवश्यकताएं",
			"requirement1": "पहले, आपको Gemini CLI टूल इंस्टॉल करना होगा",
			"requirement2": "फिर, अपने टर्मिनल में gemini चलाएं और सुनिश्चित करें कि आप Google से लॉग इन करें",
			"requirement3": "केवल व्यक्तिगत Google खातों के साथ काम करता है (Google Workspace खाते नहीं)",
			"requirement4": "API कुंजियों का उपयोग नहीं करता - प्रमाणीकरण OAuth के माध्यम से संभाला जाता है",
			"requirement5": "Gemini CLI टूल को पहले इंस्टॉल और प्रमाणित करने की आवश्यकता है",
			"freeAccess": "OAuth प्रमाणीकरण के माध्यम से मुफ्त पहुंच"
		},
		"qwenCode": {
			"oauthPath": "OAuth क्रेडेंशियल पथ (वैकल्पिक)",
			"oauthPathDescription": "OAuth क्रेडेंशियल फ़ाइल का पथ। डिफ़ॉल्ट स्थान (~/.qwen/oauth_creds.json) का उपयोग करने के लिए खाली छोड़ें।",
			"description": "यह प्रदाता Qwen सेवा से OAuth प्रमाणीकरण का उपयोग करता है और API कुंजियों की आवश्यकता नहीं है।",
			"instructions": "कृपया प्राधिकरण फ़ाइल प्राप्त करने और इसे निर्दिष्ट पथ में रखने के लिए आधिकारिक दस्तावेज़ीकरण का पालन करें।",
			"setupLink": "Qwen आधिकारिक दस्तावेज़ीकरण"
		}
	},
	"browser": {
		"enable": {
			"label": "ब्राउज़र टूल सक्षम करें",
			"description": "जब सक्षम होता है, तो Kilo Code कंप्यूटर उपयोग का समर्थन करने वाले मॉडल का उपयोग करते समय वेबसाइटों के साथ बातचीत करने के लिए ब्राउज़र का उपयोग कर सकता है। <0>अधिक जानें</0>"
		},
		"viewport": {
			"label": "व्यूपोर्ट आकार",
			"description": "ब्राउज़र इंटरैक्शन के लिए व्यूपोर्ट आकार चुनें। यह वेबसाइटों के प्रदर्शन और उनके साथ बातचीत को प्रभावित करता है।",
			"options": {
				"largeDesktop": "बड़ा डेस्कटॉप (1280x800)",
				"smallDesktop": "छोटा डेस्कटॉप (900x600)",
				"tablet": "टैबलेट (768x1024)",
				"mobile": "मोबाइल (360x640)"
			}
		},
		"screenshotQuality": {
			"label": "स्क्रीनशॉट गुणवत्ता",
			"description": "ब्राउज़र स्क्रीनशॉट की WebP गुणवत्ता समायोजित करें। उच्च मान स्पष्ट स्क्रीनशॉट प्रदान करते हैं लेकिन token उपयोग बढ़ाते हैं।"
		},
		"remote": {
			"label": "दूरस्थ ब्राउज़र कनेक्शन का उपयोग करें",
			"description": "रिमोट डीबगिंग सक्षम के साथ चल रहे Chrome ब्राउज़र से कनेक्ट करें (--remote-debugging-port=9222)।",
			"urlPlaceholder": "कस्टम URL (उदा. http://localhost:9222)",
			"testButton": "कनेक्शन का परीक्षण करें",
			"testingButton": "परीक्षण हो रहा है...",
			"instructions": "DevTools प्रोटोकॉल होस्ट पता दर्ज करें या Chrome स्थानीय इंस्टेंस स्वतः खोजने के लिए खाली छोड़ दें। टेस्ट कनेक्शन बटन यदि प्रदान किया गया है तो कस्टम URL का प्रयास करेगा, या यदि फ़ील्ड खाली है तो स्वतः खोज करेगा।"
		}
	},
	"checkpoints": {
		"enable": {
			"label": "स्वचालित चेकपॉइंट सक्षम करें",
			"description": "जब सक्षम होता है, तो Kilo Code कार्य निष्पादन के दौरान स्वचालित रूप से चेकपॉइंट बनाएगा, जिससे परिवर्तनों की समीक्षा करना या पहले की स्थितियों पर वापस जाना आसान हो जाएगा। <0>अधिक जानें</0>"
		}
	},
	"notifications": {
		"sound": {
			"label": "ध्वनि प्रभाव सक्षम करें",
			"description": "जब सक्षम होता है, तो Kilo Code सूचनाओं और घटनाओं के लिए ध्वनि प्रभाव चलाएगा।",
			"volumeLabel": "वॉल्यूम"
		},
		"tts": {
			"label": "टेक्स्ट-टू-स्पीच सक्षम करें",
			"description": "जब सक्षम होता है, तो Kilo Code टेक्स्ट-टू-स्पीच का उपयोग करके अपनी प्रतिक्रियाओं को बोलकर पढ़ेगा।",
			"speedLabel": "गति"
		}
	},
	"contextManagement": {
		"description": "AI के संदर्भ विंडो में शामिल जानकारी को नियंत्रित करें, जो token उपयोग और प्रतिक्रिया गुणवत्ता को प्रभावित करता है",
		"autoCondenseContextPercent": {
			"label": "बुद्धिमान संदर्भ संघनन को ट्रिगर करने की सीमा",
			"description": "जब संदर्भ विंडो इस सीमा तक पहुंचती है, तो Kilo Code इसे स्वचालित रूप से संघनित कर देगा।"
		},
		"condensingApiConfiguration": {
			"label": "संदर्भ संघनन के लिए API कॉन्फ़िगरेशन",
			"description": "संदर्भ संघनन कार्यों के लिए किस API कॉन्फ़िगरेशन का उपयोग करना है, यह चुनें। वर्तमान सक्रिय कॉन्फ़िगरेशन का उपयोग करने के लिए अचयनित छोड़ें।",
			"useCurrentConfig": "डिफ़ॉल्ट"
		},
		"customCondensingPrompt": {
			"label": "कस्टम संदर्भ संघनन प्रॉम्प्ट",
			"description": "संदर्भ संघनन के लिए कस्टम सिस्टम प्रॉम्प्ट। डिफ़ॉल्ट प्रॉम्प्ट का उपयोग करने के लिए खाली छोड़ें।",
			"placeholder": "अपना कस्टम संघनन प्रॉम्प्ट यहाँ दर्ज करें...\n\nआप डिफ़ॉल्ट प्रॉम्प्ट जैसी ही संरचना का उपयोग कर सकते हैं:\n- पिछली बातचीत\n- वर्तमान कार्य\n- प्रमुख तकनीकी अवधारणाएँ\n- प्रासंगिक फ़ाइलें और कोड\n- समस्या समाधान\n- लंबित कार्य और अगले चरण",
			"reset": "डिफ़ॉल्ट पर रीसेट करें",
			"hint": "खाली = डिफ़ॉल्ट प्रॉम्प्ट का उपयोग करें"
		},
		"autoCondenseContext": {
			"name": "बुद्धिमान संदर्भ संघनन को स्वचालित रूप से ट्रिगर करें",
			"description": "जब सक्षम हो, तो Kilo Code स्वचालित रूप से संदर्भ को संघनित करेगा जब सीमा पहुंच जाएगी। जब अक्षम हो, तो आप अभी भी मैन्युअल रूप से संदर्भ संघनन को ट्रिगर कर सकते हैं।"
		},
		"openTabs": {
			"label": "खुले टैब संदर्भ सीमा",
			"description": "संदर्भ में शामिल करने के लिए VSCode खुले टैब की अधिकतम संख्या। उच्च मान अधिक संदर्भ प्रदान करते हैं लेकिन token उपयोग बढ़ाते हैं।"
		},
		"workspaceFiles": {
			"label": "वर्कस्पेस फाइल संदर्भ सीमा",
			"description": "वर्तमान कार्य निर्देशिका विवरण में शामिल करने के लिए फाइलों की अधिकतम संख्या। उच्च मान अधिक संदर्भ प्रदान करते हैं लेकिन token उपयोग बढ़ाते हैं।"
		},
		"rooignore": {
			"label": "सूचियों और खोजों में .kilocodeignore फाइलें दिखाएँ",
			"description": "जब सक्षम होता है, .kilocodeignore में पैटर्न से मेल खाने वाली फाइलें लॉक प्रतीक के साथ सूचियों में दिखाई जाएंगी। जब अक्षम होता है, ये फाइलें फाइल सूचियों और खोजों से पूरी तरह छिपा दी जाएंगी।"
		},
		"maxReadFile": {
			"label": "फ़ाइल पढ़ने का स्वचालित काटने की सीमा",
			"description": "जब मॉडल प्रारंभ/अंत मान नहीं देता है, तो Kilo Code इतनी पंक्तियाँ पढ़ता है। यदि यह संख्या फ़ाइल की कुल पंक्तियों से कम है, तो Kilo Code कोड परिभाषाओं का पंक्ति क्रमांक इंडेक्स बनाता है। विशेष मामले: -1 Kilo Code को पूरी फ़ाइल पढ़ने का निर्देश देता है (इंडेक्सिंग के बिना), और 0 कोई पंक्ति न पढ़ने और न्यूनतम संदर्भ के लिए केवल पंक्ति इंडेक्स प्रदान करने का निर्देश देता है। कम मान प्रारंभिक संदर्भ उपयोग को कम करते हैं, जो बाद में सटीक पंक्ति श्रेणी पढ़ने की अनुमति देता है। स्पष्ट प्रारंभ/अंत अनुरोध इस सेटिंग से सीमित नहीं हैं।",
			"lines": "पंक्तियाँ",
			"always_full_read": "हमेशा पूरी फ़ाइल पढ़ें"
		},
		"maxConcurrentFileReads": {
			"label": "एक साथ फ़ाइल पढ़ने की सीमा",
			"description": "'read_file' टूल द्वारा एक साथ प्रोसेस की जा सकने वाली अधिकतम फ़ाइलों की संख्या। उच्च मान कई छोटी फ़ाइलों को पढ़ने की गति बढ़ा सकते हैं लेकिन मेमोरी उपयोग बढ़ा देते हैं।"
		},
		"diagnostics": {
			"includeMessages": {
				"label": "स्वचालित रूप से संदर्भ में डायग्नोस्टिक शामिल करें",
				"description": "जब सक्षम होता है, तो संपादित फ़ाइलों से डायग्नोस्टिक संदेश (त्रुटियां) स्वचालित रूप से संदर्भ में शामिल किए जाएंगे। आप हमेशा @problems का उपयोग करके सभी कार्यक्षेत्र डायग्नोस्टिक को मैन्युअल रूप से शामिल कर सकते हैं।"
			},
			"maxMessages": {
				"label": "अधिकतम डायग्नोस्टिक संदेश",
				"description": "प्रति फ़ाइल शामिल किए जाने वाले डायग्नोस्टिक संदेशों की अधिकतम संख्या। यह सीमा स्वचालित समावेशन (जब चेकबॉक्स सक्षम है) और मैन्युअल @problems उल्लेख दोनों पर लागू होती है। उच्च मान अधिक संदर्भ प्रदान करते हैं लेकिन टोकन उपयोग बढ़ाते हैं।",
				"resetTooltip": "डिफ़ॉल्ट मान पर रीसेट करें (50)",
				"unlimited": "असीमित डायग्नोस्टिक संदेश",
				"unlimitedLabel": "असीमित"
			},
			"delayAfterWrite": {
				"label": "संभावित समस्याओं का पता लगाने के लिए डायग्नोस्टिक्स को अनुमति देने के लिए लिखने के बाद देरी",
				"description": "फ़ाइल लिखने के बाद आगे बढ़ने से पहले प्रतीक्षा करने का समय, डायग्नोस्टिक टूल को परिवर्तनों को संसाधित करने और समस्याओं का पता लगाने की अनुमति देता है।"
			}
		},
		"condensingThreshold": {
			"label": "संघनन ट्रिगर सीमा",
			"selectProfile": "प्रोफ़ाइल के लिए सीमा कॉन्फ़िगर करें",
			"defaultProfile": "वैश्विक डिफ़ॉल्ट (सभी प्रोफ़ाइल)",
			"defaultDescription": "जब संदर्भ इस प्रतिशत तक पहुंचता है, तो यह सभी प्रोफ़ाइल के लिए स्वचालित रूप से संघनित हो जाएगा जब तक कि उनकी कस्टम सेटिंग्स न हों",
			"profileDescription": "केवल इस प्रोफ़ाइल के लिए कस्टम सीमा (वैश्विक डिफ़ॉल्ट को ओवरराइड करता है)",
			"inheritDescription": "यह प्रोफ़ाइल वैश्विक डिफ़ॉल्ट सीमा को इनहेरिट करता है ({{threshold}}%)",
			"usesGlobal": "(वैश्विक {{threshold}}% का उपयोग करता है)"
		},
		"maxImageFileSize": {
			"label": "अधिकतम छवि फ़ाइल आकार",
			"mb": "MB",
			"description": "छवि फ़ाइलों के लिए अधिकतम आकार (MB में) जो read file tool द्वारा प्रसंस्कृत किया जा सकता है।"
		},
		"maxTotalImageSize": {
			"label": "अधिकतम कुल छवि आकार",
			"mb": "MB",
			"description": "एकल read_file ऑपरेशन में संसाधित सभी छवियों के लिए अधिकतम संचयी आकार सीमा (MB में)। कई छवियों को पढ़ते समय, प्रत्येक छवि का आकार कुल में जोड़ा जाता है। यदि किसी अन्य छवि को शामिल करने से यह सीमा पार हो जाएगी, तो उसे छोड़ दिया जाएगा।"
		}
	},
	"terminal": {
		"basic": {
			"label": "टर्मिनल सेटिंग्स: मूल",
			"description": "मूल टर्मिनल सेटिंग्स"
		},
		"advanced": {
			"label": "टर्मिनल सेटिंग्स: उन्नत",
			"description": "निम्नलिखित विकल्पों को लागू करने के लिए टर्मिनल को पुनरारंभ करने की आवश्यकता हो सकती है"
		},
		"outputLineLimit": {
			"label": "टर्मिनल आउटपुट सीमा",
			"description": "कमांड निष्पादित करते समय टर्मिनल आउटपुट में शामिल करने के लिए पंक्तियों की अधिकतम संख्या। पार होने पर पंक्तियाँ मध्य से हटा दी जाएंगी, token बचाते हुए। <0>अधिक जानें</0>"
		},
		"outputCharacterLimit": {
			"label": "टर्मिनल वर्ण सीमा",
			"description": "कमांड निष्पादित करते समय टर्मिनल आउटपुट में शामिल किए जाने वाले वर्णों की अधिकतम संख्या। यह सीमा अत्यधिक लंबी लाइनों से मेमोरी समस्याओं को रोकने के लिए लाइन सीमा पर पूर्वता लेती है। जब यह सीमा पार हो जाती है, तो आउटपुट छोटा कर दिया जाएगा। <0>और जानें</0>"
		},
		"shellIntegrationTimeout": {
			"label": "टर्मिनल शेल एकीकरण टाइमआउट",
			"description": "कमांड निष्पादित करने से पहले शेल एकीकरण के आरंभ होने के लिए प्रतीक्षा का अधिकतम समय। लंबे शेल स्टार्टअप समय वाले उपयोगकर्ताओं के लिए, यदि आप टर्मिनल में \"Shell Integration Unavailable\" त्रुटियाँ देखते हैं तो इस मान को बढ़ाने की आवश्यकता हो सकती है। <0>अधिक जानें</0>"
		},
		"shellIntegrationDisabled": {
			"label": "टर्मिनल शेल एकीकरण अक्षम करें",
			"description": "इसे सक्षम करें यदि टर्मिनल कमांड सही ढंग से काम नहीं कर रहे हैं या आपको 'शेल एकीकरण अनुपलब्ध' त्रुटियाँ दिखाई देती हैं। यह कमांड चलाने के लिए एक सरल विधि का उपयोग करता है, कुछ उन्नत टर्मिनल सुविधाओं को दरकिनार करते हुए। <0>अधिक जानें</0>"
		},
		"commandDelay": {
			"label": "टर्मिनल कमांड विलंब",
			"description": "कमांड निष्पादन के बाद जोड़ने के लिए मिलीसेकंड में विलंब। 0 का डिफ़ॉल्ट सेटिंग विलंब को पूरी तरह से अक्षम कर देता है। यह टाइमिंग समस्याओं वाले टर्मिनलों में कमांड आउटपुट को पूरी तरह से कैप्चर करने में मदद कर सकता है। अधिकांश टर्मिनलों में यह `PROMPT_COMMAND='sleep N'` सेट करके कार्यान्वित किया जाता है और Powershell प्रत्येक कमांड के अंत में `start-sleep` जोड़ता है। मूल रूप से यह VSCode बग#237208 के लिए एक समाधान था और इसकी आवश्यकता नहीं हो सकती है। <0>अधिक जानें</0>"
		},
		"compressProgressBar": {
			"label": "प्रगति बार आउटपुट संपीड़ित करें",
			"description": "जब सक्षम किया जाता है, तो कैरिज रिटर्न (\\r) के साथ टर्मिनल आउटपुट को संसाधित करता है, जो वास्तविक टर्मिनल द्वारा सामग्री प्रदर्शित करने के तरीके का अनुकरण करता है। यह प्रगति बार के मध्यवर्ती स्थितियों को हटाता है, केवल अंतिम स्थिति को बनाए रखता है, जिससे अधिक प्रासंगिक जानकारी के लिए संदर्भ स्थान संरक्षित होता है। <0>अधिक जानें</0>"
		},
		"powershellCounter": {
			"label": "PowerShell काउंटर समाधान सक्षम करें",
			"description": "सक्षम होने पर, कमांड के सही निष्पादन को सुनिश्चित करने के लिए PowerShell कमांड में एक काउंटर जोड़ता है। यह उन PowerShell टर्मिनलों के साथ मदद करता है जिनमें आउटपुट कैप्चर करने में समस्याएं हो सकती हैं। <0>अधिक जानें</0>"
		},
		"zshClearEolMark": {
			"label": "ZSH EOL मार्क साफ़ करें",
			"description": "सक्षम होने पर, PROMPT_EOL_MARK='' सेट करके ZSH लाइन-समाप्ति मार्क को साफ़ करता है। यह कमांड आउटपुट की व्याख्या में समस्याओं को रोकता है जब आउटपुट '%' जैसे विशेष वर्णों के साथ समाप्त होता है। <0>अधिक जानें</0>"
		},
		"zshOhMy": {
			"label": "Oh My Zsh एकीकरण सक्षम करें",
			"description": "सक्षम होने पर, Oh My Zsh शेल एकीकरण सुविधाओं को सक्षम करने के लिए ITERM_SHELL_INTEGRATION_INSTALLED=Yes सेट करता है। इस सेटिंग को लागू करने के लिए IDE को पुनरारंभ करने की आवश्यकता हो सकती है। <0>अधिक जानें</0>"
		},
		"zshP10k": {
			"label": "Powerlevel10k एकीकरण सक्षम करें",
			"description": "सक्षम होने पर, Powerlevel10k शेल एकीकरण सुविधाओं को सक्षम करने के लिए POWERLEVEL9K_TERM_SHELL_INTEGRATION=true सेट करता है। <0>अधिक जानें</0>"
		},
		"zdotdir": {
			"label": "ZDOTDIR प्रबंधन सक्षम करें",
			"description": "सक्षम होने पर, zsh शेल एकीकरण को सही ढंग से संभालने के लिए ZDOTDIR के लिए एक अस्थायी डायरेक्टरी बनाता है। यह आपके zsh कॉन्फ़िगरेशन को बनाए रखते हुए VSCode शेल एकीकरण को zsh के साथ सही ढंग से काम करने की सुनिश्चितता करता है। <0>अधिक जानें</0>"
		},
		"inheritEnv": {
			"label": "पर्यावरण चर विरासत में लें",
			"description": "सक्षम होने पर, टर्मिनल VSCode के मूल प्रक्रिया से पर्यावरण चर विरासत में लेता है, जैसे उपयोगकर्ता प्रोफ़ाइल में परिभाषित शेल एकीकरण सेटिंग्स। यह VSCode की वैश्विक सेटिंग `terminal.integrated.inheritEnv` को सीधे टॉगल करता है। <0>अधिक जानें</0>"
		}
	},
	"advancedSettings": {
		"title": "उन्नत सेटिंग्स"
	},
	"advanced": {
		"diff": {
			"label": "diffs के माध्यम से संपादन सक्षम करें",
			"description": "जब सक्षम होता है, Kilo Code फाइलों को तेजी से संपादित कर सकेगा और स्वचालित रूप से काटे गए पूर्ण-फाइल लेखन को अस्वीकार करेगा। नवीनतम Claude 4 Sonnet मॉडल के साथ सबसे अच्छा काम करता है।",
			"strategy": {
				"label": "Diff रणनीति",
				"options": {
					"standard": "मानक (एकल ब्लॉक)",
					"multiBlock": "प्रायोगिक: मल्टी-ब्लॉक diff",
					"unified": "प्रायोगिक: एकीकृत diff"
				},
				"descriptions": {
					"standard": "मानक diff रणनीति एक समय में एक कोड ब्लॉक पर परिवर्तन लागू करती है।",
					"unified": "एकीकृत diff रणनीति diffs लागू करने के लिए कई दृष्टिकोण लेती है और सर्वोत्तम दृष्टिकोण चुनती है।",
					"multiBlock": "मल्टी-ब्लॉक diff रणनीति एक अनुरोध में एक फाइल में कई कोड ब्लॉक अपडेट करने की अनुमति देती है।"
				}
			},
			"matchPrecision": {
				"label": "मिलान सटीकता",
				"description": "यह स्लाइडर नियंत्रित करता है कि diffs लागू करते समय कोड अनुभागों को कितनी सटीकता से मेल खाना चाहिए। निम्न मान अधिक लचीले मिलान की अनुमति देते हैं लेकिन गलत प्रतिस्थापन का जोखिम बढ़ाते हैं। 100% से नीचे के मानों का उपयोग अत्यधिक सावधानी के साथ करें।"
			}
		},
		"todoList": {
			"label": "टूडू सूची टूल सक्षम करें",
			"description": "जब सक्षम हो, तो Kilo Code कार्य प्रगति को ट्रैक करने के लिए टूडू सूचियाँ बना और प्रबंधित कर सकता है। यह जटिल कार्यों को प्रबंधनीय चरणों में व्यवस्थित करने में मदद करता है।"
		}
	},
	"experimental": {
		"DIFF_STRATEGY_UNIFIED": {
			"name": "प्रायोगिक एकीकृत diff रणनीति का उपयोग करें",
			"description": "प्रायोगिक एकीकृत diff रणनीति सक्षम करें। यह रणनीति मॉडल त्रुटियों के कारण पुनः प्रयासों की संख्या को कम कर सकती है, लेकिन अप्रत्याशित व्यवहार या गलत संपादन का कारण बन सकती है। केवल तभी सक्षम करें जब आप जोखिमों को समझते हों और सभी परिवर्तनों की सावधानीपूर्वक समीक्षा करने के लिए तैयार हों।"
		},
		"SEARCH_AND_REPLACE": {
			"name": "प्रायोगिक खोज और प्रतिस्थापन उपकरण का उपयोग करें",
			"description": "प्रायोगिक खोज और प्रतिस्थापन उपकरण सक्षम करें, जो Kilo Code को एक अनुरोध में खोज शब्द के कई उदाहरणों को बदलने की अनुमति देता है।"
		},
		"INSERT_BLOCK": {
			"name": "प्रायोगिक सामग्री सम्मिलित करने के उपकरण का उपयोग करें",
			"description": "प्रायोगिक सामग्री सम्मिलित करने के उपकरण को सक्षम करें, जो Kilo Code को diff बनाए बिना विशिष्ट लाइन नंबरों पर सामग्री सम्मिलित करने की अनुमति देता है।"
		},
		"POWER_STEERING": {
			"name": "प्रायोगिक \"पावर स्टीयरिंग\" मोड का उपयोग करें",
			"description": "जब सक्षम किया जाता है, तो Kilo Code मॉडल को उसके वर्तमान मोड परिभाषा के विवरण के बारे में अधिक बार याद दिलाएगा। इससे भूमिका परिभाषाओं और कस्टम निर्देशों के प्रति अधिक मजबूत अनुपालन होगा, लेकिन प्रति संदेश अधिक token का उपयोग होगा।"
		},
		"MULTI_SEARCH_AND_REPLACE": {
			"name": "प्रायोगिक मल्टी ब्लॉक diff उपकरण का उपयोग करें",
			"description": "जब सक्षम किया जाता है, तो Kilo Code मल्टी ब्लॉक diff उपकरण का उपयोग करेगा। यह एक अनुरोध में फ़ाइल में कई कोड ब्लॉक अपडेट करने का प्रयास करेगा।"
		},
		"CONCURRENT_FILE_READS": {
			"name": "समवर्ती फ़ाइल पढ़ना सक्षम करें",
			"description": "सक्षम होने पर, Kilo Code एक ही अनुरोध में कई फ़ाइलें पढ़ सकता है अक्षम होने पर, Kilo Code को एक बार में एक फ़ाइल पढ़नी होगी। कम सक्षम मॉडल के साथ काम करते समय या जब आप फ़ाइल एक्सेस पर अधिक नियंत्रण चाहते हैं तो इसे अक्षम करना मददगार हो सकता है।"
		},
		"MARKETPLACE": {
			"name": "Marketplace सक्षम करें",
			"description": "जब सक्षम होता है, तो आप Marketplace से MCP और कस्टम मोड इंस्टॉल कर सकते हैं।"
		},
		"MULTI_FILE_APPLY_DIFF": {
			"name": "समानांतर फ़ाइल संपादन सक्षम करें",
			"description": "जब सक्षम किया जाता है, तो Kilo Code एक ही अनुरोध में कई फ़ाइलों को संपादित कर सकता है। जब अक्षम किया जाता है, तो Kilo Code को एक समय में एक फ़ाइल संपादित करनी होगी। इसे अक्षम करना तब मदद कर सकता है जब आप कम सक्षम मॉडल के साथ काम कर रहे हों या जब आप फ़ाइल संशोधनों पर अधिक नियंत्रण चाहते हों।"
		},
		"MORPH_FAST_APPLY": {
			"name": "Morph Fast Apply सक्षम करें",
			"description": "जब सक्षम होता है, तो Kilo Code फ़ाइलों को Morph Fast Apply का उपयोग करके संपादित कर सकता है। Kilo Code API प्रदाता, OpenRouter या Morph API कुंजी की आवश्यकता है।",
			"apiKey": "Morph API कुंजी (वैकल्पिक)",
			"placeholder": "अपनी Morph API कुंजी दर्ज करें (वैकल्पिक)"
		},
		"PREVENT_FOCUS_DISRUPTION": {
			"name": "बैकग्राउंड संपादन",
			"description": "सक्षम होने पर एडिटर फोकस व्यवधान को रोकता है। फ़ाइल संपादन diff व्यू खोले बिना या फोकस चुराए बिना बैकग्राउंड में होता है। आप Kilo Code के बदलाव करते समय बिना किसी बाधा के काम जारी रख सकते हैं। फ़ाइलें डायग्नोस्टिक्स कैप्चर करने के लिए बिना फोकस के खुल सकती हैं या पूरी तरह बंद रह सकती हैं।"
		},
		"ASSISTANT_MESSAGE_PARSER": {
			"name": "नए मैसेज पार्सर का उपयोग करें",
			"description": "प्रायोगिक स्ट्रीमिंग मैसेज पार्सर सक्षम करें, जो लंबे उत्तरों के लिए संदेशों को अधिक कुशलता से प्रोसेस करके प्रदर्शन को बेहतर बनाता है।"
		},
		"NEW_TASK_REQUIRE_TODOS": {
			"name": "नए कार्यों के लिए 'todos' सूची की आवश्यकता है",
			"description": "जब सक्षम किया जाता है, तो new_task टूल को todos पैरामीटर प्रदान करने की आवश्यकता होगी। यह सुनिश्चित करता है कि सभी नए कार्य स्पष्ट उद्देश्यों की सूची के साथ शुरू हों। जब अक्षम किया जाता है (डिफ़ॉल्ट), तो todos पैरामीटर पिछड़े संगतता के लिए वैकल्पिक रहता है।"
		},
		"IMAGE_GENERATION": {
			"name": "AI छवि निर्माण सक्षम करें",
			"description": "जब सक्षम किया जाता है, तो Kilo Code टेक्स्ट प्रॉम्प्ट से छवियां उत्पन्न कर सकता है। Kilo Code या OpenRouter API कुंजी कॉन्फ़िगरेशन की आवश्यकता होती है।",
			"apiProvider": "API प्रदाता",
			"openRouterApiKeyLabel": "OpenRouter API कुंजी",
			"openRouterApiKeyPlaceholder": "अपनी OpenRouter API कुंजी दर्ज करें",
			"kiloCodeApiKeyLabel": "Kilo Code API कुंजी",
			"kiloCodeApiKeyPlaceholder": "अपनी Kilo Code API कुंजी दर्ज करें",
			"kiloCodeApiKeyPaste": "वर्तमान Kilo Code API कुंजी पेस्ट करें",
			"getApiKeyText": "अपनी API कुंजी प्राप्त करें",
			"modelSelectionLabel": "छवि निर्माण मॉडल",
			"modelSelectionDescription": "छवि निर्माण के लिए उपयोग करने वाला मॉडल चुनें",
			"warningMissingKey": "⚠️ छवि निर्माण के लिए API कुंजी आवश्यक है, कृपया इसे ऊपर कॉन्फ़िगर करें।",
			"successConfigured": "✓ छवि निर्माण कॉन्फ़िगर है और उपयोग के लिए तैयार है"
		},
		"INLINE_ASSIST": {
			"name": "Autocomplete",
			"description": "आपके एडिटर में सीधे त्वरित कोड सुझाव और सुधार के लिए Autocomplete सुविधाओं को सक्षम करें। लक्षित परिवर्तनों के लिए त्वरित कार्य (Cmd+I) और संदर्भित सुधारों के लिए Autocomplete शामिल है।"
		},
		"RUN_SLASH_COMMAND": {
			"name": "मॉडल द्वारा शुरू किए गए स्लैश कमांड सक्षम करें",
			"description": "जब सक्षम होता है, Kilo Code वर्कफ़्लो चलाने के लिए आपके स्लैश कमांड चला सकता है।"
		}
	},
	"promptCaching": {
		"label": "प्रॉम्प्ट कैशिंग अक्षम करें",
		"description": "जब चेक किया जाता है, तो Kilo Code इस मॉडल के लिए प्रॉम्प्ट कैशिंग का उपयोग नहीं करेगा।"
	},
	"temperature": {
		"useCustom": "कस्टम तापमान का उपयोग करें",
		"description": "मॉडल की प्रतिक्रियाओं में यादृच्छिकता को नियंत्रित करता है।",
		"rangeDescription": "उच्च मान आउटपुट को अधिक यादृच्छिक बनाते हैं, निम्न मान इसे अधिक निर्धारित बनाते हैं।"
	},
	"modelInfo": {
		"supportsImages": "छवियों का समर्थन करता है",
		"noImages": "छवियों का समर्थन नहीं करता है",
		"supportsComputerUse": "कंप्यूटर उपयोग का समर्थन करता है",
		"noComputerUse": "कंप्यूटर उपयोग का समर्थन नहीं करता है",
		"supportsPromptCache": "प्रॉम्प्ट कैशिंग का समर्थन करता है",
		"noPromptCache": "प्रॉम्प्ट कैशिंग का समर्थन नहीं करता है",
		"contextWindow": "संदर्भ विंडो:",
		"maxOutput": "अधिकतम आउटपुट",
		"inputPrice": "इनपुट मूल्य",
		"outputPrice": "आउटपुट मूल्य",
		"cacheReadsPrice": "कैश रीड्स मूल्य",
		"cacheWritesPrice": "कैश राइट्स मूल्य",
		"enableStreaming": "स्ट्रीमिंग सक्षम करें",
		"enableR1Format": "R1 मॉडल पैरामीटर सक्षम करें",
		"enableR1FormatTips": "QWQ जैसी R1 मॉडलों का उपयोग करते समय इसे सक्षम करना आवश्यक है, ताकि 400 त्रुटि से बचा जा सके",
		"useAzure": "Azure का उपयोग करें",
		"azureApiVersion": "Azure API संस्करण सेट करें",
		"gemini": {
			"freeRequests": "* प्रति मिनट {{count}} अनुरोधों तक मुफ्त। उसके बाद, बिलिंग प्रॉम्प्ट आकार पर निर्भर करती है।",
			"pricingDetails": "अधिक जानकारी के लिए, मूल्य निर्धारण विवरण देखें।",
			"billingEstimate": "* बिलिंग एक अनुमान है - सटीक लागत प्रॉम्प्ट आकार पर निर्भर करती है।"
		}
	},
	"modelPicker": {
		"automaticFetch": "एक्सटेंशन <serviceLink>{{serviceName}}</serviceLink> पर उपलब्ध मॉडलों की नवीनतम सूची स्वचालित रूप से प्राप्त करता है। यदि आप अनिश्चित हैं कि कौन सा मॉडल चुनना है, तो Kilo Code <defaultModelLink>{{defaultModelId}}</defaultModelLink> के साथ सबसे अच्छा काम करता है।",
		"label": "मॉडल",
		"searchPlaceholder": "खोजें",
		"noMatchFound": "कोई मिलान नहीं मिला",
		"useCustomModel": "कस्टम उपयोग करें: {{modelId}}"
	},
	"footer": {
		"feedback": "यदि आपके कोई प्रश्न या प्रतिक्रिया है, तो <githubLink>github.com/Kilo-Org/kilocode</githubLink> पर एक मुद्दा खोलने या <redditLink>reddit.com/r/kilocode</redditLink> या <discordLink>kilocode.ai/discord</discordLink> में शामिल होने में संकोच न करें",
		"support": "वित्तीय प्रश्नों के लिए, कृपया <supportLink>https://kilocode.ai/support</supportLink> पर ग्राहक सहायता से संपर्क करें",
		"telemetry": {
			"label": "त्रुटि और उपयोग रिपोर्टिंग की अनुमति दें",
			"description": "उपयोग डेटा और त्रुटि रिपोर्ट भेजकर Kilo Code को बेहतर बनाने में मदद करें। कोड, प्रॉम्प्ट, या व्यक्तिगत जानकारी कभी भी नहीं भेजी जाती है। अधिक विवरण के लिए हमारी गोपनीयता नीति देखें।"
		},
		"settings": {
			"import": "इम्पोर्ट",
			"export": "एक्सपोर्ट",
			"reset": "रीसेट करें"
		}
	},
	"thinkingBudget": {
		"maxTokens": "अधिकतम tokens",
		"maxThinkingTokens": "अधिकतम thinking tokens"
	},
	"validation": {
		"apiKey": "आपको एक मान्य API कुंजी प्रदान करनी होगी।",
		"awsRegion": "Amazon Bedrock का उपयोग करने के लिए आपको एक क्षेत्र चुनना होगा।",
		"googleCloud": "आपको एक मान्य Google Cloud प्रोजेक्ट ID और क्षेत्र प्रदान करना होगा।",
		"modelId": "आपको एक मान्य मॉडल ID प्रदान करनी होगी।",
		"modelSelector": "आपको एक मान्य मॉडल चयनकर्ता प्रदान करना होगा।",
		"openAi": "आपको एक मान्य बेस URL, API कुंजी और मॉडल ID प्रदान करनी होगी।",
		"arn": {
			"invalidFormat": "अमान्य ARN प्रारूप। कृपया प्रारूप आवश्यकताएं जांचें।",
			"regionMismatch": "चेतावनी: आपके ARN में क्षेत्र ({{arnRegion}}) आपके चयनित क्षेत्र ({{region}}) से मेल नहीं खाता। इससे पहुंच संबंधी समस्याएं हो सकती हैं। प्रदाता ARN से क्षेत्र का उपयोग करेगा।"
		},
		"modelAvailability": "आपके द्वारा प्रदान की गई मॉडल ID ({{modelId}}) उपलब्ध नहीं है। कृपया कोई अन्य मॉडल चुनें।",
		"providerNotAllowed": "प्रदाता '{{provider}}' आपके संगठन द्वारा अनुमत नहीं है",
		"modelNotAllowed": "मॉडल '{{model}}' प्रदाता '{{provider}}' के लिए आपके संगठन द्वारा अनुमत नहीं है",
		"profileInvalid": "इस प्रोफ़ाइल में एक प्रदाता या मॉडल शामिल है जो आपके संगठन द्वारा अनुमत नहीं है",
		"qwenCodeOauthPath": "आपको एक वैध OAuth क्रेडेंशियल पथ प्रदान करना होगा"
	},
	"placeholders": {
		"apiKey": "API कुंजी दर्ज करें...",
		"profileName": "प्रोफ़ाइल नाम दर्ज करें",
		"accessKey": "एक्सेस कुंजी दर्ज करें...",
		"secretKey": "गुप्त कुंजी दर्ज करें...",
		"sessionToken": "सत्र टोकन दर्ज करें...",
		"credentialsJson": "क्रेडेंशियल्स JSON दर्ज करें...",
		"keyFilePath": "कुंजी फ़ाइल पथ दर्ज करें...",
		"projectId": "प्रोजेक्ट ID दर्ज करें...",
		"customArn": "ARN दर्ज करें (उदा. arn:aws:bedrock:us-east-1:123456789012:foundation-model/my-model)",
		"baseUrl": "बेस URL दर्ज करें...",
		"modelId": {
			"lmStudio": "उदा. meta-llama-3.1-8b-instruct",
			"lmStudioDraft": "उदा. lmstudio-community/llama-3.2-1b-instruct",
			"ollama": "उदा. llama3.1"
		},
		"numbers": {
			"maxTokens": "उदा. 4096",
			"contextWindow": "उदा. 128000",
			"inputPrice": "उदा. 0.0001",
			"outputPrice": "उदा. 0.0002",
			"cacheWritePrice": "उदा. 0.00005"
		}
	},
	"defaults": {
		"ollamaUrl": "डिफ़ॉल्ट: http://localhost:11434",
		"lmStudioUrl": "डिफ़ॉल्ट: http://localhost:1234",
		"geminiUrl": "डिफ़ॉल्ट: https://generativelanguage.googleapis.com"
	},
	"labels": {
		"customArn": "कस्टम ARN",
		"useCustomArn": "कस्टम ARN का उपयोग करें..."
	},
	"display": {
		"taskTimeline": {
			"label": "कार्य टाइमलाइन दिखाएँ",
			"description": "कार्य संदेशों की एक दृश्य समयरेखा प्रदर्शित करें, जो प्रकार के अनुसार रंगीन हैं, जिससे आप कार्य की प्रगति को जल्दी से देख सकें और कार्य के इतिहास में विशिष्ट बिंदुओं पर वापस स्क्रॉल कर सकें।"
		}
	},
	"ghost": {
		"showGutterAnimation": {
			"label": "स्वत:पूर्ण करते समय गटर एनिमेशन दिखाएँ",
			"description": "स्वत:पूर्णता चल रही हो तो संपादक गटर में एनिमेटेड संकेतक प्रदर्शित करें",
			"preview": "एनिमेशन पूर्वावलोकन"
		}
	},
	"includeMaxOutputTokens": "अधिकतम आउटपुट टोकन शामिल करें",
	"includeMaxOutputTokensDescription": "API अनुरोधों में अधिकतम आउटपुट टोकन पैरामीटर भेजें। कुछ प्रदाता इसका समर्थन नहीं कर सकते हैं।",
	"limitMaxTokensDescription": "प्रतिक्रिया में टोकन की अधिकतम संख्या सीमित करें",
	"maxOutputTokensLabel": "अधिकतम आउटपुट टोकन",
	"maxTokensGenerateDescription": "प्रतिक्रिया में उत्पन्न करने के लिए अधिकतम टोकन",
	"serviceTier": {
		"label": "सेवा स्तर",
		"tooltip": "API अनुरोधों के तेज़ प्रसंस्करण के लिए, प्राथमिकता प्रसंस्करण सेवा स्तर का प्रयास करें। उच्च विलंबता के साथ कम कीमतों के लिए, फ्लेक्स प्रसंस्करण स्तर का प्रयास करें।",
		"standard": "मानक",
		"flex": "फ्लेक्स",
		"priority": "प्राथमिकता",
		"pricingTableTitle": "सेवा स्तर के अनुसार मूल्य निर्धारण (प्रति 1M टोकन मूल्य)",
		"columns": {
			"tier": "स्तर",
			"input": "इनपुट",
			"output": "आउटपुट",
			"cacheReads": "कैश रीड"
		}
	},
	"ui": {
		"collapseThinking": {
			"label": "सोच संदेशों को डिफ़ॉल्ट रूप से संक्षिप्त करें",
			"description": "सक्षम होने पर, सोच ब्लॉक आपके द्वारा उनके साथ इंटरैक्ट करने तक डिफ़ॉल्ट रूप से संक्षिप्त रहेंगे"
		}
	}
}<|MERGE_RESOLUTION|>--- conflicted
+++ resolved
@@ -136,12 +136,8 @@
 		"resetToDefault": "डिफ़ॉल्ट पर रीसेट करें"
 	},
 	"autoApprove": {
-<<<<<<< HEAD
+		"toggleShortcut": "आप <SettingsLink>अपनी आईडीई वरीयताओं में</SettingsLink> इस सेटिंग के लिए एक वैश्विक शॉर्टकट कॉन्फ़िगर कर सकते हैं।",
 		"description": "Kilo Code को अनुमोदन की आवश्यकता के बिना स्वचालित रूप से ऑपरेशन करने की अनुमति दें। इन सेटिंग्स को केवल तभी सक्षम करें जब आप AI पर पूरी तरह से भरोसा करते हों और संबंधित सुरक्षा जोखिमों को समझते हों।",
-=======
-		"toggleShortcut": "आप <SettingsLink>अपनी आईडीई वरीयताओं में</SettingsLink> इस सेटिंग के लिए एक वैश्विक शॉर्टकट कॉन्फ़िगर कर सकते हैं।",
-		"description": "Roo को अनुमोदन की आवश्यकता के बिना स्वचालित रूप से ऑपरेशन करने की अनुमति दें। इन सेटिंग्स को केवल तभी सक्षम करें जब आप AI पर पूरी तरह से भरोसा करते हों और संबंधित सुरक्षा जोखिमों को समझते हों।",
->>>>>>> 17ae7e2d
 		"enabled": "स्वत:-अनुमोदन सक्षम",
 		"toggleAriaLabel": "स्वतः-अनुमोदन टॉगल करें",
 		"disabledAriaLabel": "स्वतः-अनुमोदन अक्षम - पहले विकल्प चुनें",
@@ -389,16 +385,10 @@
 		"ollama": {
 			"baseUrl": "बेस URL (वैकल्पिक)",
 			"modelId": "मॉडल ID",
-<<<<<<< HEAD
-			"apiKey": "API कुंजी",
-			"apiKeyPlaceholder": "अपनी API कुंजी दर्ज करें",
-			"apiKeyInfo": "API कुंजी को Authorization हेडर के रूप में भेजा जाएगा",
-=======
 			"apiKey": "Ollama API Key",
 			"apiKeyHelp": "प्रमाणित Ollama इंस्टेंसेस या क्लाउड सेवाओं के लिए वैकल्पिक API key। स्थानीय इंस्टॉलेशन के लिए खाली छोड़ें।",
 			"numCtx": "संदर्भ विंडो आकार (num_ctx)",
 			"numCtxHelp": "मॉडल के डिफ़ॉल्ट संदर्भ विंडो आकार को ओवरराइड करें। मॉडल की मॉडलफ़ाइल कॉन्फ़िगरेशन का उपयोग करने के लिए खाली छोड़ दें। न्यूनतम मान 128 है।",
->>>>>>> 17ae7e2d
 			"description": "Ollama आपको अपने कंप्यूटर पर स्थानीय रूप से मॉडल चलाने की अनुमति देता है। आरंभ करने के निर्देशों के लिए, उनकी क्विकस्टार्ट गाइड देखें।",
 			"warning": "नोट: Kilo Code जटिल प्रॉम्प्ट्स का उपयोग करता है और Claude मॉडल के साथ सबसे अच्छा काम करता है। कम क्षमता वाले मॉडल अपेक्षित रूप से काम नहीं कर सकते हैं।"
 		},
