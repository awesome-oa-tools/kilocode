--- conflicted
+++ resolved
@@ -788,7 +788,6 @@
 			"name": "Membutuhkan daftar 'todos' untuk tugas baru",
 			"description": "Ketika diaktifkan, alat new_task akan membutuhkan parameter todos untuk disediakan. Ini memastikan semua tugas baru dimulai dengan daftar tujuan yang jelas. Ketika dinonaktifkan (default), parameter todos tetap opsional untuk kompatibilitas mundur."
 		},
-<<<<<<< HEAD
 		"IMAGE_GENERATION": {
 			"name": "Aktifkan pembuatan gambar AI",
 			"description": "Ketika diaktifkan, Roo dapat menghasilkan gambar dari prompt teks menggunakan model pembuatan gambar OpenRouter. Memerlukan kunci API OpenRouter yang dikonfigurasi.",
@@ -799,11 +798,10 @@
 			"modelSelectionDescription": "Pilih model untuk pembuatan gambar",
 			"warningMissingKey": "⚠️ Kunci API OpenRouter diperlukan untuk pembuatan gambar. Silakan konfigurasi di atas.",
 			"successConfigured": "✓ Pembuatan gambar dikonfigurasi dan siap digunakan"
-=======
+		},
 		"INLINE_ASSIST": {
 			"name": "Autocomplete",
 			"description": "Aktifkan fitur Autocomplete untuk saran kode cepat dan perbaikan langsung di editor Anda. Termasuk Tugas Cepat (Cmd+I) untuk perubahan yang ditargetkan dan Autocomplete untuk perbaikan kontekstual."
->>>>>>> 3513c60f
 		}
 	},
 	"promptCaching": {
