{
	"common": {
		"save": "Salvar",
		"done": "Concluído",
		"cancel": "Cancelar",
		"reset": "Redefinir",
		"select": "Selecionar",
		"add": "Adicionar cabeçalho",
		"remove": "Remover"
	},
	"header": {
		"title": "Configurações",
		"saveButtonTooltip": "Salvar alterações",
		"nothingChangedTooltip": "Nada alterado",
		"doneButtonTooltip": "Descartar alterações não salvas e fechar o painel de configurações"
	},
	"unsavedChangesDialog": {
		"title": "Alterações não salvas",
		"description": "Deseja descartar as alterações e continuar?",
		"cancelButton": "Cancelar",
		"discardButton": "Descartar alterações"
	},
	"sections": {
		"providers": "Provedores",
		"autoApprove": "Aprovação",
		"browser": "Navegador",
		"checkpoints": "Checkpoints",
		"notifications": "Notificações",
		"contextManagement": "Contexto",
		"terminal": "Terminal",
		"experimental": "Experimental",
		"language": "Idioma",
		"about": "Sobre"
	},
	"autoApprove": {
		"description": "Permitir que o Kilo Code realize operações automaticamente sem exigir aprovação. Ative essas configurações apenas se confiar totalmente na IA e compreender os riscos de segurança associados.",
		"readOnly": {
			"label": "Leitura",
			"description": "Quando ativado, o Kilo Code visualizará automaticamente o conteúdo do diretório e lerá arquivos sem que você precise clicar no botão Aprovar.",
			"outsideWorkspace": {
				"label": "Incluir arquivos fora do espaço de trabalho",
				"description": "Permitir que o Kilo Code leia arquivos fora do espaço de trabalho atual sem exigir aprovação."
			}
		},
		"write": {
			"label": "Escrita",
			"description": "Criar e editar arquivos automaticamente sem exigir aprovação",
			"delayLabel": "Atraso após escritas para permitir que diagnósticos detectem problemas potenciais",
			"outsideWorkspace": {
				"label": "Incluir arquivos fora do espaço de trabalho",
				"description": "Permitir que o Kilo Code crie e edite arquivos fora do espaço de trabalho atual sem exigir aprovação."
			}
		},
		"browser": {
			"label": "Navegador",
			"description": "Realizar ações do navegador automaticamente sem exigir aprovação. Nota: Aplica-se apenas quando o modelo suporta uso do computador"
		},
		"retry": {
			"label": "Tentar novamente",
			"description": "Tentar novamente automaticamente requisições de API com falha quando o servidor retorna uma resposta de erro",
			"delayLabel": "Atraso antes de tentar novamente a requisição"
		},
		"mcp": {
			"label": "MCP",
			"description": "Ativar aprovação automática de ferramentas MCP individuais na visualização de Servidores MCP (requer tanto esta configuração quanto a caixa de seleção \"Permitir sempre\" da ferramenta)"
		},
		"modeSwitch": {
			"label": "Modo",
			"description": "Alternar automaticamente entre diferentes modos sem exigir aprovação"
		},
		"subtasks": {
			"label": "Subtarefas",
			"description": "Permitir a criação e conclusão de subtarefas sem exigir aprovação"
		},
		"execute": {
			"label": "Executar",
			"description": "Executar automaticamente comandos de terminal permitidos sem exigir aprovação",
			"allowedCommands": "Comandos de auto-execução permitidos",
			"allowedCommandsDescription": "Prefixos de comando que podem ser auto-executados quando \"Aprovar sempre operações de execução\" está ativado. Adicione * para permitir todos os comandos (use com cautela).",
			"commandPlaceholder": "Digite o prefixo do comando (ex. 'git ')",
			"addButton": "Adicionar"
		},
		"showMenu": {
			"label": "Mostrar menu de aprovação automática na visualização de chat",
			"description": "Quando ativado, o menu de aprovação automática será exibido na parte inferior da visualização de chat, permitindo acesso rápido às configurações de aprovação automática"
		}
	},
	"providers": {
		"providerDocumentation": "Documentação do {{provider}}",
		"configProfile": "Perfil de configuração",
		"description": "Salve diferentes configurações de API para alternar rapidamente entre provedores e configurações.",
		"apiProvider": "Provedor de API",
		"model": "Modelo",
		"nameEmpty": "O nome não pode estar vazio",
		"nameExists": "Já existe um perfil com este nome",
		"deleteProfile": "Excluir perfil",
		"invalidArnFormat": "Formato de ARN inválido. Verifique os exemplos acima.",
		"enterNewName": "Digite um novo nome",
		"addProfile": "Adicionar perfil",
		"renameProfile": "Renomear perfil",
		"newProfile": "Novo perfil de configuração",
		"enterProfileName": "Digite o nome do perfil",
		"createProfile": "Criar perfil",
		"cannotDeleteOnlyProfile": "Não é possível excluir o único perfil",
		"searchPlaceholder": "Pesquisar perfis",
		"noMatchFound": "Nenhum perfil correspondente encontrado",
		"vscodeLmDescription": "A API do Modelo de Linguagem do VS Code permite executar modelos fornecidos por outras extensões do VS Code (incluindo, mas não se limitando, ao GitHub Copilot). A maneira mais fácil de começar é instalar as extensões Copilot e Copilot Chat no VS Code Marketplace.",
		"awsCustomArnUse": "Insira um ARN Amazon Bedrock válido para o modelo que deseja usar. Exemplos de formato:",
		"awsCustomArnDesc": "Certifique-se de que a região no ARN corresponde à região AWS selecionada acima.",
		"openRouterApiKey": "Chave de API OpenRouter",
		"getOpenRouterApiKey": "Obter chave de API OpenRouter",
		"apiKeyStorageNotice": "As chaves de API são armazenadas com segurança no Armazenamento Secreto do VSCode",
		"glamaApiKey": "Chave de API Glama",
		"getGlamaApiKey": "Obter chave de API Glama",
		"useCustomBaseUrl": "Usar URL base personalizado",
		"useHostHeader": "Usar cabeçalho Host personalizado",
		"useLegacyFormat": "Usar formato de API OpenAI legado",
		"customHeaders": "Cabeçalhos personalizados",
		"headerName": "Nome do cabeçalho",
		"headerValue": "Valor do cabeçalho",
		"noCustomHeaders": "Nenhum cabeçalho personalizado definido. Clique no botão + para adicionar um.",
		"requestyApiKey": "Chave de API Requesty",
		"refreshModels": {
			"label": "Atualizar modelos",
			"hint": "Por favor, reabra as configurações para ver os modelos mais recentes."
		},
		"getRequestyApiKey": "Obter chave de API Requesty",
		"openRouterTransformsText": "Comprimir prompts e cadeias de mensagens para o tamanho do contexto (<a>Transformações OpenRouter</a>)",
		"anthropicApiKey": "Chave de API Anthropic",
		"getAnthropicApiKey": "Obter chave de API Anthropic",
		"anthropicUseAuthToken": "Passar a chave de API Anthropic como cabeçalho Authorization em vez de X-Api-Key",
		"chutesApiKey": "Chave de API Chutes",
		"getChutesApiKey": "Obter chave de API Chutes",
		"deepSeekApiKey": "Chave de API DeepSeek",
		"getDeepSeekApiKey": "Obter chave de API DeepSeek",
		"geminiApiKey": "Chave de API Gemini",
		"getGroqApiKey": "Obter chave de API Groq",
		"groqApiKey": "Chave de API Groq",
		"getGeminiApiKey": "Obter chave de API Gemini",
		"openAiApiKey": "Chave de API OpenAI",
		"openAiBaseUrl": "URL Base",
		"getOpenAiApiKey": "Obter chave de API OpenAI",
		"mistralApiKey": "Chave de API Mistral",
		"getMistralApiKey": "Obter chave de API Mistral / Codestral",
		"codestralBaseUrl": "URL Base Codestral (Opcional)",
		"codestralBaseUrlDesc": "Defina uma URL alternativa para o modelo Codestral.",
		"xaiApiKey": "Chave de API xAI",
		"getXaiApiKey": "Obter chave de API xAI",
		"litellmApiKey": "Chave API LiteLLM",
		"litellmBaseUrl": "URL base LiteLLM",
		"awsCredentials": "Credenciais AWS",
		"awsProfile": "Perfil AWS",
		"awsProfileName": "Nome do Perfil AWS",
		"awsAccessKey": "Chave de Acesso AWS",
		"awsSecretKey": "Chave Secreta AWS",
		"awsSessionToken": "Token de Sessão AWS",
		"awsRegion": "Região AWS",
		"awsCrossRegion": "Usar inferência entre regiões",
		"enablePromptCaching": "Ativar cache de prompts",
		"enablePromptCachingTitle": "Ativar cache de prompts para melhorar o desempenho e reduzir custos para modelos suportados.",
		"cacheUsageNote": "Nota: Se você não vir o uso do cache, tente selecionar um modelo diferente e depois selecionar novamente o modelo desejado.",
		"vscodeLmModel": "Modelo de Linguagem",
		"vscodeLmWarning": "Nota: Esta é uma integração muito experimental e o suporte do provedor pode variar. Se você receber um erro sobre um modelo não ser suportado, isso é um problema do lado do provedor.",
		"googleCloudSetup": {
			"title": "Para usar o Google Cloud Vertex AI, você precisa:",
			"step1": "1. Criar uma conta Google Cloud, ativar a API Vertex AI e ativar os modelos Claude desejados.",
			"step2": "2. Instalar o CLI do Google Cloud e configurar as credenciais padrão do aplicativo.",
			"step3": "3. Ou criar uma conta de serviço com credenciais."
		},
		"googleCloudCredentials": "Credenciais Google Cloud",
		"googleCloudKeyFile": "Caminho do Arquivo de Chave Google Cloud",
		"googleCloudProjectId": "ID do Projeto Google Cloud",
		"googleCloudRegion": "Região Google Cloud",
		"lmStudio": {
			"baseUrl": "URL Base (opcional)",
			"modelId": "ID do Modelo",
			"speculativeDecoding": "Ativar Decodificação Especulativa",
			"draftModelId": "ID do Modelo de Rascunho",
			"draftModelDesc": "O modelo de rascunho deve ser da mesma família de modelos para que a decodificação especulativa funcione corretamente.",
			"selectDraftModel": "Selecionar Modelo de Rascunho",
			"noModelsFound": "Nenhum modelo de rascunho encontrado. Certifique-se de que o LM Studio esteja em execução com o Modo Servidor ativado.",
			"description": "O LM Studio permite que você execute modelos localmente em seu computador. Para instruções sobre como começar, veja o <a>guia de início rápido</a> deles. Você também precisará iniciar o recurso de <b>servidor local</b> do LM Studio para usá-lo com esta extensão. <span>Nota:</span> O Kilo Code usa prompts complexos e funciona melhor com modelos Claude. Modelos menos capazes podem não funcionar como esperado."
		},
		"ollama": {
			"baseUrl": "URL Base (opcional)",
			"modelId": "ID do Modelo",
			"description": "O Ollama permite que você execute modelos localmente em seu computador. Para instruções sobre como começar, veja o guia de início rápido deles.",
			"warning": "Nota: O Kilo Code usa prompts complexos e funciona melhor com modelos Claude. Modelos menos capazes podem não funcionar como esperado."
		},
		"unboundApiKey": "Chave de API Unbound",
		"getUnboundApiKey": "Obter chave de API Unbound",
		"humanRelay": {
			"description": "Não é necessária chave de API, mas o usuário precisa ajudar a copiar e colar as informações para a IA do chat web.",
			"instructions": "Durante o uso, uma caixa de diálogo será exibida e a mensagem atual será copiada para a área de transferência automaticamente. Você precisa colar isso nas versões web de IA (como ChatGPT ou Claude), depois copiar a resposta da IA de volta para a caixa de diálogo e clicar no botão confirmar."
		},
		"openRouter": {
			"providerRouting": {
				"title": "Roteamento de Provedores OpenRouter",
				"description": "OpenRouter direciona solicitações para os melhores provedores disponíveis para seu modelo. Por padrão, as solicitações são balanceadas entre os principais provedores para maximizar o tempo de atividade. No entanto, você pode escolher um provedor específico para usar com este modelo.",
				"learnMore": "Saiba mais sobre roteamento de provedores"
			}
		},
		"customModel": {
			"capabilities": "Configure as capacidades e preços para seu modelo personalizado compatível com OpenAI. Tenha cuidado ao especificar as capacidades do modelo, pois elas podem afetar como o Kilo Code funciona.",
			"maxTokens": {
				"label": "Máximo de Tokens de Saída",
				"description": "Número máximo de tokens que o modelo pode gerar em uma resposta. (Especifique -1 para permitir que o servidor defina o máximo de tokens.)"
			},
			"contextWindow": {
				"label": "Tamanho da Janela de Contexto",
				"description": "Total de tokens (entrada + saída) que o modelo pode processar."
			},
			"imageSupport": {
				"label": "Suporte a Imagens",
				"description": "Este modelo é capaz de processar e entender imagens?"
			},
			"computerUse": {
				"label": "Uso do Computador",
				"description": "Este modelo é capaz de interagir com um navegador? (ex. Claude 3.7 Sonnet)."
			},
			"promptCache": {
				"label": "Cache de Prompts",
				"description": "Este modelo é capaz de fazer cache de prompts?"
			},
			"pricing": {
				"input": {
					"label": "Preço de Entrada",
					"description": "Custo por milhão de tokens na entrada/prompt. Isso afeta o custo de enviar contexto e instruções para o modelo."
				},
				"output": {
					"label": "Preço de Saída",
					"description": "Custo por milhão de tokens na resposta do modelo. Isso afeta o custo do conteúdo gerado e das conclusões."
				},
				"cacheReads": {
					"label": "Preço de Leituras de Cache",
					"description": "Custo por milhão de tokens para leitura do cache. Este é o preço cobrado quando uma resposta em cache é recuperada."
				},
				"cacheWrites": {
					"label": "Preço de Escritas de Cache",
					"description": "Custo por milhão de tokens para escrita no cache. Este é o preço cobrado quando um prompt é armazenado em cache pela primeira vez."
				}
			},
			"resetDefaults": "Restaurar Padrões"
		},
		"rateLimitSeconds": {
			"label": "Limite de taxa",
			"description": "Tempo mínimo entre requisições de API."
		},
		"reasoningEffort": {
			"label": "Esforço de raciocínio do modelo",
			"high": "Alto",
			"medium": "Médio",
			"low": "Baixo"
		},
		"setReasoningLevel": "Habilitar esforço de raciocínio"
	},
	"browser": {
		"enable": {
			"label": "Ativar ferramenta de navegador",
<<<<<<< HEAD
			"description": "Quando ativado, o Kilo Code pode usar um navegador para interagir com sites ao usar modelos que suportam o uso do computador."
=======
			"description": "Quando ativado, o Roo pode usar um navegador para interagir com sites ao usar modelos que suportam o uso do computador. <0>Saiba mais</0>"
>>>>>>> d2e15c16
		},
		"viewport": {
			"label": "Tamanho da viewport",
			"description": "Selecione o tamanho da viewport para interações do navegador. Isso afeta como os sites são exibidos e como se interage com eles.",
			"options": {
				"largeDesktop": "Desktop grande (1280x800)",
				"smallDesktop": "Desktop pequeno (900x600)",
				"tablet": "Tablet (768x1024)",
				"mobile": "Móvel (360x640)"
			}
		},
		"screenshotQuality": {
			"label": "Qualidade das capturas de tela",
			"description": "Ajuste a qualidade WebP das capturas de tela do navegador. Valores mais altos fornecem capturas mais nítidas, mas aumentam o uso de token."
		},
		"remote": {
			"label": "Usar conexão remota de navegador",
			"description": "Conectar a um navegador Chrome executando com depuração remota ativada (--remote-debugging-port=9222).",
			"urlPlaceholder": "URL personalizado (ex. http://localhost:9222)",
			"testButton": "Testar conexão",
			"testingButton": "Testando...",
			"instructions": "Digite o endereço do host do protocolo DevTools ou deixe em branco para descobrir automaticamente instâncias locais do Chrome. O botão Testar Conexão tentará usar o URL personalizado, se fornecido, ou descobrirá automaticamente se o campo estiver vazio."
		}
	},
	"checkpoints": {
		"enable": {
			"label": "Ativar pontos de verificação automáticos",
<<<<<<< HEAD
			"description": "Quando ativado, o Kilo Code criará automaticamente pontos de verificação durante a execução de tarefas, facilitando a revisão de alterações ou o retorno a estados anteriores."
=======
			"description": "Quando ativado, o Roo criará automaticamente pontos de verificação durante a execução de tarefas, facilitando a revisão de alterações ou o retorno a estados anteriores. <0>Saiba mais</0>"
>>>>>>> d2e15c16
		}
	},
	"notifications": {
		"sound": {
			"label": "Ativar efeitos sonoros",
			"description": "Quando ativado, o Kilo Code reproduzirá efeitos sonoros para notificações e eventos.",
			"volumeLabel": "Volume"
		},
		"tts": {
			"label": "Ativar texto para fala",
			"description": "Quando ativado, o Kilo Code lerá em voz alta suas respostas usando texto para fala.",
			"speedLabel": "Velocidade"
		}
	},
	"contextManagement": {
		"description": "Controle quais informações são incluídas na janela de contexto da IA, afetando o uso de token e a qualidade da resposta",
		"openTabs": {
			"label": "Limite de contexto de abas abertas",
			"description": "Número máximo de abas abertas do VSCode a incluir no contexto. Valores mais altos fornecem mais contexto, mas aumentam o uso de token."
		},
		"workspaceFiles": {
			"label": "Limite de contexto de arquivos do espaço de trabalho",
			"description": "Número máximo de arquivos a incluir nos detalhes do diretório de trabalho atual. Valores mais altos fornecem mais contexto, mas aumentam o uso de token."
		},
		"rooignore": {
			"label": "Mostrar arquivos .kilocodeignore em listas e pesquisas",
			"description": "Quando ativado, os arquivos que correspondem aos padrões em .kilocodeignore serão mostrados em listas com um símbolo de cadeado. Quando desativado, esses arquivos serão completamente ocultos das listas de arquivos e pesquisas."
		},
		"maxReadFile": {
			"label": "Limite de auto-truncamento de leitura de arquivo",
			"description": "O Kilo Code lê este número de linhas quando o modelo omite valores de início/fim. Se este número for menor que o total do arquivo, o Kilo Code gera um índice de números de linha das definições de código. Casos especiais: -1 instrui o Kilo Code a ler o arquivo inteiro (sem indexação), e 0 instrui a não ler linhas e fornecer apenas índices de linha para contexto mínimo. Valores mais baixos minimizam o uso inicial de contexto, permitindo leituras posteriores precisas de intervalos de linhas. Requisições com início/fim explícitos não são limitadas por esta configuração.",
			"lines": "linhas",
			"always_full_read": "Sempre ler o arquivo inteiro"
		}
	},
	"terminal": {
		"basic": {
			"label": "Configurações do terminal: Básicas",
			"description": "Configurações básicas do terminal"
		},
		"advanced": {
			"label": "Configurações do terminal: Avançadas",
			"description": "As seguintes opções podem exigir reiniciar o terminal para aplicar a configuração."
		},
		"outputLineLimit": {
			"label": "Limite de saída do terminal",
			"description": "Número máximo de linhas a incluir na saída do terminal ao executar comandos. Quando excedido, as linhas serão removidas do meio, economizando token. <0>Saiba mais</0>"
		},
		"shellIntegrationTimeout": {
			"label": "Tempo limite de integração do shell do terminal",
			"description": "Tempo máximo de espera para a inicialização da integração do shell antes de executar comandos. Para usuários com tempos de inicialização de shell longos, este valor pode precisar ser aumentado se você vir erros \"Shell Integration Unavailable\" no terminal. <0>Saiba mais</0>"
		},
		"shellIntegrationDisabled": {
			"label": "Desativar integração do shell do terminal",
			"description": "Ative isso se os comandos do terminal não estiverem funcionando corretamente ou se você vir erros de 'Shell Integration Unavailable'. Isso usa um método mais simples para executar comandos, ignorando alguns recursos avançados do terminal. <0>Saiba mais</0>"
		},
		"commandDelay": {
			"label": "Atraso de comando do terminal",
			"description": "Atraso em milissegundos para adicionar após a execução do comando. A configuração padrão de 0 desativa completamente o atraso. Isso pode ajudar a garantir que a saída do comando seja totalmente capturada em terminais com problemas de temporização. Na maioria dos terminais, isso é implementado definindo `PROMPT_COMMAND='sleep N'` e o PowerShell adiciona `start-sleep` ao final de cada comando. Originalmente era uma solução para o bug VSCode#237208 e pode não ser necessário. <0>Saiba mais</0>"
		},
		"compressProgressBar": {
			"label": "Comprimir saída de barras de progresso",
			"description": "Quando ativado, processa a saída do terminal com retornos de carro (\\r) para simular como um terminal real exibiria o conteúdo. Isso remove os estados intermediários das barras de progresso, mantendo apenas o estado final, o que conserva espaço de contexto para informações mais relevantes. <0>Saiba mais</0>"
		},
		"powershellCounter": {
			"label": "Ativar solução alternativa do contador PowerShell",
			"description": "Quando ativado, adiciona um contador aos comandos PowerShell para garantir a execução correta dos comandos. Isso ajuda com terminais PowerShell que podem ter problemas com a captura de saída. <0>Saiba mais</0>"
		},
		"zshClearEolMark": {
			"label": "Limpar marca de fim de linha do ZSH",
			"description": "Quando ativado, limpa a marca de fim de linha do ZSH definindo PROMPT_EOL_MARK=''. Isso evita problemas com a interpretação da saída de comandos quando termina com caracteres especiais como '%'. <0>Saiba mais</0>"
		},
		"zshOhMy": {
			"label": "Ativar integração Oh My Zsh",
			"description": "Quando ativado, define ITERM_SHELL_INTEGRATION_INSTALLED=Yes para habilitar os recursos de integração do shell Oh My Zsh. A aplicação desta configuração pode exigir a reinicialização do IDE. <0>Saiba mais</0>"
		},
		"zshP10k": {
			"label": "Ativar integração Powerlevel10k",
			"description": "Quando ativado, define POWERLEVEL9K_TERM_SHELL_INTEGRATION=true para habilitar os recursos de integração do shell Powerlevel10k. <0>Saiba mais</0>"
		},
		"zdotdir": {
			"label": "Ativar gerenciamento do ZDOTDIR",
			"description": "Quando ativado, cria um diretório temporário para o ZDOTDIR para lidar corretamente com a integração do shell zsh. Isso garante que a integração do shell do VSCode funcione corretamente com o zsh enquanto preserva sua configuração do zsh. <0>Saiba mais</0>"
		},
		"inheritEnv": {
			"label": "Herdar variáveis de ambiente",
			"description": "Quando ativado, o terminal herda variáveis de ambiente do processo pai do VSCode, como configurações de integração do shell definidas no perfil do usuário. Isso alterna diretamente a configuração global do VSCode `terminal.integrated.inheritEnv`. <0>Saiba mais</0>"
		}
	},
	"advanced": {
		"diff": {
			"label": "Ativar edição através de diffs",
			"description": "Quando ativado, o Kilo Code poderá editar arquivos mais rapidamente e rejeitará automaticamente escritas completas de arquivos truncados. Funciona melhor com o modelo mais recente Claude 3.7 Sonnet.",
			"strategy": {
				"label": "Estratégia de diff",
				"options": {
					"standard": "Padrão (Bloco único)",
					"multiBlock": "Experimental: Diff multi-bloco",
					"unified": "Experimental: Diff unificado"
				},
				"descriptions": {
					"standard": "A estratégia de diff padrão aplica alterações a um único bloco de código por vez.",
					"unified": "A estratégia de diff unificado adota várias abordagens para aplicar diffs e escolhe a melhor abordagem.",
					"multiBlock": "A estratégia de diff multi-bloco permite atualizar vários blocos de código em um arquivo em uma única requisição."
				}
			},
			"matchPrecision": {
				"label": "Precisão de correspondência",
				"description": "Este controle deslizante controla quão precisamente as seções de código devem corresponder ao aplicar diffs. Valores mais baixos permitem correspondências mais flexíveis, mas aumentam o risco de substituições incorretas. Use valores abaixo de 100% com extrema cautela."
			}
		}
	},
	"experimental": {
		"warning": "⚠️",
		"AUTO_CONDENSE_CONTEXT": {
			"name": "Condensar inteligentemente a janela de contexto",
			"description": "Usa uma chamada LLM para resumir a conversa anterior quando a janela de contexto da tarefa está quase cheia, em vez de descartar mensagens antigas. Aviso: o custo de resumir não está atualmente incluído nos custos de API mostrados na interface."
		},
		"DIFF_STRATEGY_UNIFIED": {
			"name": "Usar estratégia diff unificada experimental",
			"description": "Ativar a estratégia diff unificada experimental. Esta estratégia pode reduzir o número de novas tentativas causadas por erros do modelo, mas pode causar comportamento inesperado ou edições incorretas. Ative apenas se compreender os riscos e estiver disposto a revisar cuidadosamente todas as alterações."
		},
		"SEARCH_AND_REPLACE": {
			"name": "Usar ferramenta de busca e substituição experimental",
			"description": "Ativar a ferramenta de busca e substituição experimental, permitindo que o Kilo Code substitua várias instâncias de um termo de busca em uma única solicitação."
		},
		"INSERT_BLOCK": {
			"name": "Usar ferramenta de inserção de conteúdo experimental",
			"description": "Ativar a ferramenta de inserção de conteúdo experimental, permitindo que o Kilo Code insira conteúdo em números de linha específicos sem precisar criar um diff."
		},
		"POWER_STEERING": {
			"name": "Usar modo \"direção assistida\" experimental",
			"description": "Quando ativado, o Kilo Code lembrará o modelo sobre os detalhes da sua definição de modo atual com mais frequência. Isso levará a uma adesão mais forte às definições de função e instruções personalizadas, mas usará mais tokens por mensagem."
		},
		"MULTI_SEARCH_AND_REPLACE": {
			"name": "Usar ferramenta diff de múltiplos blocos experimental",
			"description": "Quando ativado, o Kilo Code usará a ferramenta diff de múltiplos blocos. Isso tentará atualizar vários blocos de código no arquivo em uma única solicitação."
		}
	},
	"promptCaching": {
		"label": "Desativar cache de prompts",
		"description": "Quando marcado, o Kilo Code não usará o cache de prompts para este modelo."
	},
	"temperature": {
		"useCustom": "Usar temperatura personalizada",
		"description": "Controla a aleatoriedade nas respostas do modelo.",
		"rangeDescription": "Valores mais altos tornam a saída mais aleatória, valores mais baixos a tornam mais determinística."
	},
	"modelInfo": {
		"supportsImages": "Suporta imagens",
		"noImages": "Não suporta imagens",
		"supportsComputerUse": "Suporta uso do computador",
		"noComputerUse": "Não suporta uso do computador",
		"supportsPromptCache": "Suporta cache de prompts",
		"noPromptCache": "Não suporta cache de prompts",
		"maxOutput": "Saída máxima",
		"inputPrice": "Preço de entrada",
		"outputPrice": "Preço de saída",
		"cacheReadsPrice": "Preço de leituras de cache",
		"cacheWritesPrice": "Preço de escritas de cache",
		"enableStreaming": "Ativar streaming",
		"enableR1Format": "Ativar parâmetros do modelo R1",
		"enableR1FormatTips": "Deve ser ativado ao usar modelos R1 como QWQ, para evitar erro 400",
		"useAzure": "Usar Azure",
		"azureApiVersion": "Definir versão da API Azure",
		"gemini": {
			"freeRequests": "* Gratuito até {{count}} requisições por minuto. Depois disso, a cobrança depende do tamanho do prompt.",
			"pricingDetails": "Para mais informações, consulte os detalhes de preços.",
			"billingEstimate": "* A cobrança é uma estimativa - o custo exato depende do tamanho do prompt."
		}
	},
	"modelPicker": {
		"automaticFetch": "A extensão busca automaticamente a lista mais recente de modelos disponíveis em <serviceLink>{{serviceName}}</serviceLink>. Se você não tem certeza sobre qual modelo escolher, o Kilo Code funciona melhor com <defaultModelLink>{{defaultModelId}}</defaultModelLink>. Você também pode pesquisar por \"free\" para encontrar opções gratuitas atualmente disponíveis.",
		"label": "Modelo",
		"searchPlaceholder": "Pesquisar",
		"noMatchFound": "Nenhuma correspondência encontrada",
		"useCustomModel": "Usar personalizado: {{modelId}}"
	},
	"footer": {
<<<<<<< HEAD
		"feedback": "Se tiver alguma dúvida ou feedback, sinta-se à vontade para abrir um problema em <githubLink>github.com/Kilo-Org/kilocode</githubLink> ou juntar-se a <redditLink>reddit.com/r/kilocode</redditLink> ou <discordLink>kilocode.ai/discord</discordLink>",
		"version": "Kilo Code v{{version}}",
=======
		"feedback": "Se tiver alguma dúvida ou feedback, sinta-se à vontade para abrir um problema em <githubLink>github.com/RooVetGit/Roo-Code</githubLink> ou juntar-se a <redditLink>reddit.com/r/RooCode</redditLink> ou <discordLink>discord.gg/roocode</discordLink>",
>>>>>>> d2e15c16
		"telemetry": {
			"label": "Permitir relatórios anônimos de erros e uso",
			"description": "Ajude a melhorar o Kilo Code enviando dados de uso anônimos e relatórios de erros. Nunca são enviados código, prompts ou informações pessoais. Consulte nossa política de privacidade para mais detalhes."
		},
		"settings": {
			"import": "Importar",
			"export": "Exportar",
			"reset": "Redefinir"
		}
	},
	"thinkingBudget": {
		"maxTokens": "Tokens máximos",
		"maxThinkingTokens": "Tokens máximos de pensamento"
	},
	"validation": {
		"apiKey": "Você deve fornecer uma chave de API válida.",
		"awsRegion": "Você deve escolher uma região para usar o Amazon Bedrock.",
		"googleCloud": "Você deve fornecer um ID de projeto e região do Google Cloud válidos.",
		"modelId": "Você deve fornecer um ID de modelo válido.",
		"modelSelector": "Você deve fornecer um seletor de modelo válido.",
		"openAi": "Você deve fornecer uma URL base, chave de API e ID de modelo válidos.",
		"arn": {
			"invalidFormat": "Formato de ARN inválido. Por favor, verifique os requisitos de formato.",
			"regionMismatch": "Aviso: A região em seu ARN ({{arnRegion}}) não corresponde à região selecionada ({{region}}). Isso pode causar problemas de acesso. O provedor usará a região do ARN."
		},
		"modelAvailability": "O ID do modelo ({{modelId}}) que você forneceu não está disponível. Por favor, escolha outro modelo."
	},
	"placeholders": {
		"apiKey": "Digite a chave API...",
		"profileName": "Digite o nome do perfil",
		"accessKey": "Digite a chave de acesso...",
		"secretKey": "Digite a chave secreta...",
		"sessionToken": "Digite o token de sessão...",
		"credentialsJson": "Digite o JSON de credenciais...",
		"keyFilePath": "Digite o caminho do arquivo de chave...",
		"projectId": "Digite o ID do projeto...",
		"customArn": "Digite o ARN (ex: arn:aws:bedrock:us-east-1:123456789012:foundation-model/my-model)",
		"baseUrl": "Digite a URL base...",
		"modelId": {
			"lmStudio": "ex: meta-llama-3.1-8b-instruct",
			"lmStudioDraft": "ex: lmstudio-community/llama-3.2-1b-instruct",
			"ollama": "ex: llama3.1"
		},
		"numbers": {
			"maxTokens": "ex: 4096",
			"contextWindow": "ex: 128000",
			"inputPrice": "ex: 0.0001",
			"outputPrice": "ex: 0.0002",
			"cacheWritePrice": "ex: 0.00005"
		}
	},
	"defaults": {
		"ollamaUrl": "Padrão: http://localhost:11434",
		"lmStudioUrl": "Padrão: http://localhost:1234",
		"geminiUrl": "Padrão: https://generativelanguage.googleapis.com"
	},
	"labels": {
		"customArn": "ARN personalizado",
		"useCustomArn": "Usar ARN personalizado..."
	}
}<|MERGE_RESOLUTION|>--- conflicted
+++ resolved
@@ -257,11 +257,7 @@
 	"browser": {
 		"enable": {
 			"label": "Ativar ferramenta de navegador",
-<<<<<<< HEAD
-			"description": "Quando ativado, o Kilo Code pode usar um navegador para interagir com sites ao usar modelos que suportam o uso do computador."
-=======
-			"description": "Quando ativado, o Roo pode usar um navegador para interagir com sites ao usar modelos que suportam o uso do computador. <0>Saiba mais</0>"
->>>>>>> d2e15c16
+			"description": "Quando ativado, o Kilo Code pode usar um navegador para interagir com sites ao usar modelos que suportam o uso do computador. <0>Saiba mais</0>"
 		},
 		"viewport": {
 			"label": "Tamanho da viewport",
@@ -289,11 +285,7 @@
 	"checkpoints": {
 		"enable": {
 			"label": "Ativar pontos de verificação automáticos",
-<<<<<<< HEAD
-			"description": "Quando ativado, o Kilo Code criará automaticamente pontos de verificação durante a execução de tarefas, facilitando a revisão de alterações ou o retorno a estados anteriores."
-=======
-			"description": "Quando ativado, o Roo criará automaticamente pontos de verificação durante a execução de tarefas, facilitando a revisão de alterações ou o retorno a estados anteriores. <0>Saiba mais</0>"
->>>>>>> d2e15c16
+			"description": "Quando ativado, o Kilo Code criará automaticamente pontos de verificação durante a execução de tarefas, facilitando a revisão de alterações ou o retorno a estados anteriores. <0>Saiba mais</0>"
 		}
 	},
 	"notifications": {
@@ -473,12 +465,7 @@
 		"useCustomModel": "Usar personalizado: {{modelId}}"
 	},
 	"footer": {
-<<<<<<< HEAD
 		"feedback": "Se tiver alguma dúvida ou feedback, sinta-se à vontade para abrir um problema em <githubLink>github.com/Kilo-Org/kilocode</githubLink> ou juntar-se a <redditLink>reddit.com/r/kilocode</redditLink> ou <discordLink>kilocode.ai/discord</discordLink>",
-		"version": "Kilo Code v{{version}}",
-=======
-		"feedback": "Se tiver alguma dúvida ou feedback, sinta-se à vontade para abrir um problema em <githubLink>github.com/RooVetGit/Roo-Code</githubLink> ou juntar-se a <redditLink>reddit.com/r/RooCode</redditLink> ou <discordLink>discord.gg/roocode</discordLink>",
->>>>>>> d2e15c16
 		"telemetry": {
 			"label": "Permitir relatórios anônimos de erros e uso",
 			"description": "Ajude a melhorar o Kilo Code enviando dados de uso anônimos e relatórios de erros. Nunca são enviados código, prompts ou informações pessoais. Consulte nossa política de privacidade para mais detalhes."
