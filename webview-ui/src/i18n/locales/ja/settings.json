--- conflicted
+++ resolved
@@ -123,13 +123,9 @@
 		"resetToDefault": "デフォルトにリセット"
 	},
 	"autoApprove": {
-<<<<<<< HEAD
-		"description": "Kilo Codeが承認なしで自動的に操作を実行できるようにします。AIを完全に信頼し、関連するセキュリティリスクを理解している場合にのみ、これらの設定を有効にしてください。",
-=======
 		"description": "Rooが承認なしで自動的に操作を実行できるようにします。AIを完全に信頼し、関連するセキュリティリスクを理解している場合にのみ、これらの設定を有効にしてください。",
 		"toggleAriaLabel": "自動承認の切り替え",
 		"disabledAriaLabel": "自動承認が無効です - 最初にオプションを選択してください",
->>>>>>> a0e640cd
 		"readOnly": {
 			"label": "読み取り",
 			"description": "有効にすると、Kilo Codeは承認ボタンをクリックすることなく、自動的にディレクトリの内容を表示してファイルを読み取ります。",
@@ -399,8 +395,9 @@
 		"claudeCode": {
 			"pathLabel": "クロードコードパス",
 			"description": "Claude Code CLIへのオプションパス。設定されていない場合、デフォルトは「claude」です。",
-<<<<<<< HEAD
-			"placeholder": "デフォルト：claude"
+			"placeholder": "デフォルト：claude",
+			"maxTokensLabel": "最大出力トークン",
+			"maxTokensDescription": "Claude Codeレスポンスの最大出力トークン数。デフォルトは8000です。"
 		},
 		"geminiCli": {
 			"description": "このプロバイダーはGemini CLIツールからのOAuth認証を使用し、APIキーは必要ありません。",
@@ -416,11 +413,6 @@
 			"requirement4": "APIキーは使用しません - 認証はOAuthで処理されます",
 			"requirement5": "Gemini CLIツールが最初にインストールされ、認証されている必要があります",
 			"freeAccess": "OAuth認証による無料アクセス"
-=======
-			"placeholder": "デフォルト：claude",
-			"maxTokensLabel": "最大出力トークン",
-			"maxTokensDescription": "Claude Codeレスポンスの最大出力トークン数。デフォルトは8000です。"
->>>>>>> a0e640cd
 		}
 	},
 	"browser": {
