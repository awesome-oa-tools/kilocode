--- conflicted
+++ resolved
@@ -168,7 +168,6 @@
 		"wantsToFetch": "Kilo Code chce pobrać szczegółowe instrukcje, aby pomóc w bieżącym zadaniu"
 	},
 	"fileOperations": {
-<<<<<<< HEAD
 		"wantsToRead": "Kilo Code chce przeczytać ten plik:",
 		"wantsToReadOutsideWorkspace": "Kilo Code chce przeczytać ten plik poza obszarem roboczym:",
 		"didRead": "Kilo Code przeczytał ten plik:",
@@ -183,28 +182,11 @@
 		"wantsToInsertAtEnd": "Kilo Code chce dodać zawartość na końcu tego pliku:",
 		"wantsToReadAndXMore": "Kilo Code chce przeczytać ten plik i {{count}} więcej:",
 		"wantsToReadMultiple": "Kilo Code chce odczytać wiele plików:",
-		"wantsToApplyBatchChanges": "Kilo Code chce zastosować zmiany do wielu plików:"
-=======
-		"wantsToRead": "Roo chce przeczytać ten plik:",
-		"wantsToReadOutsideWorkspace": "Roo chce przeczytać ten plik poza obszarem roboczym:",
-		"didRead": "Roo przeczytał ten plik:",
-		"wantsToEdit": "Roo chce edytować ten plik:",
-		"wantsToEditOutsideWorkspace": "Roo chce edytować ten plik poza obszarem roboczym:",
-		"wantsToEditProtected": "Roo chce edytować chroniony plik konfiguracyjny:",
-		"wantsToCreate": "Roo chce utworzyć nowy plik:",
-		"wantsToSearchReplace": "Roo chce wykonać wyszukiwanie i zamianę w tym pliku:",
-		"didSearchReplace": "Roo wykonał wyszukiwanie i zamianę w tym pliku:",
-		"wantsToInsert": "Roo chce wstawić zawartość do tego pliku:",
-		"wantsToInsertWithLineNumber": "Roo chce wstawić zawartość do tego pliku w linii {{lineNumber}}:",
-		"wantsToInsertAtEnd": "Roo chce dodać zawartość na końcu tego pliku:",
-		"wantsToReadAndXMore": "Roo chce przeczytać ten plik i {{count}} więcej:",
-		"wantsToReadMultiple": "Roo chce odczytać wiele plików:",
-		"wantsToApplyBatchChanges": "Roo chce zastosować zmiany do wielu plików:",
-		"wantsToGenerateImage": "Roo chce wygenerować obraz:",
-		"wantsToGenerateImageOutsideWorkspace": "Roo chce wygenerować obraz poza obszarem roboczym:",
-		"wantsToGenerateImageProtected": "Roo chce wygenerować obraz w chronionym miejscu:",
-		"didGenerateImage": "Roo wygenerował obraz:"
->>>>>>> 8cff25ab
+		"wantsToApplyBatchChanges": "Kilo Code chce zastosować zmiany do wielu plików:",
+		"wantsToGenerateImage": "Kilo Code chce wygenerować obraz:",
+		"wantsToGenerateImageOutsideWorkspace": "Kilo Code chce wygenerować obraz poza obszarem roboczym:",
+		"wantsToGenerateImageProtected": "Kilo Code chce wygenerować obraz w chronionym miejscu:",
+		"didGenerateImage": "Kilo Code wygenerował obraz:"
 	},
 	"directoryOperations": {
 		"wantsToViewTopLevel": "Kilo Code chce zobaczyć pliki najwyższego poziomu w tym katalogu:",
