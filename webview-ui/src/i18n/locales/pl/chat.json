--- conflicted
+++ resolved
@@ -254,17 +254,11 @@
 		"issues": "Wygląda na to, że masz problemy z Windows PowerShell, proszę zapoznaj się z tym"
 	},
 	"autoApprove": {
-<<<<<<< HEAD
-		"title": "Automatyczne zatwierdzanie:",
-		"none": "Brak",
-		"description": "Automatyczne zatwierdzanie pozwala Kilo Code wykonywać działania bez pytania o pozwolenie. Włącz tylko dla działań, którym w pełni ufasz. Bardziej szczegółowa konfiguracja dostępna w <settingsLink>Ustawieniach</settingsLink>.",
-=======
 		"tooltip": "Zarządzaj ustawieniami automatycznego zatwierdzania",
 		"title": "Automatyczne zatwierdzanie",
 		"all": "Wszystkie",
 		"none": "Żadne",
 		"description": "Wykonuj te działania bez pytania o zgodę. Włącz tę opcję tylko dla działań, którym w pełni ufasz.",
->>>>>>> 68352562
 		"selectOptionsFirst": "Wybierz co najmniej jedną opcję poniżej, aby włączyć automatyczne zatwierdzanie",
 		"toggleAriaLabel": "Przełącz automatyczne zatwierdzanie",
 		"disabledAriaLabel": "Automatyczne zatwierdzanie wyłączone - najpierw wybierz opcje",
@@ -292,28 +286,12 @@
 	},
 	"announcement": {
 		"title": "🎉 Roo Code {{version}} wydany",
-<<<<<<< HEAD
-		"stealthModel": {
-			"feature": "Model stealth Sonic to teraz <bold>Grok Code Fast</bold>! Ten wysokowydajny model rozumowania jest dostępny jako <code>grok-code-fast-1</code> u dostawcy <bold>xAI (Grok)</bold>.",
-			"note": "W podzięce za wszystkie pomocne opinie o Sonic, xAI rozszerza bezpłatny dostęp do <code>grok-code-fast-1</code> na kolejny tydzień za pośrednictwem dostawcy <bold>Roo Code Cloud</bold>.",
-			"connectButton": "Połącz z Roo Code Cloud",
-			"selectModel": "Odwiedź <settingsLink>Ustawienia</settingsLink>, aby zaktualizować konfigurację dostawcy."
-		},
-		"description": "Roo Code {{version}} wprowadza potężne nowe funkcje i znaczące ulepszenia, aby ulepszyć Twój przepływ pracy programistycznej.",
-		"whatsNew": "Co nowego",
-		"feature1": "<bold>Kolejka Wiadomości</bold>: Umieszczaj wiele wiadomości w kolejce podczas pracy Kilo Code, pozwalając na kontynuowanie planowania przepływu pracy bez przerw.",
-		"feature2": "<bold>Niestandardowe Polecenia Slash</bold>: Twórz spersonalizowane polecenia slash dla szybkiego dostępu do często używanych promptów i przepływów pracy, z pełnym zarządzaniem interfejsu użytkownika.",
-		"feature3": "<bold>Ulepszone Narzędzia Gemini</bold>: Nowe możliwości kontekstu URL i ugruntowania wyszukiwania Google zapewniają modelom Gemini informacje internetowe w czasie rzeczywistym i ulepszone możliwości badawcze.",
-		"hideButton": "Ukryj ogłoszenie",
-		"detailsDiscussLinks": "Uzyskaj więcej szczegółów i dołącz do dyskusji na <discordLink>Discord</discordLink> i <redditLink>Reddit</redditLink> 🚀"
-=======
 		"description": "Przedstawiamy <bold>Roo Code Cloud:</bold> Przenosimy moc Roo poza IDE",
 		"feature1": "<bold>Śledź postęp zadań z dowolnego miejsca (Bezpłatnie):</bold> Otrzymuj aktualizacje w czasie rzeczywistym długotrwałych zadań bez utknięcia w IDE",
 		"feature2": "<bold>Kontroluj rozszerzenie Roo zdalnie (Pro):</bold> Uruchamiaj, zatrzymuj i wchodź w interakcje z zadaniami z interfejsu przeglądarki opartego na czacie.",
 		"learnMore": "Gotowy przejąć kontrolę? Dowiedz się więcej <learnMoreLink>tutaj</learnMoreLink>.",
 		"visitCloudButton": "Odwiedź Roo Code Cloud",
 		"socialLinks": "Dołącz do nas na <xLink>X</xLink>, <discordLink>Discord</discordLink>, lub <redditLink>r/RooCode</redditLink>"
->>>>>>> 68352562
 	},
 	"browser": {
 		"rooWantsToUse": "Kilo Code chce użyć przeglądarki:",
