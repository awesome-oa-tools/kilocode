{
	"title": "Cloud",
	"profilePicture": "Zdjęcie profilowe",
	"logOut": "Wyloguj",
	"testApiAuthentication": "Testuj uwierzytelnianie API",
	"signIn": "Połącz z Kilo Code Cloud",
	"connect": "Połącz",
	"cloudBenefitsTitle": "Połącz z Kilo Code Cloud",
	"cloudBenefitsSubtitle": "Synchronizuj swoje prompty i telemetrię, aby włączyć:",
	"cloudBenefitHistory": "Historia zadań online",
	"cloudBenefitSharing": "Funkcje udostępniania i współpracy",
	"cloudBenefitMetrics": "Metryki użycia oparte na zadaniach, tokenach i kosztach",
<<<<<<< HEAD
	"cloudBenefitWalkaway": "Śledź i kontroluj zadania z dowolnego miejsca za pomocą Kilo remote Control",
	"remoteControl": "Kilo remote Control",
	"remoteControlDescription": "Umożliwia śledzenie i interakcję z zadaniami w tym obszarze roboczym za pomocą Kilo Code Cloud",
	"visitCloudWebsite": "Odwiedź Kilo Code Cloud"
=======
	"cloudBenefitWalkaway": "Śledź i kontroluj zadania z dowolnego miejsca za pomocą Roomote Control",
	"remoteControl": "Roomote Control",
	"remoteControlDescription": "Umożliwia śledzenie i interakcję z zadaniami w tym obszarze roboczym za pomocą Roo Code Cloud",
	"visitCloudWebsite": "Odwiedź Roo Code Cloud",
	"cloudUrlPillLabel": "URL Roo Code Cloud"
>>>>>>> 173acdb1
}<|MERGE_RESOLUTION|>--- conflicted
+++ resolved
@@ -10,16 +10,9 @@
 	"cloudBenefitHistory": "Historia zadań online",
 	"cloudBenefitSharing": "Funkcje udostępniania i współpracy",
 	"cloudBenefitMetrics": "Metryki użycia oparte na zadaniach, tokenach i kosztach",
-<<<<<<< HEAD
 	"cloudBenefitWalkaway": "Śledź i kontroluj zadania z dowolnego miejsca za pomocą Kilo remote Control",
 	"remoteControl": "Kilo remote Control",
 	"remoteControlDescription": "Umożliwia śledzenie i interakcję z zadaniami w tym obszarze roboczym za pomocą Kilo Code Cloud",
-	"visitCloudWebsite": "Odwiedź Kilo Code Cloud"
-=======
-	"cloudBenefitWalkaway": "Śledź i kontroluj zadania z dowolnego miejsca za pomocą Roomote Control",
-	"remoteControl": "Roomote Control",
-	"remoteControlDescription": "Umożliwia śledzenie i interakcję z zadaniami w tym obszarze roboczym za pomocą Roo Code Cloud",
-	"visitCloudWebsite": "Odwiedź Roo Code Cloud",
-	"cloudUrlPillLabel": "URL Roo Code Cloud"
->>>>>>> 173acdb1
+	"visitCloudWebsite": "Odwiedź Kilo Code Cloud",
+	"cloudUrlPillLabel": "URL Kilo Code Cloud"
 }