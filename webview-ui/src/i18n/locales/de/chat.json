--- conflicted
+++ resolved
@@ -122,7 +122,7 @@
 		"title": "Modi",
 		"marketplace": "Modus-Marketplace",
 		"settings": "Modus-Einstellungen",
-		"description": "Spezialisierte Personas, die Roos Verhalten anpassen."
+		"description": "Spezialisierte Personas, die Kilo Codes Verhalten anpassen."
 	},
 	"errorReadingFile": "Fehler beim Lesen der Datei:",
 	"noValidImages": "Keine gültigen Bilder wurden verarbeitet",
@@ -301,16 +301,10 @@
 		}
 	},
 	"codebaseSearch": {
-<<<<<<< HEAD
 		"wantsToSearch": "Kilo Code möchte den Codebase nach <code>{{query}}</code> durchsuchen:",
 		"wantsToSearchWithPath": "Kilo Code möchte den Codebase nach <code>{{query}}</code> in <code>{{path}}</code> durchsuchen:",
-		"didSearch": "{{count}} Ergebnis(se) für <code>{{query}}</code> gefunden:"
-=======
-		"wantsToSearch": "Roo möchte den Codebase nach <code>{{query}}</code> durchsuchen:",
-		"wantsToSearchWithPath": "Roo möchte den Codebase nach <code>{{query}}</code> in <code>{{path}}</code> durchsuchen:",
 		"didSearch": "{{count}} Ergebnis(se) für <code>{{query}}</code> gefunden:",
 		"resultTooltip": "Ähnlichkeitswert: {{score}} (klicken zum Öffnen der Datei)"
->>>>>>> ed536a98
 	},
 	"read-batch": {
 		"approve": {
