--- conflicted
+++ resolved
@@ -107,22 +107,15 @@
 		"current": "현재"
 	},
 	"instructions": {
-		"wantsToFetch": "Roo는 현재 작업을 지원하기 위해 자세한 지침을 가져오려고 합니다"
+		"wantsToFetch": "Kilo Code는 현재 작업을 지원하기 위해 자세한 지침을 가져오려고 합니다"
 	},
 	"fileOperations": {
-<<<<<<< HEAD
 		"wantsToRead": "Kilo Code가 이 파일을 읽고 싶어합니다:",
+		"wantsToReadOutsideWorkspace": "Kilo Code가 워크스페이스 외부의 이 파일을 읽고 싶어합니다:",
 		"didRead": "Kilo Code가 이 파일을 읽었습니다:",
 		"wantsToEdit": "Kilo Code가 이 파일을 편집하고 싶어합니다:",
+		"wantsToEditOutsideWorkspace": "Kilo Code가 워크스페이스 외부의 이 파일을 편집하고 싶어합니다:",
 		"wantsToCreate": "Kilo Code가 새 파일을 만들고 싶어합니다:"
-=======
-		"wantsToRead": "Roo가 이 파일을 읽고 싶어합니다:",
-		"wantsToReadOutsideWorkspace": "Roo가 워크스페이스 외부의 이 파일을 읽고 싶어합니다:",
-		"didRead": "Roo가 이 파일을 읽었습니다:",
-		"wantsToEdit": "Roo가 이 파일을 편집하고 싶어합니다:",
-		"wantsToEditOutsideWorkspace": "Roo가 워크스페이스 외부의 이 파일을 편집하고 싶어합니다:",
-		"wantsToCreate": "Roo가 새 파일을 만들고 싶어합니다:"
->>>>>>> 0949556b
 	},
 	"directoryOperations": {
 		"wantsToViewTopLevel": "Kilo Code가 이 디렉토리의 최상위 파일을 보고 싶어합니다:",
@@ -165,11 +158,7 @@
 	"autoApprove": {
 		"title": "자동 승인:",
 		"none": "없음",
-<<<<<<< HEAD
-		"description": "자동 승인을 사용하면 Kilo Code가 권한을 요청하지 않고 작업을 수행할 수 있습니다. 완전히 신뢰할 수 있는 작업에만 활성화하세요.",
-=======
-		"description": "자동 승인을 사용하면 Roo Code가 권한을 요청하지 않고 작업을 수행할 수 있습니다. 완전히 신뢰할 수 있는 작업에만 활성화하세요. 더 자세한 구성은 <settingsLink>설정</settingsLink>에서 사용할 수 있습니다.",
->>>>>>> 0949556b
+		"description": "자동 승인을 사용하면 Kilo Code가 권한을 요청하지 않고 작업을 수행할 수 있습니다. 완전히 신뢰할 수 있는 작업에만 활성화하세요. 더 자세한 구성은 <settingsLink>설정</settingsLink>에서 사용할 수 있습니다.",
 		"actions": {
 			"readFiles": {
 				"label": "파일 및 디렉토리 읽기",
@@ -221,13 +210,8 @@
 		"copyToInput": "입력창에 복사 (또는 Shift + 클릭)"
 	},
 	"announcement": {
-<<<<<<< HEAD
-		"title": "🎉 Kilo Code 3.10 출시",
-		"description": "Kilo Code 3.10이 강력한 생산성 향상 기능을 제공합니다!",
-=======
 		"title": "🎉 Roo Code 3.11 출시",
 		"description": "Roo Code 3.11이 중요한 성능 개선과 새로운 기능을 제공합니다!",
->>>>>>> 0949556b
 		"whatsNew": "새로운 기능",
 		"feature1": "빠른 편집 - 편집이 이제 훨씬 더 빠르게 적용됩니다. 대기 시간은 적고, 코딩은 많이.",
 		"feature2": "API 키 잔액 - 설정에서 OpenRouter 및 Requesty 잔액을 확인할 수 있습니다.",
