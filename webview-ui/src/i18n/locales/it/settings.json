{
	"common": {
		"save": "Salva",
		"done": "Fatto",
		"cancel": "Annulla",
		"reset": "Ripristina",
		"select": "Seleziona",
		"add": "Aggiungi intestazione",
		"remove": "Rimuovi"
	},
	"header": {
		"title": "Impostazioni",
		"saveButtonTooltip": "Salva modifiche",
		"nothingChangedTooltip": "Nessuna modifica",
		"doneButtonTooltip": "Scarta le modifiche non salvate e chiudi il pannello delle impostazioni"
	},
	"unsavedChangesDialog": {
		"title": "Modifiche non salvate",
		"description": "Vuoi scartare le modifiche e continuare?",
		"cancelButton": "Annulla",
		"discardButton": "Scarta modifiche"
	},
	"sections": {
		"providers": "Fornitori",
		"autoApprove": "Auto-approvazione",
		"browser": "Accesso computer",
		"checkpoints": "Punti di controllo",
		"notifications": "Notifiche",
		"contextManagement": "Contesto",
		"terminal": "Terminal",
		"prompts": "Prompt",
		"experimental": "Sperimentale",
		"language": "Lingua",
		"about": "Informazioni su Kilo Code",
		"display": "Mostra"
	},
	"prompts": {
		"description": "Configura i prompt di supporto utilizzati per azioni rapide come il miglioramento dei prompt, la spiegazione del codice e la risoluzione dei problemi. Questi prompt aiutano Kilo Code a fornire una migliore assistenza per le attività di sviluppo comuni."
	},
	"codeIndex": {
		"title": "Indicizzazione del codice",
		"enableLabel": "Abilita indicizzazione del codice",
		"enableDescription": "Abilita l'indicizzazione del codice per una ricerca e una comprensione del contesto migliorate",
		"profileLabel": "Fornitore di embedding",
		"selectProfilePlaceholder": "Seleziona fornitore",
		"openaiProvider": "OpenAI",
		"ollamaProvider": "Ollama",
		"geminiProvider": "Gemini",
		"geminiApiKeyLabel": "Chiave API:",
		"geminiApiKeyPlaceholder": "Inserisci la tua chiave API Gemini",
		"mistralProvider": "Mistral",
		"mistralApiKeyLabel": "Chiave API:",
		"mistralApiKeyPlaceholder": "Inserisci la tua chiave API Mistral",
		"openaiCompatibleProvider": "Compatibile con OpenAI",
		"openAiKeyLabel": "Chiave API OpenAI",
		"openAiKeyPlaceholder": "Inserisci la tua chiave API OpenAI",
		"openAiCompatibleBaseUrlLabel": "URL di base",
		"openAiCompatibleApiKeyLabel": "Chiave API",
		"openAiCompatibleApiKeyPlaceholder": "Inserisci la tua chiave API",
		"openAiCompatibleModelDimensionLabel": "Dimensione Embedding:",
		"modelDimensionLabel": "Dimensione del modello",
		"openAiCompatibleModelDimensionPlaceholder": "es., 1536",
		"openAiCompatibleModelDimensionDescription": "La dimensione dell'embedding (dimensione di output) per il tuo modello. Controlla la documentazione del tuo provider per questo valore. Valori comuni: 384, 768, 1536, 3072.",
		"modelLabel": "Modello",
		"selectModelPlaceholder": "Seleziona modello",
		"ollamaUrlLabel": "URL Ollama:",
		"qdrantUrlLabel": "URL Qdrant",
		"qdrantKeyLabel": "Chiave Qdrant:",
		"startIndexingButton": "Avvia",
		"clearIndexDataButton": "Cancella indice",
		"unsavedSettingsMessage": "Per favore salva le tue impostazioni prima di avviare il processo di indicizzazione.",
		"clearDataDialog": {
			"title": "Sei sicuro?",
			"description": "Questa azione non può essere annullata. Eliminerà permanentemente i dati di indice del tuo codice.",
			"cancelButton": "Annulla",
			"confirmButton": "Cancella dati"
		},
		"description": "Configura le impostazioni di indicizzazione del codebase per abilitare la ricerca semantica del tuo progetto. <0>Scopri di più</0>",
		"statusTitle": "Stato",
		"settingsTitle": "Impostazioni di indicizzazione",
		"disabledMessage": "L'indicizzazione del codebase è attualmente disabilitata. Abilitala nelle impostazioni globali per configurare le opzioni di indicizzazione.",
		"embedderProviderLabel": "Provider Embedder",
		"modelPlaceholder": "Inserisci il nome del modello",
		"selectModel": "Seleziona un modello",
		"ollamaBaseUrlLabel": "URL base Ollama",
		"qdrantApiKeyLabel": "Chiave API Qdrant",
		"qdrantApiKeyPlaceholder": "Inserisci la tua chiave API Qdrant (opzionale)",
		"setupConfigLabel": "Impostazione",
		"ollamaUrlPlaceholder": "http://localhost:11434",
		"openAiCompatibleBaseUrlPlaceholder": "https://api.example.com",
		"modelDimensionPlaceholder": "1536",
		"qdrantUrlPlaceholder": "http://localhost:6333",
		"saveError": "Impossibile salvare le impostazioni",
		"modelDimensions": "({{dimension}} dimensioni)",
		"saveSuccess": "Impostazioni salvate con successo",
		"saving": "Salvataggio...",
		"saveSettings": "Salva",
		"indexingStatuses": {
			"standby": "In attesa",
			"indexing": "Indicizzazione",
			"indexed": "Indicizzato",
			"error": "Errore"
		},
		"close": "Chiudi",
		"validation": {
			"invalidQdrantUrl": "URL Qdrant non valido",
			"invalidOllamaUrl": "URL Ollama non valido",
			"invalidBaseUrl": "URL di base non valido",
			"qdrantUrlRequired": "È richiesto l'URL di Qdrant",
			"openaiApiKeyRequired": "È richiesta la chiave API di OpenAI",
			"modelSelectionRequired": "È richiesta la selezione del modello",
			"apiKeyRequired": "È richiesta la chiave API",
			"modelIdRequired": "È richiesto l'ID del modello",
			"modelDimensionRequired": "È richiesta la dimensione del modello",
			"geminiApiKeyRequired": "È richiesta la chiave API Gemini",
			"mistralApiKeyRequired": "La chiave API di Mistral è richiesta",
			"ollamaBaseUrlRequired": "È richiesto l'URL di base di Ollama",
			"baseUrlRequired": "È richiesto l'URL di base",
			"modelDimensionMinValue": "La dimensione del modello deve essere maggiore di 0"
		},
		"advancedConfigLabel": "Configurazione avanzata",
		"searchMinScoreLabel": "Soglia punteggio di ricerca",
		"searchMinScoreDescription": "Punteggio minimo di somiglianza (0.0-1.0) richiesto per i risultati della ricerca. Valori più bassi restituiscono più risultati ma potrebbero essere meno pertinenti. Valori più alti restituiscono meno risultati ma più pertinenti.",
		"searchMinScoreResetTooltip": "Ripristina al valore predefinito (0.4)",
		"searchMaxResultsLabel": "Risultati di ricerca massimi",
		"searchMaxResultsDescription": "Numero massimo di risultati di ricerca da restituire quando si interroga l'indice del codice. Valori più alti forniscono più contesto ma possono includere risultati meno pertinenti.",
		"resetToDefault": "Ripristina al valore predefinito"
	},
	"autoApprove": {
		"description": "Permetti a Kilo Code di eseguire automaticamente operazioni senza richiedere approvazione. Abilita queste impostazioni solo se ti fidi completamente dell'IA e comprendi i rischi di sicurezza associati.",
		"toggleAriaLabel": "Attiva/disattiva approvazione automatica",
		"disabledAriaLabel": "Approvazione automatica disabilitata - seleziona prima le opzioni",
		"readOnly": {
			"label": "Leggi",
			"description": "Quando abilitato, Kilo Code visualizzerà automaticamente i contenuti della directory e leggerà i file senza richiedere di cliccare sul pulsante Approva.",
			"outsideWorkspace": {
				"label": "Includi file al di fuori dell'area di lavoro",
				"description": "Permetti a Kilo Code di leggere file al di fuori dell'area di lavoro attuale senza richiedere approvazione."
			}
		},
		"write": {
			"label": "Scrivi",
			"description": "Crea e modifica automaticamente i file senza richiedere approvazione",
			"delayLabel": "Ritardo dopo le scritture per consentire alla diagnostica di rilevare potenziali problemi",
			"outsideWorkspace": {
				"label": "Includi file al di fuori dell'area di lavoro",
				"description": "Permetti a Kilo Code di creare e modificare file al di fuori dell'area di lavoro attuale senza richiedere approvazione."
			},
			"protected": {
				"label": "Includi file protetti",
				"description": "Permetti a Kilo Code di creare e modificare file protetti (come .kilocodeignore e file di configurazione .kilocode/) senza richiedere approvazione."
			}
		},
		"browser": {
			"label": "Browser",
			"description": "Esegui automaticamente azioni del browser senza richiedere approvazione. Nota: Si applica solo quando il modello supporta l'uso del computer"
		},
		"retry": {
			"label": "Riprova",
			"description": "Riprova automaticamente le richieste API fallite quando il server restituisce una risposta di errore",
			"delayLabel": "Ritardo prima di riprovare la richiesta"
		},
		"mcp": {
			"label": "MCP",
			"description": "Abilita l'approvazione automatica dei singoli strumenti MCP nella vista Server MCP (richiede sia questa impostazione che la casella \"Consenti sempre\" dello strumento)"
		},
		"modeSwitch": {
			"label": "Modalità",
			"description": "Passa automaticamente tra diverse modalità senza richiedere approvazione"
		},
		"subtasks": {
			"label": "Sottoattività",
			"description": "Consenti la creazione e il completamento di attività secondarie senza richiedere approvazione"
		},
		"followupQuestions": {
			"label": "Domanda",
			"description": "Seleziona automaticamente la prima risposta suggerita per le domande di follow-up dopo il timeout configurato",
			"timeoutLabel": "Tempo di attesa prima di selezionare automaticamente la prima risposta"
		},
		"execute": {
			"label": "Esegui",
			"description": "Esegui automaticamente i comandi del terminale consentiti senza richiedere approvazione",
			"allowedCommands": "Comandi di auto-esecuzione consentiti",
			"allowedCommandsDescription": "Prefissi di comando che possono essere auto-eseguiti quando \"Approva sempre operazioni di esecuzione\" è abilitato. Aggiungi * per consentire tutti i comandi (usare con cautela).",
			"deniedCommands": "Comandi negati",
			"deniedCommandsDescription": "Prefissi di comandi che verranno automaticamente negati senza richiedere approvazione. In caso di conflitti con comandi consentiti, la corrispondenza del prefisso più lungo ha la precedenza. Aggiungi * per negare tutti i comandi.",
			"commandPlaceholder": "Inserisci prefisso comando (es. 'git ')",
			"deniedCommandPlaceholder": "Inserisci prefisso comando da negare (es. 'rm -rf')",
			"addButton": "Aggiungi",
			"autoDenied": "I comandi con il prefisso `{{prefix}}` sono stati vietati dall'utente. Non aggirare questa restrizione eseguendo un altro comando."
		},
		"showMenu": {
			"label": "Mostra menu di approvazione automatica nella vista chat",
			"description": "Quando abilitato, il menu di approvazione automatica verrà mostrato nella parte inferiore della vista chat, permettendo un accesso rapido alle impostazioni di approvazione automatica"
		},
		"updateTodoList": {
			"label": "Todo",
			"description": "La lista delle cose da fare viene aggiornata automaticamente senza approvazione"
		},
		"apiRequestLimit": {
			"title": "Richieste massime",
			"description": "Esegui automaticamente questo numero di richieste API prima di chiedere l'approvazione per continuare con l'attività.",
			"unlimited": "Illimitato"
		},
		"selectOptionsFirst": "Seleziona almeno un'opzione qui sotto per abilitare l'approvazione automatica"
	},
	"providers": {
		"providerDocumentation": "Documentazione {{provider}}",
		"configProfile": "Profilo di configurazione",
		"description": "Salva diverse configurazioni API per passare rapidamente tra fornitori e impostazioni.",
		"apiProvider": "Fornitore API",
		"model": "Modello",
		"nameEmpty": "Il nome non può essere vuoto",
		"nameExists": "Esiste già un profilo con questo nome",
		"deleteProfile": "Elimina profilo",
		"invalidArnFormat": "Formato ARN non valido. Controlla gli esempi sopra.",
		"enterNewName": "Inserisci un nuovo nome",
		"addProfile": "Aggiungi profilo",
		"renameProfile": "Rinomina profilo",
		"newProfile": "Nuovo profilo di configurazione",
		"enterProfileName": "Inserisci il nome del profilo",
		"createProfile": "Crea profilo",
		"cannotDeleteOnlyProfile": "Impossibile eliminare l'unico profilo",
		"searchPlaceholder": "Cerca profili",
		"noMatchFound": "Nessun profilo corrispondente trovato",
		"searchProviderPlaceholder": "Cerca fornitori",
		"noProviderMatchFound": "Nessun fornitore trovato",
		"vscodeLmDescription": "L'API del Modello di Linguaggio di VS Code consente di eseguire modelli forniti da altre estensioni di VS Code (incluso, ma non limitato a, GitHub Copilot). Il modo più semplice per iniziare è installare le estensioni Copilot e Copilot Chat dal VS Code Marketplace.",
		"awsCustomArnUse": "Inserisci un ARN Amazon Bedrock valido per il modello che desideri utilizzare. Esempi di formato:",
		"awsCustomArnDesc": "Assicurati che la regione nell'ARN corrisponda alla regione AWS selezionata sopra.",
		"openRouterApiKey": "Chiave API OpenRouter",
		"getOpenRouterApiKey": "Ottieni chiave API OpenRouter",
		"apiKeyStorageNotice": "Le chiavi API sono memorizzate in modo sicuro nell'Archivio Segreto di VSCode",
		"glamaApiKey": "Chiave API Glama",
		"getGlamaApiKey": "Ottieni chiave API Glama",
		"useCustomBaseUrl": "Usa URL base personalizzato",
		"useReasoning": "Abilita ragionamento",
		"useHostHeader": "Usa intestazione Host personalizzata",
		"useLegacyFormat": "Usa formato API OpenAI legacy",
		"customHeaders": "Intestazioni personalizzate",
		"headerName": "Nome intestazione",
		"headerValue": "Valore intestazione",
		"noCustomHeaders": "Nessuna intestazione personalizzata definita. Fai clic sul pulsante + per aggiungerne una.",
		"requestyApiKey": "Chiave API Requesty",
		"refreshModels": {
			"label": "Aggiorna modelli",
			"hint": "Riapri le impostazioni per vedere i modelli più recenti.",
			"loading": "Aggiornamento dell'elenco dei modelli...",
			"success": "Elenco dei modelli aggiornato con successo!",
			"error": "Impossibile aggiornare l'elenco dei modelli. Riprova."
		},
		"getRequestyApiKey": "Ottieni chiave API Requesty",
		"openRouterTransformsText": "Comprimi prompt e catene di messaggi alla dimensione del contesto (<a>Trasformazioni OpenRouter</a>)",
		"anthropicApiKey": "Chiave API Anthropic",
		"getAnthropicApiKey": "Ottieni chiave API Anthropic",
		"anthropicUseAuthToken": "Passa la chiave API Anthropic come header di autorizzazione invece di X-Api-Key",
		"chutesApiKey": "Chiave API Chutes",
		"getChutesApiKey": "Ottieni chiave API Chutes",
		"deepSeekApiKey": "Chiave API DeepSeek",
		"getDeepSeekApiKey": "Ottieni chiave API DeepSeek",
		"moonshotApiKey": "Chiave API Moonshot",
		"getMoonshotApiKey": "Ottieni chiave API Moonshot",
		"moonshotBaseUrl": "Punto di ingresso Moonshot",
		"geminiApiKey": "Chiave API Gemini",
		"getGroqApiKey": "Ottieni chiave API Groq",
		"groqApiKey": "Chiave API Groq",
		"getHuggingFaceApiKey": "Ottieni chiave API Hugging Face",
		"huggingFaceApiKey": "Chiave API Hugging Face",
		"huggingFaceModelId": "ID modello",
		"huggingFaceLoading": "Caricamento...",
		"huggingFaceModelsCount": "({{count}} modelli)",
		"huggingFaceSelectModel": "Seleziona un modello...",
		"huggingFaceSearchModels": "Cerca modelli...",
		"huggingFaceNoModelsFound": "Nessun modello trovato",
		"huggingFaceProvider": "Provider",
		"huggingFaceProviderAuto": "Automatico",
		"huggingFaceSelectProvider": "Seleziona un provider...",
		"huggingFaceSearchProviders": "Cerca provider...",
		"huggingFaceNoProvidersFound": "Nessun provider trovato",
		"getGeminiApiKey": "Ottieni chiave API Gemini",
		"openAiApiKey": "Chiave API OpenAI",
		"apiKey": "Chiave API",
		"openAiBaseUrl": "URL base",
		"getOpenAiApiKey": "Ottieni chiave API OpenAI",
		"mistralApiKey": "Chiave API Mistral",
		"getMistralApiKey": "Ottieni chiave API Mistral / Codestral",
		"codestralBaseUrl": "URL base Codestral (opzionale)",
		"codestralBaseUrlDesc": "Imposta un URL opzionale per i modelli Codestral.",
		"xaiApiKey": "Chiave API xAI",
		"getXaiApiKey": "Ottieni chiave API xAI",
		"litellmApiKey": "Chiave API LiteLLM",
		"litellmBaseUrl": "URL base LiteLLM",
		"awsCredentials": "Credenziali AWS",
		"awsProfile": "Profilo AWS",
		"awsApiKey": "Chiave API Amazon Bedrock",
		"awsProfileName": "Nome profilo AWS",
		"awsAccessKey": "Chiave di accesso AWS",
		"awsSecretKey": "Chiave segreta AWS",
		"awsSessionToken": "Token di sessione AWS",
		"awsRegion": "Regione AWS",
		"awsCrossRegion": "Usa inferenza cross-regione",
		"awsBedrockVpc": {
			"useCustomVpcEndpoint": "Usa endpoint VPC personalizzato",
			"vpcEndpointUrlPlaceholder": "Inserisci URL endpoint VPC (opzionale)",
			"examples": "Esempi:"
		},
		"enablePromptCaching": "Abilita cache dei prompt",
		"enablePromptCachingTitle": "Abilita la cache dei prompt per migliorare le prestazioni e ridurre i costi per i modelli supportati.",
		"cacheUsageNote": "Nota: Se non vedi l'utilizzo della cache, prova a selezionare un modello diverso e poi seleziona nuovamente il modello desiderato.",
		"vscodeLmModel": "Modello linguistico",
		"vscodeLmWarning": "Nota: Questa è un'integrazione molto sperimentale e il supporto del fornitore varierà. Se ricevi un errore relativo a un modello non supportato, si tratta di un problema del fornitore.",
		"googleCloudSetup": {
			"title": "Per utilizzare Google Cloud Vertex AI, è necessario:",
			"step1": "1. Creare un account Google Cloud, abilitare l'API Vertex AI e abilitare i modelli Claude desiderati.",
			"step2": "2. Installare Google Cloud CLI e configurare le credenziali predefinite dell'applicazione.",
			"step3": "3. Oppure creare un account di servizio con credenziali."
		},
		"googleCloudCredentials": "Credenziali Google Cloud",
		"googleCloudKeyFile": "Percorso file chiave Google Cloud",
		"googleCloudProjectId": "ID progetto Google Cloud",
		"googleCloudRegion": "Regione Google Cloud",
		"lmStudio": {
			"baseUrl": "URL base (opzionale)",
			"modelId": "ID modello",
			"speculativeDecoding": "Abilita decodifica speculativa",
			"draftModelId": "ID modello bozza",
			"draftModelDesc": "Per un corretto funzionamento della decodifica speculativa, il modello bozza deve provenire dalla stessa famiglia di modelli.",
			"selectDraftModel": "Seleziona modello bozza",
			"noModelsFound": "Nessun modello bozza trovato. Assicurati che LM Studio sia in esecuzione con la modalità server abilitata.",
			"description": "LM Studio ti permette di eseguire modelli localmente sul tuo computer. Per iniziare, consulta la loro <a>guida rapida</a>. Dovrai anche avviare la funzionalità <b>server locale</b> di LM Studio per utilizzarlo con questa estensione. <span>Nota:</span> Kilo Code utilizza prompt complessi e funziona meglio con i modelli Claude. I modelli con capacità inferiori potrebbero non funzionare come previsto."
		},
		"ollama": {
			"baseUrl": "URL base (opzionale)",
			"modelId": "ID modello",
			"description": "Ollama ti permette di eseguire modelli localmente sul tuo computer. Per iniziare, consulta la guida rapida.",
			"warning": "Nota: Kilo Code utilizza prompt complessi e funziona meglio con i modelli Claude. I modelli con capacità inferiori potrebbero non funzionare come previsto."
		},
		"unboundApiKey": "Chiave API Unbound",
		"getUnboundApiKey": "Ottieni chiave API Unbound",
		"unboundRefreshModelsSuccess": "Lista dei modelli aggiornata! Ora puoi selezionare tra gli ultimi modelli.",
		"unboundInvalidApiKey": "Chiave API non valida. Controlla la tua chiave API e riprova.",
		"humanRelay": {
			"description": "Non è richiesta alcuna chiave API, ma l'utente dovrà aiutare a copiare e incollare le informazioni nella chat web AI.",
			"instructions": "Durante l'uso, apparirà una finestra di dialogo e il messaggio corrente verrà automaticamente copiato negli appunti. Dovrai incollarlo nelle versioni web dell'AI (come ChatGPT o Claude), quindi copiare la risposta dell'AI nella finestra di dialogo e fare clic sul pulsante di conferma."
		},
		"openRouter": {
			"providerRouting": {
				"title": "Routing dei fornitori OpenRouter",
				"description": "OpenRouter indirizza le richieste ai migliori fornitori disponibili per il tuo modello. Per impostazione predefinita, le richieste sono bilanciate tra i principali fornitori per massimizzare il tempo di attività. Tuttavia, puoi scegliere un fornitore specifico da utilizzare per questo modello.",
				"learnMore": "Scopri di più sul routing dei fornitori"
			}
		},
		"cerebras": {
			"apiKey": "Chiave API Cerebras",
			"getApiKey": "Ottieni chiave API Cerebras"
		},
		"customModel": {
			"capabilities": "Configura le capacità e i prezzi del tuo modello personalizzato compatibile con OpenAI. Fai attenzione quando specifichi le capacità del modello, poiché possono influenzare le prestazioni di Kilo Code.",
			"maxTokens": {
				"label": "Token di output massimi",
				"description": "Numero massimo di token che il modello può generare in una risposta. (Specifica -1 per lasciare che il server imposti il massimo token.)"
			},
			"contextWindow": {
				"label": "Dimensione finestra di contesto",
				"description": "Numero totale di token (input + output) che il modello può elaborare."
			},
			"imageSupport": {
				"label": "Supporto immagini",
				"description": "Il modello è in grado di elaborare e comprendere le immagini?"
			},
			"computerUse": {
				"label": "Uso del computer",
				"description": "Il modello è in grado di interagire con il browser? (es. Claude 3.7 Sonnet)."
			},
			"promptCache": {
				"label": "Cache dei prompt",
				"description": "Il modello è in grado di memorizzare in cache i prompt?"
			},
			"pricing": {
				"input": {
					"label": "Prezzo input",
					"description": "Costo per milione di token di input/prompt. Questo influisce sul costo di invio di contesto e istruzioni al modello."
				},
				"output": {
					"label": "Prezzo output",
					"description": "Costo per milione di token della risposta del modello. Questo influisce sul costo del contenuto generato e dei completamenti."
				},
				"cacheReads": {
					"label": "Prezzo letture cache",
					"description": "Costo per milione di token per leggere dalla cache. Questo prezzo viene applicato quando si riceve una risposta memorizzata nella cache."
				},
				"cacheWrites": {
					"label": "Prezzo scritture cache",
					"description": "Costo per milione di token per scrivere nella cache. Questo prezzo viene applicato quando si memorizza un prompt nella cache per la prima volta."
				}
			},
			"resetDefaults": "Ripristina valori predefiniti"
		},
		"rateLimitSeconds": {
			"label": "Limite di frequenza",
			"description": "Tempo minimo tra le richieste API."
		},
		"consecutiveMistakeLimit": {
			"label": "Limite di errori e ripetizioni",
			"description": "Numero di errori consecutivi o azioni ripetute prima di mostrare la finestra di dialogo 'Kilo Code sta riscontrando problemi'",
			"unlimitedDescription": "Tentativi illimitati abilitati (procedi automaticamente). La finestra di dialogo non verrà mai visualizzata.",
			"warning": "⚠️ L'impostazione a 0 consente tentativi illimitati che possono consumare un notevole utilizzo dell'API"
		},
		"reasoningEffort": {
			"label": "Sforzo di ragionamento del modello",
			"high": "Alto",
			"medium": "Medio",
			"low": "Basso"
		},
		"setReasoningLevel": "Abilita sforzo di ragionamento",
		"claudeCode": {
			"pathLabel": "Percorso Claude Code",
			"description": "Percorso facoltativo per la tua CLI Claude Code. Predefinito 'claude' se non impostato.",
			"placeholder": "Predefinito: claude",
			"maxTokensLabel": "Token di output massimi",
			"maxTokensDescription": "Numero massimo di token di output per le risposte di Claude Code. Il valore predefinito è 8000."
		},
		"geminiCli": {
			"description": "Questo provider utilizza l'autenticazione OAuth dallo strumento Gemini CLI e non richiede chiavi API.",
			"oauthPath": "Percorso Credenziali OAuth (opzionale)",
			"oauthPathDescription": "Percorso al file delle credenziali OAuth. Lascia vuoto per utilizzare la posizione predefinita (~/.gemini/oauth_creds.json).",
			"instructions": "Se non ti sei ancora autenticato, esegui",
			"instructionsContinued": "nel tuo terminale prima.",
			"setupLink": "Istruzioni di Configurazione Gemini CLI",
			"requirementsTitle": "Requisiti Importanti",
			"requirement1": "Prima, devi installare lo strumento Gemini CLI",
			"requirement2": "Poi, esegui gemini nel tuo terminale e assicurati di accedere con Google",
			"requirement3": "Funziona solo con account Google personali (non account Google Workspace)",
			"requirement4": "Non utilizza chiavi API - l'autenticazione è gestita tramite OAuth",
			"requirement5": "Richiede che lo strumento Gemini CLI sia installato e autenticato prima",
			"freeAccess": "Accesso gratuito tramite autenticazione OAuth"
		}
	},
	"browser": {
		"enable": {
			"label": "Abilita strumento browser",
			"description": "Quando abilitato, Kilo Code può utilizzare un browser per interagire con siti web quando si utilizzano modelli che supportano l'uso del computer. <0>Scopri di più</0>"
		},
		"viewport": {
			"label": "Dimensione viewport",
			"description": "Seleziona la dimensione del viewport per le interazioni del browser. Questo influisce su come i siti web vengono visualizzati e su come vi si interagisce.",
			"options": {
				"largeDesktop": "Desktop grande (1280x800)",
				"smallDesktop": "Desktop piccolo (900x600)",
				"tablet": "Tablet (768x1024)",
				"mobile": "Mobile (360x640)"
			}
		},
		"screenshotQuality": {
			"label": "Qualità screenshot",
			"description": "Regola la qualità WebP degli screenshot del browser. Valori più alti forniscono screenshot più nitidi ma aumentano l'utilizzo di token."
		},
		"remote": {
			"label": "Usa connessione browser remoto",
			"description": "Connettiti a un browser Chrome in esecuzione con debug remoto abilitato (--remote-debugging-port=9222).",
			"urlPlaceholder": "URL personalizzato (es. http://localhost:9222)",
			"testButton": "Testa connessione",
			"testingButton": "Test in corso...",
			"instructions": "Inserisci l'indirizzo host del protocollo DevTools o lascia vuoto per scoprire automaticamente le istanze Chrome locali. Il pulsante Test Connessione proverà l'URL personalizzato se fornito, o scoprirà automaticamente se il campo è vuoto."
		}
	},
	"checkpoints": {
		"enable": {
			"label": "Abilita punti di controllo automatici",
			"description": "Quando abilitato, Kilo Code creerà automaticamente punti di controllo durante l'esecuzione dei compiti, facilitando la revisione delle modifiche o il ritorno a stati precedenti. <0>Scopri di più</0>"
		}
	},
	"notifications": {
		"sound": {
			"label": "Abilita effetti sonori",
			"description": "Quando abilitato, Kilo Code riprodurrà effetti sonori per notifiche ed eventi.",
			"volumeLabel": "Volume"
		},
		"tts": {
			"label": "Abilita sintesi vocale",
			"description": "Quando abilitato, Kilo Code leggerà ad alta voce le sue risposte utilizzando la sintesi vocale.",
			"speedLabel": "Velocità"
		}
	},
	"contextManagement": {
		"description": "Controlla quali informazioni sono incluse nella finestra di contesto dell'IA, influenzando l'utilizzo di token e la qualità delle risposte",
		"autoCondenseContextPercent": {
			"label": "Soglia per attivare la condensazione intelligente del contesto",
			"description": "Quando la finestra di contesto raggiunge questa soglia, Kilo Code la condenserà automaticamente."
		},
		"condensingApiConfiguration": {
			"label": "Configurazione API per la condensazione del contesto",
			"description": "Seleziona quale configurazione API utilizzare per le operazioni di condensazione del contesto. Lascia deselezionato per utilizzare la configurazione attiva corrente.",
			"useCurrentConfig": "Predefinito"
		},
		"customCondensingPrompt": {
			"label": "Prompt personalizzato condensazione contesto",
			"description": "Prompt di sistema personalizzato per la condensazione del contesto. Lascia vuoto per utilizzare il prompt predefinito.",
			"placeholder": "Inserisci qui il tuo prompt di condensazione personalizzato...\n\nPuoi utilizzare la stessa struttura del prompt predefinito:\n- Conversazione precedente\n- Lavoro attuale\n- Concetti tecnici chiave\n- File e codice pertinenti\n- Risoluzione dei problemi\n- Attività in sospeso e prossimi passi",
			"reset": "Ripristina predefinito",
			"hint": "Vuoto = usa prompt predefinito"
		},
		"autoCondenseContext": {
			"name": "Attiva automaticamente la condensazione intelligente del contesto",
			"description": "Quando abilitato, Kilo Code condenserà automaticamente il contesto quando viene raggiunta la soglia. Quando disabilitato, puoi ancora attivare manualmente la condensazione del contesto."
		},
		"openTabs": {
			"label": "Limite contesto schede aperte",
			"description": "Numero massimo di schede VSCode aperte da includere nel contesto. Valori più alti forniscono più contesto ma aumentano l'utilizzo di token."
		},
		"workspaceFiles": {
			"label": "Limite contesto file area di lavoro",
			"description": "Numero massimo di file da includere nei dettagli della directory di lavoro corrente. Valori più alti forniscono più contesto ma aumentano l'utilizzo di token."
		},
		"rooignore": {
			"label": "Mostra file .kilocodeignore negli elenchi e nelle ricerche",
			"description": "Quando abilitato, i file che corrispondono ai pattern in .kilocodeignore verranno mostrati negli elenchi con un simbolo di blocco. Quando disabilitato, questi file saranno completamente nascosti dagli elenchi di file e dalle ricerche."
		},
		"maxReadFile": {
			"label": "Soglia di auto-troncamento lettura file",
			"description": "Kilo Code legge questo numero di righe quando il modello omette i valori di inizio/fine. Se questo numero è inferiore al totale del file, Kilo Code genera un indice dei numeri di riga delle definizioni di codice. Casi speciali: -1 indica a Kilo Code di leggere l'intero file (senza indicizzazione), e 0 indica di non leggere righe e fornire solo indici di riga per un contesto minimo. Valori più bassi minimizzano l'utilizzo iniziale del contesto, permettendo successive letture precise di intervalli di righe. Le richieste con inizio/fine espliciti non sono limitate da questa impostazione.",
			"lines": "righe",
			"always_full_read": "Leggi sempre l'intero file"
		},
		"maxConcurrentFileReads": {
			"label": "Limite letture simultanee",
			"description": "Numero massimo di file che lo strumento 'read_file' può elaborare contemporaneamente. Valori più alti possono velocizzare la lettura di più file piccoli ma aumentano l'utilizzo della memoria."
		},
		"diagnostics": {
			"includeMessages": {
				"label": "Includi automaticamente la diagnostica nel contesto",
				"description": "Quando abilitato, i messaggi diagnostici (errori) dai file modificati verranno automaticamente inclusi nel contesto. Puoi sempre includere manualmente tutta la diagnostica del workspace usando @problems."
			},
			"maxMessages": {
				"label": "Numero massimo di messaggi diagnostici",
				"description": "Numero massimo di messaggi diagnostici da includere per file. Questo limite si applica sia all'inclusione automatica (quando la casella è abilitata) che alle menzioni manuali di @problems. Valori più alti forniscono più contesto ma aumentano l'utilizzo dei token.",
				"resetTooltip": "Ripristina al valore predefinito (50)",
				"unlimited": "Messaggi diagnostici illimitati",
				"unlimitedLabel": "Illimitato"
			},
			"delayAfterWrite": {
				"label": "Ritardo dopo le scritture per consentire alla diagnostica di rilevare potenziali problemi",
				"description": "Tempo di attesa dopo la scrittura dei file prima di procedere, consentendo agli strumenti di diagnostica di elaborare le modifiche e rilevare i problemi."
			}
		},
		"condensingThreshold": {
			"label": "Soglia di attivazione condensazione",
			"selectProfile": "Configura soglia per profilo",
			"defaultProfile": "Predefinito globale (tutti i profili)",
			"defaultDescription": "Quando il contesto raggiunge questa percentuale, verrà automaticamente condensato per tutti i profili a meno che non abbiano impostazioni personalizzate",
			"profileDescription": "Soglia personalizzata solo per questo profilo (sovrascrive il predefinito globale)",
			"inheritDescription": "Questo profilo eredita la soglia predefinita globale ({{threshold}}%)",
			"usesGlobal": "(usa globale {{threshold}}%)"
		}
	},
	"terminal": {
		"basic": {
			"label": "Impostazioni terminale: Base",
			"description": "Impostazioni base del terminale"
		},
		"advanced": {
			"label": "Impostazioni terminale: Avanzate",
			"description": "Le seguenti opzioni potrebbero richiedere il riavvio del terminale per applicare l'impostazione."
		},
		"outputLineLimit": {
			"label": "Limite output terminale",
			"description": "Numero massimo di righe da includere nell'output del terminale durante l'esecuzione dei comandi. Quando superato, le righe verranno rimosse dal centro, risparmiando token. <0>Scopri di più</0>"
		},
		"outputCharacterLimit": {
			"label": "Limite di caratteri del terminale",
			"description": "Numero massimo di caratteri da includere nell'output del terminale durante l'esecuzione dei comandi. Questo limite ha la precedenza sul limite di righe per prevenire problemi di memoria causati da righe estremamente lunghe. Se superato, l'output verrà troncato. <0>Scopri di più</0>"
		},
		"shellIntegrationTimeout": {
			"label": "Timeout integrazione shell del terminale",
			"description": "Tempo massimo di attesa per l'inizializzazione dell'integrazione della shell prima di eseguire i comandi. Per gli utenti con tempi di avvio della shell lunghi, questo valore potrebbe dover essere aumentato se si vedono errori \"Shell Integration Unavailable\" nel terminale. <0>Scopri di più</0>"
		},
		"shellIntegrationDisabled": {
			"label": "Disabilita l'integrazione della shell del terminale",
			"description": "Abilita questa opzione se i comandi del terminale non funzionano correttamente o se vedi errori 'Shell Integration Unavailable'. Questo utilizza un metodo più semplice per eseguire i comandi, bypassando alcune funzionalità avanzate del terminale. <0>Scopri di più</0>"
		},
		"commandDelay": {
			"label": "Ritardo comando terminale",
			"description": "Ritardo in millisecondi da aggiungere dopo l'esecuzione del comando. L'impostazione predefinita di 0 disabilita completamente il ritardo. Questo può aiutare a garantire che l'output del comando sia catturato completamente nei terminali con problemi di temporizzazione. Nella maggior parte dei terminali viene implementato impostando `PROMPT_COMMAND='sleep N'` e Powershell aggiunge `start-sleep` alla fine di ogni comando. In origine era una soluzione per il bug VSCode#237208 e potrebbe non essere necessario. <0>Scopri di più</0>"
		},
		"compressProgressBar": {
			"label": "Comprimi output barre di progresso",
			"description": "Quando abilitato, elabora l'output del terminale con ritorni a capo (\\r) per simulare come un terminale reale visualizzerebbe il contenuto. Questo rimuove gli stati intermedi delle barre di progresso, mantenendo solo lo stato finale, il che conserva spazio di contesto per informazioni più rilevanti. <0>Scopri di più</0>"
		},
		"powershellCounter": {
			"label": "Abilita soluzione temporanea contatore PowerShell",
			"description": "Quando abilitato, aggiunge un contatore ai comandi PowerShell per garantire la corretta esecuzione dei comandi. Questo aiuta con i terminali PowerShell che potrebbero avere problemi con la cattura dell'output. <0>Scopri di più</0>"
		},
		"zshClearEolMark": {
			"label": "Cancella marcatore fine riga ZSH",
			"description": "Quando abilitato, cancella il marcatore di fine riga ZSH impostando PROMPT_EOL_MARK=''. Questo previene problemi con l'interpretazione dell'output dei comandi quando termina con caratteri speciali come '%'. <0>Scopri di più</0>"
		},
		"zshOhMy": {
			"label": "Abilita integrazione Oh My Zsh",
			"description": "Quando abilitato, imposta ITERM_SHELL_INTEGRATION_INSTALLED=Yes per abilitare le funzionalità di integrazione della shell Oh My Zsh. L'applicazione di questa impostazione potrebbe richiedere il riavvio dell'IDE. <0>Scopri di più</0>"
		},
		"zshP10k": {
			"label": "Abilita integrazione Powerlevel10k",
			"description": "Quando abilitato, imposta POWERLEVEL9K_TERM_SHELL_INTEGRATION=true per abilitare le funzionalità di integrazione della shell Powerlevel10k. <0>Scopri di più</0>"
		},
		"zdotdir": {
			"label": "Abilita gestione ZDOTDIR",
			"description": "Quando abilitato, crea una directory temporanea per ZDOTDIR per gestire correttamente l'integrazione della shell zsh. Questo assicura che l'integrazione della shell VSCode funzioni correttamente con zsh mantenendo la tua configurazione zsh. <0>Scopri di più</0>"
		},
		"inheritEnv": {
			"label": "Eredita variabili d'ambiente",
			"description": "Quando abilitato, il terminale eredita le variabili d'ambiente dal processo padre di VSCode, come le impostazioni di integrazione della shell definite nel profilo utente. Questo attiva direttamente l'impostazione globale di VSCode `terminal.integrated.inheritEnv`. <0>Scopri di più</0>"
		}
	},
	"advancedSettings": {
		"title": "Impostazioni avanzate"
	},
	"advanced": {
		"diff": {
			"label": "Abilita modifica tramite diff",
			"description": "Quando abilitato, Kilo Code sarà in grado di modificare i file più velocemente e rifiuterà automaticamente scritture di file completi troncati. Funziona meglio con l'ultimo modello Claude 4 Sonnet.",
			"strategy": {
				"label": "Strategia diff",
				"options": {
					"standard": "Standard (Blocco singolo)",
					"multiBlock": "Sperimentale: Diff multi-blocco",
					"unified": "Sperimentale: Diff unificato"
				},
				"descriptions": {
					"standard": "La strategia diff standard applica modifiche a un singolo blocco di codice alla volta.",
					"unified": "La strategia diff unificato adotta diversi approcci per applicare i diff e sceglie il migliore.",
					"multiBlock": "La strategia diff multi-blocco consente di aggiornare più blocchi di codice in un file in una singola richiesta."
				}
			},
			"matchPrecision": {
				"label": "Precisione corrispondenza",
				"description": "Questo cursore controlla quanto precisamente le sezioni di codice devono corrispondere quando si applicano i diff. Valori più bassi consentono corrispondenze più flessibili ma aumentano il rischio di sostituzioni errate. Usa valori inferiori al 100% con estrema cautela."
			}
		},
		"todoList": {
			"label": "Abilita strumento lista di cose da fare",
			"description": "Quando abilitato, Kilo Code può creare e gestire liste di cose da fare per tracciare il progresso delle attività. Questo aiuta a organizzare attività complesse in passaggi gestibili."
		}
	},
	"experimental": {
		"DIFF_STRATEGY_UNIFIED": {
			"name": "Usa strategia diff unificata sperimentale",
			"description": "Abilita la strategia diff unificata sperimentale. Questa strategia potrebbe ridurre il numero di tentativi causati da errori del modello, ma può causare comportamenti imprevisti o modifiche errate. Abilitala solo se comprendi i rischi e sei disposto a rivedere attentamente tutte le modifiche."
		},
		"SEARCH_AND_REPLACE": {
			"name": "Usa strumento di ricerca e sostituzione sperimentale",
			"description": "Abilita lo strumento di ricerca e sostituzione sperimentale, consentendo a Kilo Code di sostituire più istanze di un termine di ricerca in una singola richiesta."
		},
		"INSERT_BLOCK": {
			"name": "Usa strumento di inserimento contenuti sperimentale",
			"description": "Abilita lo strumento di inserimento contenuti sperimentale, consentendo a Kilo Code di inserire contenuti a numeri di riga specifici senza dover creare un diff."
		},
		"POWER_STEERING": {
			"name": "Usa modalità \"servosterzo\" sperimentale",
			"description": "Quando abilitato, Kilo Code ricorderà al modello i dettagli della sua definizione di modalità corrente più frequentemente. Questo porterà a una maggiore aderenza alle definizioni dei ruoli e alle istruzioni personalizzate, ma utilizzerà più token per messaggio."
		},
		"MULTI_SEARCH_AND_REPLACE": {
			"name": "Usa strumento diff multi-blocco sperimentale",
			"description": "Quando abilitato, Kilo Code utilizzerà lo strumento diff multi-blocco. Questo tenterà di aggiornare più blocchi di codice nel file in una singola richiesta."
		},
		"CONCURRENT_FILE_READS": {
			"name": "Abilita lettura simultanea dei file",
			"description": "Quando abilitato, Kilo Code può leggere più file in una singola richiesta. Quando disabilitato, Kilo Code deve leggere i file uno alla volta. Disabilitarlo può aiutare quando si lavora con modelli meno capaci o quando si desidera maggiore controllo sull'accesso ai file."
		},
		"MARKETPLACE": {
			"name": "Abilita Marketplace",
			"description": "Quando abilitato, puoi installare MCP e modalità personalizzate dal Marketplace."
		},
		"MULTI_FILE_APPLY_DIFF": {
			"name": "Abilita modifiche di file concorrenti",
			"description": "Quando abilitato, Kilo Code può modificare più file in una singola richiesta. Quando disabilitato, Kilo Code deve modificare i file uno alla volta. Disabilitare questa opzione può aiutare quando lavori con modelli meno capaci o quando vuoi più controllo sulle modifiche dei file."
		},
<<<<<<< HEAD
		"MORPH_FAST_APPLY": {
			"name": "Abilita Morph Fast Apply",
			"description": "Quando abilitato, Kilo Code può modificare i file utilizzando Morph Fast Apply.",
			"apiKey": "Chiave API Morph (opzionale)",
			"placeholder": "Inserisci la tua chiave API Morph (opzionale)",
			"warning": "Se non configuri una chiave API Morph, puoi comunque utilizzare Fast Apply con Kilo Code o OpenRouter, ma il tuo account verrà addebitato per l'utilizzo del modello!"
=======
		"INLINE_ASSIST": {
			"name": "Assistenza Inline",
			"description": "Abilita le funzionalità di Assistenza in Linea per suggerimenti e miglioramenti rapidi del codice direttamente nel tuo editor. Include Attività Rapida in Linea (Cmd+I) per modifiche mirate e Attività Automatica in Linea per miglioramenti contestuali."
>>>>>>> b93b55fb
		}
	},
	"promptCaching": {
		"label": "Disattiva la cache dei prompt",
		"description": "Quando selezionato, Kilo Code non utilizzerà la cache dei prompt per questo modello."
	},
	"temperature": {
		"useCustom": "Usa temperatura personalizzata",
		"description": "Controlla la casualità nelle risposte del modello.",
		"rangeDescription": "Valori più alti rendono l'output più casuale, valori più bassi lo rendono più deterministico."
	},
	"modelInfo": {
		"supportsImages": "Supporta immagini",
		"noImages": "Non supporta immagini",
		"supportsComputerUse": "Supporta uso del computer",
		"noComputerUse": "Non supporta uso del computer",
		"supportsPromptCache": "Supporta cache dei prompt",
		"noPromptCache": "Non supporta cache dei prompt",
		"maxOutput": "Output massimo",
		"inputPrice": "Prezzo input",
		"outputPrice": "Prezzo output",
		"cacheReadsPrice": "Prezzo letture cache",
		"cacheWritesPrice": "Prezzo scritture cache",
		"enableStreaming": "Abilita streaming",
		"enableR1Format": "Abilita i parametri del modello R1",
		"enableR1FormatTips": "Deve essere abilitato quando si utilizzano modelli R1 come QWQ, per evitare l'errore 400",
		"useAzure": "Usa Azure",
		"azureApiVersion": "Imposta versione API Azure",
		"gemini": {
			"freeRequests": "* Gratuito fino a {{count}} richieste al minuto. Dopo, la fatturazione dipende dalla dimensione del prompt.",
			"pricingDetails": "Per maggiori informazioni, vedi i dettagli sui prezzi.",
			"billingEstimate": "* La fatturazione è una stima - il costo esatto dipende dalle dimensioni del prompt."
		}
	},
	"modelPicker": {
		"automaticFetch": "L'estensione recupera automaticamente l'elenco più recente dei modelli disponibili su <serviceLink>{{serviceName}}</serviceLink>. Se non sei sicuro di quale modello scegliere, Kilo Code funziona meglio con <defaultModelLink>{{defaultModelId}}</defaultModelLink>.",
		"label": "Modello",
		"searchPlaceholder": "Cerca",
		"noMatchFound": "Nessuna corrispondenza trovata",
		"useCustomModel": "Usa personalizzato: {{modelId}}"
	},
	"footer": {
		"feedback": "Se hai domande o feedback, sentiti libero di aprire un issue su <githubLink>github.com/Kilo-Org/kilocode</githubLink> o unirti a <redditLink>reddit.com/r/kilocode</redditLink> o <discordLink>kilocode.ai/discord</discordLink>",
		"support": "Per domande finanziarie, contatta il Supporto Clienti a <supportLink>https://kilocode.ai/support</supportLink>",
		"telemetry": {
			"label": "Consenti segnalazioni di errori e utilizzo",
			"description": "Aiuta a migliorare Kilo Code inviando dati di utilizzo e segnalazioni di errori. Non vengono mai inviati codice, prompt o informazioni personali. Consulta la nostra politica sulla privacy per maggiori dettagli."
		},
		"settings": {
			"import": "Importa",
			"export": "Esporta",
			"reset": "Ripristina"
		}
	},
	"thinkingBudget": {
		"maxTokens": "Token massimi",
		"maxThinkingTokens": "Token massimi di pensiero"
	},
	"validation": {
		"apiKey": "È necessario fornire una chiave API valida.",
		"awsRegion": "È necessario scegliere una regione per utilizzare Amazon Bedrock.",
		"googleCloud": "È necessario fornire un ID progetto e una regione Google Cloud validi.",
		"modelId": "È necessario fornire un ID modello valido.",
		"modelSelector": "È necessario fornire un selettore di modello valido.",
		"openAi": "È necessario fornire un URL base, una chiave API e un ID modello validi.",
		"arn": {
			"invalidFormat": "Formato ARN non valido. Verificare i requisiti del formato.",
			"regionMismatch": "Attenzione: La regione nel tuo ARN ({{arnRegion}}) non corrisponde alla regione selezionata ({{region}}). Questo potrebbe causare problemi di accesso. Il provider utilizzerà la regione dall'ARN."
		},
		"modelAvailability": "L'ID modello ({{modelId}}) fornito non è disponibile. Seleziona un modello diverso.",
		"providerNotAllowed": "Il fornitore '{{provider}}' non è consentito dalla tua organizzazione",
		"modelNotAllowed": "Il modello '{{model}}' non è consentito per il fornitore '{{provider}}' dalla tua organizzazione.",
		"profileInvalid": "Questo profilo contiene un fornitore o un modello non consentito dalla tua organizzazione."
	},
	"placeholders": {
		"apiKey": "Inserisci chiave API...",
		"profileName": "Inserisci nome profilo",
		"accessKey": "Inserisci chiave di accesso...",
		"secretKey": "Inserisci chiave segreta...",
		"sessionToken": "Inserisci token di sessione...",
		"credentialsJson": "Inserisci JSON delle credenziali...",
		"keyFilePath": "Inserisci percorso file chiave...",
		"projectId": "Inserisci ID progetto...",
		"customArn": "Inserisci ARN (es. arn:aws:bedrock:us-east-1:123456789012:foundation-model/my-model)",
		"baseUrl": "Inserisci URL base...",
		"modelId": {
			"lmStudio": "es. meta-llama-3.1-8b-instruct",
			"lmStudioDraft": "es. lmstudio-community/llama-3.2-1b-instruct",
			"ollama": "es. llama3.1"
		},
		"numbers": {
			"maxTokens": "es. 4096",
			"contextWindow": "es. 128000",
			"inputPrice": "es. 0.0001",
			"outputPrice": "es. 0.0002",
			"cacheWritePrice": "es. 0.00005"
		}
	},
	"defaults": {
		"ollamaUrl": "Predefinito: http://localhost:11434",
		"lmStudioUrl": "Predefinito: http://localhost:1234",
		"geminiUrl": "Predefinito: https://generativelanguage.googleapis.com"
	},
	"labels": {
		"customArn": "ARN personalizzato",
		"useCustomArn": "Usa ARN personalizzato..."
	},
	"display": {
		"taskTimeline": {
			"label": "Mostra cronologia attività",
			"description": "Visualizza una cronologia visiva dei messaggi delle attività, colorati per tipologia, permettendoti di visualizzare rapidamente i progressi delle attività e scorrere indietro fino a punti specifici nella cronologia dell'attività."
		}
	},
	"includeMaxOutputTokens": "Includi token di output massimi",
	"includeMaxOutputTokensDescription": "Invia il parametro dei token di output massimi nelle richieste API. Alcuni provider potrebbero non supportarlo.",
	"limitMaxTokensDescription": "Limita il numero massimo di token nella risposta",
	"maxOutputTokensLabel": "Token di output massimi",
	"maxTokensGenerateDescription": "Token massimi da generare nella risposta"
}<|MERGE_RESOLUTION|>--- conflicted
+++ resolved
@@ -674,18 +674,16 @@
 			"name": "Abilita modifiche di file concorrenti",
 			"description": "Quando abilitato, Kilo Code può modificare più file in una singola richiesta. Quando disabilitato, Kilo Code deve modificare i file uno alla volta. Disabilitare questa opzione può aiutare quando lavori con modelli meno capaci o quando vuoi più controllo sulle modifiche dei file."
 		},
-<<<<<<< HEAD
 		"MORPH_FAST_APPLY": {
 			"name": "Abilita Morph Fast Apply",
 			"description": "Quando abilitato, Kilo Code può modificare i file utilizzando Morph Fast Apply.",
 			"apiKey": "Chiave API Morph (opzionale)",
 			"placeholder": "Inserisci la tua chiave API Morph (opzionale)",
 			"warning": "Se non configuri una chiave API Morph, puoi comunque utilizzare Fast Apply con Kilo Code o OpenRouter, ma il tuo account verrà addebitato per l'utilizzo del modello!"
-=======
+		},
 		"INLINE_ASSIST": {
 			"name": "Assistenza Inline",
 			"description": "Abilita le funzionalità di Assistenza in Linea per suggerimenti e miglioramenti rapidi del codice direttamente nel tuo editor. Include Attività Rapida in Linea (Cmd+I) per modifiche mirate e Attività Automatica in Linea per miglioramenti contestuali."
->>>>>>> b93b55fb
 		}
 	},
 	"promptCaching": {
