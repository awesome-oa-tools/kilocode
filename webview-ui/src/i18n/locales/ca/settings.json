{
	"common": {
		"save": "Desar",
		"done": "Fet",
		"cancel": "Cancel·lar",
		"reset": "Restablir",
		"select": "Seleccionar",
		"add": "Afegir capçalera",
		"remove": "Eliminar"
	},
	"header": {
		"title": "Configuració",
		"saveButtonTooltip": "Desar canvis",
		"nothingChangedTooltip": "No s'ha canviat res",
		"doneButtonTooltip": "Descartar els canvis no desats i tancar el panell de configuració"
	},
	"unsavedChangesDialog": {
		"title": "Canvis no desats",
		"description": "Voleu descartar els canvis i continuar?",
		"cancelButton": "Cancel·lar",
		"discardButton": "Descartar canvis"
	},
	"sections": {
		"providers": "Proveïdors",
		"autoApprove": "Auto-aprovació",
		"browser": "Accés a l'ordinador",
		"checkpoints": "Punts de control",
		"notifications": "Notificacions",
		"contextManagement": "Context",
		"terminal": "Terminal",
		"experimental": "Experimental",
		"language": "Idioma",
<<<<<<< HEAD
		"about": "Sobre Kilo Code",
		"interface": "Interfície",
		"mcp": "Servidors MCP"
=======
		"about": "Sobre Roo Code"
>>>>>>> 2caf974e
	},
	"autoApprove": {
		"description": "Permet que Kilo Code realitzi operacions automàticament sense requerir aprovació. Activeu aquesta configuració només si confieu plenament en la IA i enteneu els riscos de seguretat associats.",
		"readOnly": {
			"label": "Llegir",
			"description": "Quan està activat, Kilo Code veurà automàticament el contingut del directori i llegirà fitxers sense que calgui fer clic al botó Aprovar.",
			"outsideWorkspace": {
				"label": "Incloure fitxers fora de l'espai de treball",
				"description": "Permetre a Kilo Code llegir fitxers fora de l'espai de treball actual sense requerir aprovació."
			}
		},
		"write": {
			"label": "Escriure",
			"description": "Crear i editar fitxers automàticament sense requerir aprovació",
			"delayLabel": "Retard després d'escriptura per permetre que els diagnòstics detectin possibles problemes",
			"outsideWorkspace": {
				"label": "Incloure fitxers fora de l'espai de treball",
				"description": "Permetre a Kilo Code crear i editar fitxers fora de l'espai de treball actual sense requerir aprovació."
			}
		},
		"browser": {
			"label": "Navegador",
			"description": "Realitzar accions del navegador automàticament sense requerir aprovació. Nota: Només s'aplica quan el model admet l'ús de l'ordinador"
		},
		"retry": {
			"label": "Reintentar",
			"description": "Tornar a intentar sol·licituds d'API fallides automàticament quan el servidor retorna una resposta d'error",
			"delayLabel": "Retard abans de tornar a intentar la sol·licitud"
		},
		"mcp": {
			"label": "MCP",
			"description": "Habilitar l'aprovació automàtica d'eines MCP individuals a la vista de Servidors MCP (requereix tant aquesta configuració com la casella \"Permetre sempre\" de l'eina)"
		},
		"modeSwitch": {
			"label": "Mode",
			"description": "Canviar automàticament entre diferents modes sense requerir aprovació"
		},
		"subtasks": {
			"label": "Subtasques",
			"description": "Permetre la creació i finalització de subtasques sense requerir aprovació"
		},
		"execute": {
			"label": "Executar",
			"description": "Executar automàticament comandes de terminal permeses sense requerir aprovació",
			"allowedCommands": "Comandes d'auto-execució permeses",
			"allowedCommandsDescription": "Prefixos de comandes que poden ser executats automàticament quan \"Aprovar sempre operacions d'execució\" està habilitat. Afegeix * per permetre totes les comandes (usar amb precaució).",
			"commandPlaceholder": "Introduïu prefix de comanda (ex. 'git ')",
			"addButton": "Afegir"
		},
		"showMenu": {
			"label": "Mostrar menú d'aprovació automàtica a la vista de xat",
			"description": "Quan està habilitat, el menú d'aprovació automàtica es mostrarà a la part inferior de la vista de xat, permetent un accés ràpid a la configuració d'aprovació automàtica"
		}
	},
	"providers": {
		"configProfile": "Perfil de configuració",
		"providerDocumentation": "Documentació de {{provider}}",
		"description": "Deseu diferents configuracions d'API per canviar ràpidament entre proveïdors i configuracions.",
		"apiProvider": "Proveïdor d'API",
		"openRouterApiKey": "Clau API d'OpenRouter",
		"nameEmpty": "El nom no pot estar buit",
		"nameExists": "Ja existeix un perfil amb aquest nom",
		"deleteProfile": "Esborrar perfil",
		"invalidArnFormat": "Format ARN no vàlid. Comprova els exemples anteriors.",
		"enterNewName": "Introduïu un nou nom",
		"addProfile": "Afegeix perfil",
		"renameProfile": "Canvia el nom del perfil",
		"newProfile": "Nou perfil de configuració",
		"enterProfileName": "Introduïu el nom del perfil",
		"createProfile": "Crea perfil",
		"cannotDeleteOnlyProfile": "No es pot eliminar l'únic perfil",
		"searchPlaceholder": "Cerca perfils",
		"noMatchFound": "No s'han trobat perfils coincidents",
		"vscodeLmDescription": "L'API del model de llenguatge de VS Code us permet executar models proporcionats per altres extensions de VS Code (incloent-hi, però no limitat a, GitHub Copilot). La manera més senzilla de començar és instal·lar les extensions Copilot i Copilot Chat des del VS Code Marketplace.",
		"awsCustomArnUse": "Introduïu un ARN vàlid d'Amazon Bedrock per al model que voleu utilitzar. Exemples de format:",
		"awsCustomArnDesc": "Assegureu-vos que la regió a l'ARN coincideix amb la regió d'AWS seleccionada anteriorment.",
		"apiKeyStorageNotice": "Les claus API s'emmagatzemen de forma segura a l'Emmagatzematge Secret de VSCode",
		"useCustomBaseUrl": "Utilitzar URL base personalitzada",
		"useHostHeader": "Utilitzar capçalera Host personalitzada",
		"useLegacyFormat": "Utilitzar el format d'API OpenAI antic",
		"customHeaders": "Capçaleres personalitzades",
		"headerName": "Nom de la capçalera",
		"headerValue": "Valor de la capçalera",
		"noCustomHeaders": "No hi ha capçaleres personalitzades definides. Feu clic al botó + per afegir-ne una.",
		"openRouterTransformsText": "Comprimir prompts i cadenes de missatges a la mida del context (<a>Transformacions d'OpenRouter</a>)",
		"model": "Model",
		"getOpenRouterApiKey": "Obtenir clau API d'OpenRouter",
		"glamaApiKey": "Clau API de Glama",
		"getGlamaApiKey": "Obtenir clau API de Glama",
		"requestyApiKey": "Clau API de Requesty",
		"getRequestyApiKey": "Obtenir clau API de Requesty",
		"refreshModels": {
			"label": "Actualitzar models",
			"hint": "Si us plau, torneu a obrir la configuració per veure els models més recents."
		},
		"anthropicApiKey": "Clau API d'Anthropic",
		"getAnthropicApiKey": "Obtenir clau API d'Anthropic",
		"anthropicUseAuthToken": "Passar la clau API d'Anthropic com a capçalera d'autorització en lloc de X-Api-Key",
		"chutesApiKey": "Clau API de Chutes",
		"getChutesApiKey": "Obtenir clau API de Chutes",
		"deepSeekApiKey": "Clau API de DeepSeek",
		"getDeepSeekApiKey": "Obtenir clau API de DeepSeek",
		"geminiApiKey": "Clau API de Gemini",
		"getGroqApiKey": "Obtenir clau API de Groq",
		"groqApiKey": "Clau API de Groq",
		"getGeminiApiKey": "Obtenir clau API de Gemini",
		"openAiApiKey": "Clau API d'OpenAI",
		"openAiBaseUrl": "URL base",
		"getOpenAiApiKey": "Obtenir clau API d'OpenAI",
		"mistralApiKey": "Clau API de Mistral",
		"getMistralApiKey": "Obtenir clau API de Mistral / Codestral",
		"codestralBaseUrl": "URL base de Codestral (opcional)",
		"codestralBaseUrlDesc": "Establir una URL alternativa per al model Codestral.",
		"xaiApiKey": "Clau API de xAI",
		"getXaiApiKey": "Obtenir clau API de xAI",
		"litellmApiKey": "Clau API de LiteLLM",
		"litellmBaseUrl": "URL base de LiteLLM",
		"awsCredentials": "Credencials d'AWS",
		"awsProfile": "Perfil d'AWS",
		"awsProfileName": "Nom del perfil d'AWS",
		"awsAccessKey": "Clau d'accés d'AWS",
		"awsSecretKey": "Clau secreta d'AWS",
		"awsSessionToken": "Token de sessió d'AWS",
		"awsRegion": "Regió d'AWS",
		"awsCrossRegion": "Utilitzar inferència entre regions",
		"enablePromptCaching": "Habilitar emmagatzematge en caché de prompts",
		"enablePromptCachingTitle": "Habilitar l'emmagatzematge en caché de prompts per millorar el rendiment i reduir els costos per als models compatibles.",
		"cacheUsageNote": "Nota: Si no veieu l'ús de la caché, proveu de seleccionar un model diferent i després tornar a seleccionar el model desitjat.",
		"vscodeLmModel": "Model de llenguatge",
		"vscodeLmWarning": "Nota: Aquesta és una integració molt experimental i el suport del proveïdor variarà. Si rebeu un error sobre un model no compatible, és un problema del proveïdor.",
		"googleCloudSetup": {
			"title": "Per utilitzar Google Cloud Vertex AI, necessiteu:",
			"step1": "1. Crear un compte de Google Cloud, habilitar l'API de Vertex AI i habilitar els models Claude necessaris.",
			"step2": "2. Instal·lar Google Cloud CLI i configurar les credencials d'aplicació per defecte.",
			"step3": "3. O crear un compte de servei amb credencials."
		},
		"googleCloudCredentials": "Credencials de Google Cloud",
		"googleCloudKeyFile": "Ruta del fitxer de clau de Google Cloud",
		"googleCloudProjectId": "ID del projecte de Google Cloud",
		"googleCloudRegion": "Regió de Google Cloud",
		"lmStudio": {
			"baseUrl": "URL base (opcional)",
			"modelId": "ID del model",
			"speculativeDecoding": "Habilitar descodificació especulativa",
			"draftModelId": "ID del model d'esborrany",
			"draftModelDesc": "El model d'esborrany ha de ser de la mateixa família de models perquè la descodificació especulativa funcioni correctament.",
			"selectDraftModel": "Seleccionar model d'esborrany",
			"noModelsFound": "No s'han trobat models d'esborrany. Assegureu-vos que LM Studio s'està executant amb el mode servidor habilitat.",
			"description": "LM Studio permet executar models localment al vostre ordinador. Per a instruccions sobre com començar, consulteu la seva <a>Guia d'inici ràpid</a>. També necessitareu iniciar la funció de <b>Servidor Local</b> de LM Studio per utilitzar-la amb aquesta extensió. <span>Nota:</span> Kilo Code utilitza prompts complexos i funciona millor amb models Claude. Els models menys capaços poden no funcionar com s'espera."
		},
		"ollama": {
			"baseUrl": "URL base (opcional)",
			"modelId": "ID del model",
			"description": "Ollama permet executar models localment al vostre ordinador. Per a instruccions sobre com començar, consulteu la Guia d'inici ràpid.",
			"warning": "Nota: Kilo Code utilitza prompts complexos i funciona millor amb models Claude. Els models menys capaços poden no funcionar com s'espera."
		},
		"unboundApiKey": "Clau API d'Unbound",
		"getUnboundApiKey": "Obtenir clau API d'Unbound",
		"humanRelay": {
			"description": "No es requereix clau API, però l'usuari necessita ajuda per copiar i enganxar informació al xat d'IA web.",
			"instructions": "Durant l'ús, apareixerà un diàleg i el missatge actual es copiarà automàticament al porta-retalls. Necessiteu enganxar-lo a les versions web d'IA (com ChatGPT o Claude), després copiar la resposta de l'IA de nou al diàleg i fer clic al botó de confirmació."
		},
		"openRouter": {
			"providerRouting": {
				"title": "Encaminament de Proveïdors d'OpenRouter",
				"description": "OpenRouter dirigeix les sol·licituds als millors proveïdors disponibles per al vostre model. Per defecte, les sol·licituds s'equilibren entre els principals proveïdors per maximitzar el temps de funcionament. No obstant això, podeu triar un proveïdor específic per utilitzar amb aquest model.",
				"learnMore": "Més informació sobre l'encaminament de proveïdors"
			}
		},
		"customModel": {
			"capabilities": "Configureu les capacitats i preus per al vostre model personalitzat compatible amb OpenAI. Tingueu cura en especificar les capacitats del model, ja que poden afectar com funciona Kilo Code.",
			"maxTokens": {
				"label": "Màxim de tokens de sortida",
				"description": "El nombre màxim de tokens que el model pot generar en una resposta. (Establiu -1 per permetre que el servidor estableixi el màxim de tokens.)"
			},
			"contextWindow": {
				"label": "Mida de la finestra de context",
				"description": "Total de tokens (entrada + sortida) que el model pot processar."
			},
			"imageSupport": {
				"label": "Suport d'imatges",
				"description": "Aquest model és capaç de processar i entendre imatges?"
			},
			"computerUse": {
				"label": "Ús de l'ordinador",
				"description": "Aquest model és capaç d'interactuar amb un navegador? (com Claude 3.7 Sonnet)"
			},
			"promptCache": {
				"label": "Emmagatzematge en caché de prompts",
				"description": "Aquest model és capaç d'emmagatzemar prompts en caché?"
			},
			"pricing": {
				"input": {
					"label": "Preu d'entrada",
					"description": "Cost per milió de tokens en l'entrada/prompt. Això afecta el cost d'enviar context i instruccions al model."
				},
				"output": {
					"label": "Preu de sortida",
					"description": "Cost per milió de tokens en la resposta del model. Això afecta el cost del contingut generat i les completions."
				},
				"cacheReads": {
					"label": "Preu de lectures de caché",
					"description": "Cost per milió de tokens per llegir de la caché. Aquest és el preu cobrat quan es recupera una resposta emmagatzemada en caché."
				},
				"cacheWrites": {
					"label": "Preu d'escriptures de caché",
					"description": "Cost per milió de tokens per escriure a la caché. Aquest és el preu cobrat quan s'emmagatzema un prompt per primera vegada."
				}
			},
			"resetDefaults": "Restablir als valors per defecte"
		},
		"rateLimitSeconds": {
			"label": "Límit de freqüència",
			"description": "Temps mínim entre sol·licituds d'API."
		},
		"reasoningEffort": {
			"label": "Esforç de raonament del model",
			"high": "Alt",
			"medium": "Mitjà",
			"low": "Baix"
		},
		"setReasoningLevel": "Activa l'esforç de raonament"
	},
	"browser": {
		"enable": {
			"label": "Habilitar eina de navegador",
			"description": "Quan està habilitat, Kilo Code pot utilitzar un navegador per interactuar amb llocs web quan s'utilitzen models que admeten l'ús de l'ordinador."
		},
		"viewport": {
			"label": "Mida del viewport",
			"description": "Seleccioneu la mida del viewport per a interaccions del navegador. Això afecta com es mostren i interactuen els llocs web.",
			"options": {
				"largeDesktop": "Escriptori gran (1280x800)",
				"smallDesktop": "Escriptori petit (900x600)",
				"tablet": "Tauleta (768x1024)",
				"mobile": "Mòbil (360x640)"
			}
		},
		"screenshotQuality": {
			"label": "Qualitat de captures de pantalla",
			"description": "Ajusteu la qualitat WebP de les captures de pantalla del navegador. Valors més alts proporcionen captures més clares però augmenten l'ús de token."
		},
		"remote": {
			"label": "Utilitzar connexió remota del navegador",
			"description": "Connectar a un navegador Chrome que s'executa amb depuració remota habilitada (--remote-debugging-port=9222).",
			"urlPlaceholder": "URL personalitzada (ex. http://localhost:9222)",
			"testButton": "Provar connexió",
			"testingButton": "Provant...",
			"instructions": "Introduïu l'adreça d'amfitrió del protocol DevTools o deixeu-la buida per descobrir automàticament instàncies locals de Chrome. El botó Provar Connexió provarà la URL personalitzada si es proporciona, o descobrirà automàticament si el camp està buit."
		}
	},
	"checkpoints": {
		"enable": {
			"label": "Habilitar punts de control automàtics",
			"description": "Quan està habilitat, Kilo Code crearà automàticament punts de control durant l'execució de tasques, facilitant la revisió de canvis o la reversió a estats anteriors."
		}
	},
	"notifications": {
		"sound": {
			"label": "Habilitar efectes de so",
			"description": "Quan està habilitat, Kilo Code reproduirà efectes de so per a notificacions i esdeveniments.",
			"volumeLabel": "Volum"
		},
		"tts": {
			"label": "Habilitar text a veu",
			"description": "Quan està habilitat, Kilo Code llegirà en veu alta les seves respostes utilitzant text a veu.",
			"speedLabel": "Velocitat"
		}
	},
	"contextManagement": {
		"description": "Controleu quina informació s'inclou a la finestra de context de la IA, afectant l'ús de token i la qualitat de resposta",
		"openTabs": {
			"label": "Límit de context de pestanyes obertes",
			"description": "Nombre màxim de pestanyes obertes de VSCode a incloure al context. Valors més alts proporcionen més context però augmenten l'ús de token."
		},
		"workspaceFiles": {
			"label": "Límit de context de fitxers de l'espai de treball",
			"description": "Nombre màxim de fitxers a incloure als detalls del directori de treball actual. Valors més alts proporcionen més context però augmenten l'ús de token."
		},
		"rooignore": {
			"label": "Mostrar fitxers .kilocodeignore en llistes i cerques",
			"description": "Quan està habilitat, els fitxers que coincideixen amb els patrons a .kilocodeignore es mostraran en llistes amb un símbol de cadenat. Quan està deshabilitat, aquests fitxers s'ocultaran completament de les llistes de fitxers i cerques."
		},
		"maxReadFile": {
			"label": "Llindar d'auto-truncament de lectura de fitxers",
			"description": "Kilo Code llegeix aquest nombre de línies quan el model omet els valors d'inici/final. Si aquest nombre és menor que el total del fitxer, Kilo Code genera un índex de números de línia de les definicions de codi. Casos especials: -1 indica a Kilo Code que llegeixi tot el fitxer (sense indexació), i 0 indica que no llegeixi cap línia i proporcioni només índexs de línia per a un context mínim. Valors més baixos minimitzen l'ús inicial de context, permetent lectures posteriors de rangs de línies precisos. Les sol·licituds amb inici/final explícits no estan limitades per aquesta configuració.",
			"lines": "línies",
			"always_full_read": "Llegeix sempre el fitxer sencer"
		}
	},
	"terminal": {
		"basic": {
			"label": "Configuració del terminal: Bàsica",
			"description": "Configuració bàsica del terminal"
		},
		"advanced": {
			"label": "Configuració del terminal: Avançada",
			"description": "Les següents opcions poden requerir reiniciar el terminal per aplicar la configuració."
		},
		"outputLineLimit": {
			"label": "Límit de sortida de terminal",
			"description": "Nombre màxim de línies a incloure a la sortida del terminal en executar comandes. Quan s'excedeix, s'eliminaran línies del mig, estalviant token."
		},
		"shellIntegrationTimeout": {
			"label": "Temps d'espera d'integració de shell del terminal",
			"description": "Temps màxim d'espera per a la inicialització de la integració de shell abans d'executar comandes. Per a usuaris amb temps d'inici de shell llargs, aquest valor pot necessitar ser augmentat si veieu errors \"Shell Integration Unavailable\" al terminal."
		},
		"shellIntegrationDisabled": {
			"label": "Desactiva la integració de l'intèrpret d'ordres del terminal",
			"description": "Activa això si les ordres del terminal no funcionen correctament o si veus errors de 'Shell Integration Unavailable'. Això utilitza un mètode més senzill per executar ordres, evitant algunes funcions avançades del terminal."
		},
		"compressProgressBar": {
			"label": "Comprimir sortida de barra de progrés",
			"description": "Quan està habilitat, processa la sortida del terminal amb retorns de carro (\\r) per simular com un terminal real mostraria el contingut. Això elimina els estats intermedis de les barres de progrés, mantenint només l'estat final, la qual cosa conserva espai de context per a informació més rellevant."
		},
		"zdotdir": {
			"label": "Habilitar gestió de ZDOTDIR",
			"description": "Quan està habilitat, crea un directori temporal per a ZDOTDIR per gestionar correctament la integració del shell zsh. Això assegura que la integració del shell de VSCode funcioni correctament amb zsh mentre es preserva la teva configuració de zsh."
		},
		"commandDelay": {
			"label": "Retard de comanda del terminal",
			"description": "Retard en mil·lisegons a afegir després de l'execució de la comanda. La configuració predeterminada de 0 desactiva completament el retard. Això pot ajudar a assegurar que la sortida de la comanda es capturi completament en terminals amb problemes de temporització. En la majoria de terminals s'implementa establint `PROMPT_COMMAND='sleep N'` i Powershell afegeix `start-sleep` al final de cada comanda. Originalment era una solució per al error VSCode#237208 i pot no ser necessari."
		},
		"powershellCounter": {
			"label": "Habilita la solució temporal del comptador PowerShell",
			"description": "Quan està habilitat, afegeix un comptador a les comandes PowerShell per assegurar l'execució correcta de les comandes. Això ajuda amb els terminals PowerShell que poden tenir problemes amb la captura de sortida."
		},
		"zshClearEolMark": {
			"label": "Neteja la marca EOL de ZSH",
			"description": "Quan està habilitat, neteja la marca de final de línia de ZSH establint PROMPT_EOL_MARK=''. Això evita problemes amb la interpretació de la sortida de comandes quan acaba amb caràcters especials com '%'."
		},
		"zshOhMy": {
			"label": "Habilita la integració Oh My Zsh",
			"description": "Quan està habilitat, estableix ITERM_SHELL_INTEGRATION_INSTALLED=Yes per habilitar les característiques d'integració del shell Oh My Zsh. Aplicar aquesta configuració pot requerir reiniciar l'IDE."
		},
		"zshP10k": {
			"label": "Habilita la integració Powerlevel10k",
			"description": "Quan està habilitat, estableix POWERLEVEL9K_TERM_SHELL_INTEGRATION=true per habilitar les característiques d'integració del shell Powerlevel10k."
		},
		"inheritEnv": {
			"label": "Hereta variables d'entorn",
			"description": "Quan està habilitat, el terminal hereta les variables d'entorn del procés pare de VSCode, com ara la configuració d'integració del shell definida al perfil d'usuari. Això commuta directament la configuració global de VSCode `terminal.integrated.inheritEnv`"
		}
	},
	"advanced": {
		"diff": {
			"label": "Habilitar edició mitjançant diffs",
			"description": "Quan està habilitat, Kilo Code podrà editar fitxers més ràpidament i rebutjarà automàticament escriptures completes de fitxers truncats. Funciona millor amb l'últim model Claude 3.7 Sonnet.",
			"strategy": {
				"label": "Estratègia de diff",
				"options": {
					"standard": "Estàndard (Bloc únic)",
					"multiBlock": "Experimental: Diff multi-bloc",
					"unified": "Experimental: Diff unificat"
				},
				"descriptions": {
					"standard": "L'estratègia de diff estàndard aplica canvis a un sol bloc de codi alhora.",
					"unified": "L'estratègia de diff unificat pren múltiples enfocaments per aplicar diffs i tria el millor enfocament.",
					"multiBlock": "L'estratègia de diff multi-bloc permet actualitzar múltiples blocs de codi en un fitxer en una sola sol·licitud."
				}
			},
			"matchPrecision": {
				"label": "Precisió de coincidència",
				"description": "Aquest control lliscant controla amb quina precisió han de coincidir les seccions de codi en aplicar diffs. Valors més baixos permeten coincidències més flexibles però augmenten el risc de reemplaçaments incorrectes. Utilitzeu valors per sota del 100% amb extrema precaució."
			}
		}
	},
	"experimental": {
		"warning": "⚠️",
		"DIFF_STRATEGY_UNIFIED": {
			"name": "Utilitzar estratègia diff unificada experimental",
			"description": "Activar l'estratègia diff unificada experimental. Aquesta estratègia podria reduir el nombre de reintents causats per errors del model, però pot causar comportaments inesperats o edicions incorrectes. Activeu-la només si enteneu els riscos i esteu disposats a revisar acuradament tots els canvis."
		},
		"SEARCH_AND_REPLACE": {
			"name": "Utilitzar eina de cerca i reemplaçament experimental",
			"description": "Activar l'eina de cerca i reemplaçament experimental, permetent a Kilo Code reemplaçar múltiples instàncies d'un terme de cerca en una sola petició."
		},
		"INSERT_BLOCK": {
			"name": "Utilitzar eina d'inserció de contingut experimental",
			"description": "Activar l'eina d'inserció de contingut experimental, permetent a Kilo Code inserir contingut a números de línia específics sense necessitat de crear un diff."
		},
		"POWER_STEERING": {
			"name": "Utilitzar mode \"direcció assistida\" experimental",
			"description": "Quan està activat, Kilo Code recordarà al model els detalls de la seva definició de mode actual amb més freqüència. Això portarà a una adherència més forta a les definicions de rol i instruccions personalitzades, però utilitzarà més tokens per missatge."
		},
		"MULTI_SEARCH_AND_REPLACE": {
			"name": "Utilitzar eina diff de blocs múltiples experimental",
			"description": "Quan està activat, Kilo Code utilitzarà l'eina diff de blocs múltiples. Això intentarà actualitzar múltiples blocs de codi a l'arxiu en una sola petició."
		}
	},
	"promptCaching": {
<<<<<<< HEAD
		"label": "Habilitar emmagatzematge en caché de prompts",
		"description": "Quan està habilitat, Kilo Code utilitzarà aquest model amb la memòria cau de prompts activada per reduir costos."
=======
		"label": "Desactivar la memòria cau de prompts",
		"description": "Quan està marcat, Roo no utilitzarà la memòria cau de prompts per a aquest model."
>>>>>>> 2caf974e
	},
	"temperature": {
		"useCustom": "Utilitzar temperatura personalitzada",
		"description": "Controla l'aleatorietat en les respostes del model.",
		"rangeDescription": "Valors més alts fan que la sortida sigui més aleatòria, valors més baixos la fan més determinista."
	},
	"modelInfo": {
		"supportsImages": "Suporta imatges",
		"noImages": "No suporta imatges",
		"supportsComputerUse": "Suporta ús de l'ordinador",
		"noComputerUse": "No suporta ús de l'ordinador",
		"supportsPromptCache": "Suporta emmagatzematge en caché de prompts",
		"noPromptCache": "No suporta emmagatzematge en caché de prompts",
		"maxOutput": "Sortida màxima",
		"inputPrice": "Preu d'entrada",
		"outputPrice": "Preu de sortida",
		"cacheReadsPrice": "Preu de lectures de caché",
		"cacheWritesPrice": "Preu d'escriptures de caché",
		"enableStreaming": "Habilitar streaming",
		"enableR1Format": "Activar els paràmetres del model R1",
		"enableR1FormatTips": "S'ha d'activat quan s'utilitzen models R1 com el QWQ per evitar errors 400",
		"useAzure": "Utilitzar Azure",
		"azureApiVersion": "Establir versió de l'API d'Azure",
		"gemini": {
			"freeRequests": "* Gratuït fins a {{count}} sol·licituds per minut. Després d'això, la facturació depèn de la mida del prompt.",
			"pricingDetails": "Per a més informació, consulteu els detalls de preus.",
			"billingEstimate": "* La facturació és una estimació - el cost exacte depèn de la mida del prompt."
		}
	},
	"modelPicker": {
		"automaticFetch": "L'extensió obté automàticament la llista més recent de models disponibles a <serviceLink>{{serviceName}}</serviceLink>. Si no esteu segur de quin model triar, Kilo Code funciona millor amb <defaultModelLink>{{defaultModelId}}</defaultModelLink>. També podeu cercar \"free\" per a opcions gratuïtes actualment disponibles.",
		"label": "Model",
		"searchPlaceholder": "Cerca",
		"noMatchFound": "No s'ha trobat cap coincidència",
		"useCustomModel": "Utilitzar personalitzat: {{modelId}}"
	},
	"footer": {
		"feedback": "Si teniu qualsevol pregunta o comentari, no dubteu a obrir un issue a <githubLink>github.com/Kilo-Org/kilocode</githubLink> o unir-vos a <redditLink>reddit.com/r/kilocode</redditLink> o <discordLink>kilocode.ai/discord</discordLink>",
		"version": "Kilo Code v{{version}}",
		"telemetry": {
			"label": "Permetre informes anònims d'errors i ús",
			"description": "Ajudeu a millorar Kilo Code enviant dades d'ús anònimes i informes d'errors. Mai s'envia codi, prompts o informació personal. Vegeu la nostra política de privacitat per a més detalls."
		},
		"settings": {
			"import": "Importar",
			"export": "Exportar",
			"reset": "Restablir"
		}
	},
	"thinkingBudget": {
		"maxTokens": "Tokens màxims",
		"maxThinkingTokens": "Tokens de pensament màxims"
	},
	"validation": {
		"apiKey": "Heu de proporcionar una clau API vàlida.",
		"awsRegion": "Heu de triar una regió per utilitzar Amazon Bedrock.",
		"googleCloud": "Heu de proporcionar un ID de projecte i regió de Google Cloud vàlids.",
		"modelId": "Heu de proporcionar un ID de model vàlid.",
		"modelSelector": "Heu de proporcionar un selector de model vàlid.",
		"openAi": "Heu de proporcionar una URL base, clau API i ID de model vàlids.",
		"arn": {
			"invalidFormat": "Format ARN no vàlid. Si us plau, comproveu els requisits del format.",
			"regionMismatch": "Avís: La regió del vostre ARN ({{arnRegion}}) no coincideix amb la regió seleccionada ({{region}}). Això pot causar problemes d'accés. El proveïdor utilitzarà la regió de l'ARN."
		},
		"modelAvailability": "L'ID de model ({{modelId}}) que heu proporcionat no està disponible. Si us plau, trieu un altre model."
	},
	"placeholders": {
		"apiKey": "Introduïu la clau API...",
		"profileName": "Introduïu el nom del perfil",
		"accessKey": "Introduïu la clau d'accés...",
		"secretKey": "Introduïu la clau secreta...",
		"sessionToken": "Introduïu el token de sessió...",
		"credentialsJson": "Introduïu el JSON de credencials...",
		"keyFilePath": "Introduïu la ruta del fitxer de clau...",
		"projectId": "Introduïu l'ID del projecte...",
		"customArn": "Introduïu l'ARN (p. ex. arn:aws:bedrock:us-east-1:123456789012:foundation-model/my-model)",
		"baseUrl": "Introduïu l'URL base...",
		"modelId": {
			"lmStudio": "p. ex. meta-llama-3.1-8b-instruct",
			"lmStudioDraft": "p. ex. lmstudio-community/llama-3.2-1b-instruct",
			"ollama": "p. ex. llama3.1"
		},
		"numbers": {
			"maxTokens": "p. ex. 4096",
			"contextWindow": "p. ex. 128000",
			"inputPrice": "p. ex. 0.0001",
			"outputPrice": "p. ex. 0.0002",
			"cacheWritePrice": "p. ex. 0.00005"
		}
	},
	"defaults": {
		"ollamaUrl": "Per defecte: http://localhost:11434",
		"lmStudioUrl": "Per defecte: http://localhost:1234",
		"geminiUrl": "Per defecte: https://generativelanguage.googleapis.com"
	},
	"labels": {
		"customArn": "ARN personalitzat",
		"useCustomArn": "Utilitza ARN personalitzat..."
	}
}<|MERGE_RESOLUTION|>--- conflicted
+++ resolved
@@ -30,13 +30,7 @@
 		"terminal": "Terminal",
 		"experimental": "Experimental",
 		"language": "Idioma",
-<<<<<<< HEAD
-		"about": "Sobre Kilo Code",
-		"interface": "Interfície",
-		"mcp": "Servidors MCP"
-=======
-		"about": "Sobre Roo Code"
->>>>>>> 2caf974e
+		"about": "Sobre Kilo Code"
 	},
 	"autoApprove": {
 		"description": "Permet que Kilo Code realitzi operacions automàticament sense requerir aprovació. Activeu aquesta configuració només si confieu plenament en la IA i enteneu els riscos de seguretat associats.",
@@ -428,13 +422,8 @@
 		}
 	},
 	"promptCaching": {
-<<<<<<< HEAD
-		"label": "Habilitar emmagatzematge en caché de prompts",
-		"description": "Quan està habilitat, Kilo Code utilitzarà aquest model amb la memòria cau de prompts activada per reduir costos."
-=======
 		"label": "Desactivar la memòria cau de prompts",
-		"description": "Quan està marcat, Roo no utilitzarà la memòria cau de prompts per a aquest model."
->>>>>>> 2caf974e
+		"description": "Quan està marcat, Kilo Code no utilitzarà la memòria cau de prompts per a aquest model."
 	},
 	"temperature": {
 		"useCustom": "Utilitzar temperatura personalitzada",
