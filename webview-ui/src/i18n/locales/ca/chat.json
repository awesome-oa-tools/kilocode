{
	"greeting": "Què pot fer Kilo Code per tu?",
	"task": {
		"title": "Tasca",
		"expand": "Expandir tasca",
		"collapse": "Replegar tasca",
		"seeMore": "Veure més",
		"seeLess": "Veure menys",
		"tokens": "Tokens",
		"cache": "Caché",
		"apiCost": "Cost d'API",
		"size": "Mida",
		"contextWindow": "Finestra de context",
		"closeAndStart": "Tancar tasca i iniciar-ne una de nova",
		"export": "Exportar historial de tasques",
		"delete": "Eliminar tasca (Shift + Clic per ometre confirmació)",
		"condenseContext": "Condensar context de forma intel·ligent",
		"share": "Compartir tasca",
		"shareWithOrganization": "Compartir amb l'organització",
		"shareWithOrganizationDescription": "Només els membres de la teva organització poden accedir",
		"sharePublicly": "Compartir públicament",
		"sharePubliclyDescription": "Qualsevol amb l'enllaç pot accedir",
		"connectToCloud": "Connecta al núvol",
		"connectToCloudDescription": "Inicia sessió a Kilo Code Cloud per compartir tasques",
		"sharingDisabledByOrganization": "Compartició deshabilitada per l'organització",
		"shareSuccessOrganization": "Enllaç d'organització copiat al porta-retalls",
		"shareSuccessPublic": "Enllaç públic copiat al porta-retalls"
	},
	"history": {
		"title": "Historial"
	},
	"unpin": "Desfixar",
	"pin": "Fixar",
	"tokenProgress": {
		"availableSpace": "Espai disponible: {{amount}} tokens",
		"tokensUsed": "Tokens utilitzats: {{used}} de {{total}}",
		"reservedForResponse": "Reservat per a resposta del model: {{amount}} tokens"
	},
	"retry": {
		"title": "Tornar a intentar",
		"tooltip": "Torna a provar l'operació"
	},
	"startNewTask": {
		"title": "Començar una nova tasca",
		"tooltip": "Comença una nova tasca"
	},
	"reportBug": {
		"title": "Informa d'un error"
	},
	"proceedAnyways": {
		"title": "Continuar de totes maneres",
		"tooltip": "Continua mentre s'executa l'ordre"
	},
	"save": {
		"title": "Desar",
		"tooltip": "Desa els canvis del missatge"
	},
	"reject": {
		"title": "Rebutjar",
		"tooltip": "Rebutja aquesta acció"
	},
	"completeSubtaskAndReturn": "Completar la subtasca i tornar",
	"approve": {
		"title": "Aprovar",
		"tooltip": "Aprova aquesta acció"
	},
	"runCommand": {
		"title": "Executar ordre",
		"tooltip": "Executa aquesta ordre"
	},
	"proceedWhileRunning": {
		"title": "Continuar mentre s'executa",
		"tooltip": "Continua malgrat els advertiments"
	},
	"killCommand": {
		"title": "Atura l'ordre",
		"tooltip": "Atura l'ordre actual"
	},
	"resumeTask": {
		"title": "Reprendre la tasca",
		"tooltip": "Repren la tasca actual"
	},
	"terminate": {
		"title": "Finalitzar",
		"tooltip": "Finalitza la tasca actual"
	},
	"cancel": {
		"title": "Cancel·lar",
		"tooltip": "Cancel·la l'operació actual"
	},
	"scrollToBottom": "Desplaça't al final del xat",
	"about": "Genera, refactoritza i depura codi amb l'ajuda de la IA. Consulta la nostra <DocsLink>documentació</DocsLink> per obtenir més informació.",
	"onboarding": "<strong> La vostra llista de tasques en aquest espai de treball està buida. </strong> Comença escrivint una tasca a continuació. \nNo esteu segur per on començar? \nMés informació sobre què pot fer Kilo Code als documents.",
	"rooTips": {
		"boomerangTasks": {
			"title": "Orquestració de Tasques",
			"description": "Divideix les tasques en parts més petites i manejables."
		},
		"stickyModels": {
			"title": "Modes persistents",
			"description": "Cada mode recorda el vostre darrer model utilitzat"
		},
		"tools": {
			"title": "Eines",
			"description": "Permet que la IA resolgui problemes navegant per la web, executant ordres i molt més."
		},
		"customizableModes": {
			"title": "Modes personalitzables",
			"description": "Personalitats especialitzades amb comportaments propis i models assignats"
		}
	},
	"selectMode": "Selecciona el mode d'interacció",
	"selectApiConfig": "Seleccioneu la configuració de l'API",
	"selectModelConfig": "Seleccioneu el model",
	"enhancePrompt": "Millora la sol·licitud amb context addicional",
	"addImages": "Afegeix imatges al missatge",
	"sendMessage": "Envia el missatge",
	"stopTts": "Atura la síntesi de veu",
	"typeMessage": "Escriu un missatge...",
	"typeTask": "Escriu la teva tasca aquí...",
	"addContext": "@ per afegir context, / per a comandes",
	"dragFiles": "manté premut shift per arrossegar fitxers",
	"dragFilesImages": "manté premut shift per arrossegar fitxers/imatges",
	"enhancePromptDescription": "El botó 'Millora la sol·licitud' ajuda a millorar la teva sol·licitud proporcionant context addicional, aclariments o reformulacions. Prova d'escriure una sol·licitud aquí i fes clic al botó de nou per veure com funciona.",
	"modeSelector": {
		"title": "Modes",
		"marketplace": "Marketplace de Modes",
		"settings": "Configuració de Modes",
		"description": "Personalitats especialitzades que adapten el comportament de Kilo Code.",
		"searchPlaceholder": "Cerca modes...",
		"noResults": "No s'han trobat resultats"
	},
	"errorReadingFile": "Error en llegir el fitxer:",
	"noValidImages": "No s'ha processat cap imatge vàlida",
	"separator": "Separador",
	"edit": "Edita...",
	"forNextMode": "per al següent mode",
	"forPreviousMode": "per al mode anterior",
	"error": "Error",
	"diffError": {
		"title": "Edició fallida"
	},
	"troubleMessage": "Kilo Code està tenint problemes...",
	"apiRequest": {
		"title": "Sol·licitud API",
		"failed": "Sol·licitud API ha fallat",
		"streaming": "Sol·licitud API...",
		"cancelled": "Sol·licitud API cancel·lada",
		"streamingFailed": "Transmissió API ha fallat"
	},
	"checkpoint": {
		"regular": "Punt de control",
		"initializingWarning": "Encara s'està inicialitzant el punt de control... Si això triga massa, pots desactivar els punts de control a la <settingsLink>configuració</settingsLink> i reiniciar la teva tasca.",
		"menu": {
			"viewDiff": "Veure diferències",
			"restore": "Restaurar punt de control",
			"restoreFiles": "Restaurar arxius",
			"restoreFilesDescription": "Restaura els arxius del teu projecte a una instantània presa en aquest punt.",
			"restoreFilesAndTask": "Restaurar arxius i tasca",
			"confirm": "Confirmar",
			"cancel": "Cancel·lar",
			"cannotUndo": "Aquesta acció no es pot desfer.",
			"restoreFilesAndTaskDescription": "Restaura els arxius del teu projecte a una instantània presa en aquest punt i elimina tots els missatges posteriors a aquest punt."
		},
		"current": "Actual"
	},
	"instructions": {
		"wantsToFetch": "Kilo Code vol obtenir instruccions detallades per ajudar amb la tasca actual."
	},
	"fileOperations": {
<<<<<<< HEAD
		"wantsToRead": "Kilo Code vol llegir aquest fitxer:",
		"wantsToReadOutsideWorkspace": "Kilo Code vol llegir aquest fitxer fora de l'espai de treball:",
		"didRead": "Kilo Code ha llegit aquest fitxer:",
		"wantsToEdit": "Kilo Code vol editar aquest fitxer:",
		"wantsToEditOutsideWorkspace": "Kilo Code vol editar aquest fitxer fora de l'espai de treball:",
		"wantsToEditProtected": "Kilo Code vol editar un fitxer de configuració protegit:",
		"wantsToCreate": "Kilo Code vol crear un nou fitxer:",
		"wantsToSearchReplace": "Kilo Code vol realitzar cerca i substitució en aquest fitxer:",
		"didSearchReplace": "Kilo Code ha realitzat cerca i substitució en aquest fitxer:",
		"wantsToInsert": "Kilo Code vol inserir contingut en aquest fitxer:",
		"wantsToInsertWithLineNumber": "Kilo Code vol inserir contingut a la línia {{lineNumber}} d'aquest fitxer:",
		"wantsToInsertAtEnd": "Kilo Code vol afegir contingut al final d'aquest fitxer:",
		"wantsToReadAndXMore": "En Kilo Code vol llegir aquest fitxer i {{count}} més:",
		"wantsToReadMultiple": "Kilo Code vol llegir diversos fitxers:",
		"wantsToApplyBatchChanges": "Kilo Code vol aplicar canvis a múltiples fitxers:"
=======
		"wantsToRead": "Roo vol llegir aquest fitxer:",
		"wantsToReadOutsideWorkspace": "Roo vol llegir aquest fitxer fora de l'espai de treball:",
		"didRead": "Roo ha llegit aquest fitxer:",
		"wantsToEdit": "Roo vol editar aquest fitxer:",
		"wantsToEditOutsideWorkspace": "Roo vol editar aquest fitxer fora de l'espai de treball:",
		"wantsToEditProtected": "Roo vol editar un fitxer de configuració protegit:",
		"wantsToCreate": "Roo vol crear un nou fitxer:",
		"wantsToSearchReplace": "Roo vol realitzar cerca i substitució en aquest fitxer:",
		"didSearchReplace": "Roo ha realitzat cerca i substitució en aquest fitxer:",
		"wantsToInsert": "Roo vol inserir contingut en aquest fitxer:",
		"wantsToInsertWithLineNumber": "Roo vol inserir contingut a la línia {{lineNumber}} d'aquest fitxer:",
		"wantsToInsertAtEnd": "Roo vol afegir contingut al final d'aquest fitxer:",
		"wantsToReadAndXMore": "En Roo vol llegir aquest fitxer i {{count}} més:",
		"wantsToReadMultiple": "Roo vol llegir diversos fitxers:",
		"wantsToApplyBatchChanges": "Roo vol aplicar canvis a múltiples fitxers:",
		"wantsToGenerateImage": "Roo vol generar una imatge:",
		"wantsToGenerateImageOutsideWorkspace": "Roo vol generar una imatge fora de l'espai de treball:",
		"wantsToGenerateImageProtected": "Roo vol generar una imatge en una ubicació protegida:",
		"didGenerateImage": "Roo ha generat una imatge:"
>>>>>>> 8cff25ab
	},
	"directoryOperations": {
		"wantsToViewTopLevel": "Kilo Code vol veure els fitxers de nivell superior en aquest directori:",
		"didViewTopLevel": "Kilo Code ha vist els fitxers de nivell superior en aquest directori:",
		"wantsToViewRecursive": "Kilo Code vol veure recursivament tots els fitxers en aquest directori:",
		"didViewRecursive": "Kilo Code ha vist recursivament tots els fitxers en aquest directori:",
		"wantsToViewDefinitions": "Kilo Code vol veure noms de definicions de codi font utilitzats en aquest directori:",
		"didViewDefinitions": "Kilo Code ha vist noms de definicions de codi font utilitzats en aquest directori:",
		"wantsToSearch": "Kilo Code vol cercar en aquest directori <code>{{regex}}</code>:",
		"didSearch": "Kilo Code ha cercat en aquest directori <code>{{regex}}</code>:",
		"wantsToSearchOutsideWorkspace": "Kilo Code vol cercar en aquest directori (fora de l'espai de treball) <code>{{regex}}</code>:",
		"didSearchOutsideWorkspace": "Kilo Code ha cercat en aquest directori (fora de l'espai de treball) <code>{{regex}}</code>:",
		"wantsToViewTopLevelOutsideWorkspace": "Kilo Code vol veure els fitxers de nivell superior en aquest directori (fora de l'espai de treball):",
		"didViewTopLevelOutsideWorkspace": "Kilo Code ha vist els fitxers de nivell superior en aquest directori (fora de l'espai de treball):",
		"wantsToViewRecursiveOutsideWorkspace": "Kilo Code vol veure recursivament tots els fitxers en aquest directori (fora de l'espai de treball):",
		"didViewRecursiveOutsideWorkspace": "Kilo Code ha vist recursivament tots els fitxers en aquest directori (fora de l'espai de treball):",
		"wantsToViewDefinitionsOutsideWorkspace": "Kilo Code vol veure noms de definicions de codi font utilitzats en aquest directori (fora de l'espai de treball):",
		"didViewDefinitionsOutsideWorkspace": "Kilo Code ha vist noms de definicions de codi font utilitzats en aquest directori (fora de l'espai de treball):"
	},
	"commandOutput": "Sortida de l'ordre",
	"commandExecution": {
		"running": "Executant",
		"pid": "PID: {{pid}}",
		"exited": "Finalitzat ({{exitCode}})",
		"manageCommands": "Gestiona els permisos de les ordres",
		"commandManagementDescription": "Gestiona els permisos de les ordres: Fes clic a ✓ per permetre l'execució automàtica, ✗ per denegar l'execució. Els patrons es poden activar/desactivar o eliminar de les llistes. <settingsLink>Mostra tots els paràmetres</settingsLink>",
		"addToAllowed": "Afegeix a la llista de permesos",
		"removeFromAllowed": "Elimina de la llista de permesos",
		"addToDenied": "Afegeix a la llista de denegats",
		"removeFromDenied": "Elimina de la llista de denegats",
		"abortCommand": "Interromp l'execució de l'ordre",
		"expandOutput": "Amplia la sortida",
		"collapseOutput": "Redueix la sortida",
		"expandManagement": "Amplia la secció de gestió d'ordres",
		"collapseManagement": "Redueix la secció de gestió d'ordres"
	},
	"response": "Resposta",
	"arguments": "Arguments",
	"mcp": {
		"wantsToUseTool": "Kilo Code vol utilitzar una eina al servidor MCP {{serverName}}:",
		"wantsToAccessResource": "Kilo Code vol accedir a un recurs al servidor MCP {{serverName}}:"
	},
	"modes": {
		"wantsToSwitch": "Kilo Code vol canviar a mode <code>{{mode}}</code>",
		"wantsToSwitchWithReason": "Kilo Code vol canviar a mode <code>{{mode}}</code> perquè: {{reason}}",
		"didSwitch": "Kilo Code ha canviat a mode <code>{{mode}}</code>",
		"didSwitchWithReason": "Kilo Code ha canviat a mode <code>{{mode}}</code> perquè: {{reason}}"
	},
	"subtasks": {
		"wantsToCreate": "Kilo Code vol crear una nova subtasca en mode <code>{{mode}}</code>:",
		"wantsToFinish": "Kilo Code vol finalitzar aquesta subtasca",
		"newTaskContent": "Instruccions de la subtasca",
		"completionContent": "Subtasca completada",
		"resultContent": "Resultats de la subtasca",
		"defaultResult": "Si us plau, continua amb la següent tasca.",
		"completionInstructions": "Subtasca completada! Pots revisar els resultats i suggerir correccions o següents passos. Si tot sembla correcte, confirma per tornar el resultat a la tasca principal."
	},
	"questions": {
		"hasQuestion": "Kilo Code té una pregunta:"
	},
	"taskCompleted": "Tasca completada",
	"powershell": {
		"issues": "Sembla que estàs tenint problemes amb Windows PowerShell, si us plau consulta aquesta documentació per a més informació."
	},
	"autoApprove": {
		"title": "Aprovació automàtica:",
		"none": "Cap",
		"description": "L'aprovació automàtica permet a Kilo Code realitzar accions sense demanar permís. Activa-la només per a accions en les que confies plenament. Configuració més detallada disponible a la <settingsLink>Configuració</settingsLink>.",
		"selectOptionsFirst": "Selecciona almenys una opció a continuació per activar l'aprovació automàtica",
		"toggleAriaLabel": "Commuta l'aprovació automàtica",
		"disabledAriaLabel": "Aprovació automàtica desactivada: seleccioneu primer les opcions"
	},
	"reasoning": {
		"thinking": "Pensant",
		"seconds": "{{count}}s"
	},
	"contextCondense": {
		"title": "Context condensat",
		"condensing": "Condensant context...",
		"errorHeader": "Error en condensar el context",
		"tokens": "tokens"
	},
	"followUpSuggest": {
		"copyToInput": "Copiar a l'entrada (o Shift + clic)",
		"autoSelectCountdown": "Selecció automàtica en {{count}}s",
		"countdownDisplay": "{{count}}s"
	},
	"announcement": {
		"title": "🎉 Roo Code {{version}} Llançat",
		"stealthModel": {
			"feature": "El model stealth Sonic ara és <bold>Grok Code Fast</bold>! Aquest model de raonament d'alt rendiment està disponible com a <code>grok-code-fast-1</code> sota el proveïdor <bold>xAI (Grok)</bold>.",
			"note": "Com a agraïment per tots els comentaris útils sobre Sonic, xAI està ampliant l'accés gratuït a <code>grok-code-fast-1</code> durant una setmana més a través del proveïdor <bold>Roo Code Cloud</bold>.",
			"connectButton": "Connectar amb Roo Code Cloud",
			"selectModel": "Visita la <settingsLink>Configuració</settingsLink> per actualitzar la configuració del proveïdor."
		},
		"description": "Roo Code {{version}} porta noves funcions potents i millores significatives per millorar el vostre flux de treball de desenvolupament.",
		"whatsNew": "Novetats",
		"feature1": "<bold>Cua de Missatges</bold>: Posa en cua múltiples missatges mentre Roo està treballant, permetent-te continuar planificant el teu flux de treball sense interrupcions.",
		"feature2": "<bold>Comandaments de Barra Personalitzats</bold>: Crea comandaments de barra personalitzats per a accés ràpid a prompts i fluxos de treball utilitzats freqüentment, amb gestió completa de la interfície d'usuari.",
		"feature3": "<bold>Eines Gemini Millorades</bold>: Noves capacitats de context d'URL i fonamentació de cerca de Google proporcionen als models Gemini informació web en temps real i capacitats de recerca millorades.",
		"hideButton": "Amaga l'anunci",
		"detailsDiscussLinks": "Obtén més detalls i uneix-te a les discussions a <discordLink>Discord</discordLink> i <redditLink>Reddit</redditLink> 🚀"
	},
	"browser": {
		"rooWantsToUse": "Kilo Code vol utilitzar el navegador:",
		"consoleLogs": "Registres de consola",
		"noNewLogs": "(Cap registre nou)",
		"screenshot": "Captura de pantalla del navegador",
		"cursor": "cursor",
		"navigation": {
			"step": "Pas {{current}} de {{total}}",
			"previous": "Anterior",
			"next": "Següent"
		},
		"sessionStarted": "Sessió de navegador iniciada",
		"actions": {
			"title": "Acció de navegació: ",
			"launch": "Iniciar navegador a {{url}}",
			"click": "Clic ({{coordinate}})",
			"type": "Escriure \"{{text}}\"",
			"scrollDown": "Desplaçar avall",
			"scrollUp": "Desplaçar amunt",
			"close": "Tancar navegador"
		}
	},
	"codeblock": {
		"tooltips": {
			"expand": "Expandir bloc de codi",
			"collapse": "Contraure bloc de codi",
			"enable_wrap": "Activar ajustament de línia",
			"disable_wrap": "Desactivar ajustament de línia",
			"copy_code": "Copiar codi"
		}
	},
	"systemPromptWarning": "ADVERTÈNCIA: S'ha activat una substitució personalitzada d'instruccions del sistema. Això pot trencar greument la funcionalitat i causar un comportament impredictible.",
	"profileViolationWarning": "El perfil actual no és compatible amb la configuració de la teva organització",
	"shellIntegration": {
		"title": "Advertència d'execució d'ordres",
		"description": "La teva ordre s'està executant sense la integració de shell del terminal VSCode. Per suprimir aquest advertiment, pots desactivar la integració de shell a la secció <strong>Terminal</strong> de la <settingsLink>configuració de Kilo Code</settingsLink> o solucionar problemes d'integració del terminal VSCode utilitzant l'enllaç a continuació.",
		"troubleshooting": "Fes clic aquí per a la documentació d'integració de shell."
	},
	"ask": {
		"autoApprovedRequestLimitReached": {
			"title": "S'ha arribat al límit de sol·licituds aprovades automàticament",
			"description": "Kilo Code ha arribat al límit aprovat automàticament de {{count}} sol·licitud(s) d'API. Vols reiniciar el comptador i continuar amb la tasca?",
			"button": "Reiniciar i continuar"
		},
		"autoApprovedCostLimitReached": {
			"title": "S'ha arribat al límit de cost d'aprovació automàtica",
			"button": "Restableix i continua",
			"description": "Kilo Code ha arribat al límit de cost aprovat automàticament de ${{count}}. Vols restablir el cost i continuar amb la tasca?"
		}
	},
	"codebaseSearch": {
		"wantsToSearch": "Kilo Code vol cercar a la base de codi <code>{{query}}</code>:",
		"wantsToSearchWithPath": "Kilo Code vol cercar a la base de codi <code>{{query}}</code> a <code>{{path}}</code>:",
		"didSearch_one": "S'ha trobat 1 resultat",
		"didSearch_other": "S'han trobat {{count}} resultats",
		"resultTooltip": "Puntuació de similitud: {{score}} (fes clic per obrir el fitxer)"
	},
	"read-batch": {
		"approve": {
			"title": "Aprovar tot"
		},
		"deny": {
			"title": "Denegar tot"
		}
	},
	"indexingStatus": {
		"ready": "Índex preparat",
		"indexing": "Indexant {{percentage}}%",
		"indexed": "Indexat",
		"error": "Error d'índex",
		"status": "Estat de l'índex"
	},
	"versionIndicator": {
		"ariaLabel": "Versió {{version}} - Feu clic per veure les notes de llançament"
	},
	"rooCloudCTA": {
		"title": "Roo Code Cloud està evolucionant!",
		"description": "Executa agents remots al núvol, accedeix a les teves tasques des de qualsevol lloc, col·labora amb altres i molt més.",
		"joinWaitlist": "Registra't per rebre les últimes actualitzacions."
	},
	"editMessage": {
		"placeholder": "Edita el teu missatge..."
	},
	"command": {
		"triggerDescription": "Activa la comanda {{name}}"
	},
	"slashCommands": {
		"tooltip": "Gestionar ordres de barra",
		"title": "Ordres de Barra",
		"description": "Utilitza ordres de barra integrades o crea personalitzades per accedir ràpidament a indicacions i fluxos de treball utilitzats amb freqüència. <DocsLink>Documentació</DocsLink>",
		"builtInCommands": "Ordres Integrades",
		"globalCommands": "Ordres Globals",
		"workspaceCommands": "Ordres de l'Espai de Treball",
		"globalCommand": "Ordre global",
		"editCommand": "Editar ordre",
		"deleteCommand": "Eliminar ordre",
		"newGlobalCommandPlaceholder": "Nova ordre global...",
		"newWorkspaceCommandPlaceholder": "Nova ordre de l'espai de treball...",
		"deleteDialog": {
			"title": "Eliminar Ordre",
			"description": "Estàs segur que vols eliminar l'ordre \"{{name}}\"? Aquesta acció no es pot desfer.",
			"cancel": "Cancel·lar",
			"confirm": "Eliminar"
		}
	},
	"queuedMessages": {
		"title": "Missatges en cua:",
		"clickToEdit": "Feu clic per editar el missatge"
	}
}<|MERGE_RESOLUTION|>--- conflicted
+++ resolved
@@ -168,7 +168,6 @@
 		"wantsToFetch": "Kilo Code vol obtenir instruccions detallades per ajudar amb la tasca actual."
 	},
 	"fileOperations": {
-<<<<<<< HEAD
 		"wantsToRead": "Kilo Code vol llegir aquest fitxer:",
 		"wantsToReadOutsideWorkspace": "Kilo Code vol llegir aquest fitxer fora de l'espai de treball:",
 		"didRead": "Kilo Code ha llegit aquest fitxer:",
@@ -183,28 +182,11 @@
 		"wantsToInsertAtEnd": "Kilo Code vol afegir contingut al final d'aquest fitxer:",
 		"wantsToReadAndXMore": "En Kilo Code vol llegir aquest fitxer i {{count}} més:",
 		"wantsToReadMultiple": "Kilo Code vol llegir diversos fitxers:",
-		"wantsToApplyBatchChanges": "Kilo Code vol aplicar canvis a múltiples fitxers:"
-=======
-		"wantsToRead": "Roo vol llegir aquest fitxer:",
-		"wantsToReadOutsideWorkspace": "Roo vol llegir aquest fitxer fora de l'espai de treball:",
-		"didRead": "Roo ha llegit aquest fitxer:",
-		"wantsToEdit": "Roo vol editar aquest fitxer:",
-		"wantsToEditOutsideWorkspace": "Roo vol editar aquest fitxer fora de l'espai de treball:",
-		"wantsToEditProtected": "Roo vol editar un fitxer de configuració protegit:",
-		"wantsToCreate": "Roo vol crear un nou fitxer:",
-		"wantsToSearchReplace": "Roo vol realitzar cerca i substitució en aquest fitxer:",
-		"didSearchReplace": "Roo ha realitzat cerca i substitució en aquest fitxer:",
-		"wantsToInsert": "Roo vol inserir contingut en aquest fitxer:",
-		"wantsToInsertWithLineNumber": "Roo vol inserir contingut a la línia {{lineNumber}} d'aquest fitxer:",
-		"wantsToInsertAtEnd": "Roo vol afegir contingut al final d'aquest fitxer:",
-		"wantsToReadAndXMore": "En Roo vol llegir aquest fitxer i {{count}} més:",
-		"wantsToReadMultiple": "Roo vol llegir diversos fitxers:",
-		"wantsToApplyBatchChanges": "Roo vol aplicar canvis a múltiples fitxers:",
-		"wantsToGenerateImage": "Roo vol generar una imatge:",
-		"wantsToGenerateImageOutsideWorkspace": "Roo vol generar una imatge fora de l'espai de treball:",
-		"wantsToGenerateImageProtected": "Roo vol generar una imatge en una ubicació protegida:",
-		"didGenerateImage": "Roo ha generat una imatge:"
->>>>>>> 8cff25ab
+		"wantsToApplyBatchChanges": "Kilo Code vol aplicar canvis a múltiples fitxers:",
+		"wantsToGenerateImage": "Kilo Code vol generar una imatge:",
+		"wantsToGenerateImageOutsideWorkspace": "Kilo Code vol generar una imatge fora de l'espai de treball:",
+		"wantsToGenerateImageProtected": "Kilo Code vol generar una imatge en una ubicació protegida:",
+		"didGenerateImage": "Kilo Code ha generat una imatge:"
 	},
 	"directoryOperations": {
 		"wantsToViewTopLevel": "Kilo Code vol veure els fitxers de nivell superior en aquest directori:",
