--- conflicted
+++ resolved
@@ -10,12 +10,8 @@
 	"cloudBenefitHistory": "Historial de tasques en línia",
 	"cloudBenefitSharing": "Funcions de compartició i col·laboració",
 	"cloudBenefitMetrics": "Mètriques d'ús basades en tasques, tokens i costos",
-<<<<<<< HEAD
+	"cloudBenefitWalkaway": "Segueix i controla tasques des de qualsevol lloc amb Roomote Control",
+	"remoteControl": "Remote Control",
+	"remoteControlDescription": "Permet seguir i interactuar amb tasques en aquest espai de treball amb Kilo Code Cloud",
 	"visitCloudWebsite": "Visita Kilo Code Cloud"
-=======
-	"cloudBenefitWalkaway": "Segueix i controla tasques des de qualsevol lloc amb Roomote Control",
-	"remoteControl": "Roomote Control",
-	"remoteControlDescription": "Permet seguir i interactuar amb tasques en aquest espai de treball amb Roo Code Cloud",
-	"visitCloudWebsite": "Visita Roo Code Cloud"
->>>>>>> a819b353
 }