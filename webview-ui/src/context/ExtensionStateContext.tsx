import React, { createContext, useCallback, useContext, useEffect, useState } from "react"
import { useEvent } from "react-use"

import {
	type ProviderSettings,
	type ProviderSettingsEntry,
	type CustomModePrompts,
	type ModeConfig,
	type ExperimentId,
	type OrganizationAllowList,
	ORGANIZATION_ALLOW_ALL,
} from "@roo-code/types"

import { ExtensionMessage, ExtensionState } from "@roo/ExtensionMessage"
import { findLastIndex } from "@roo/array"
import { McpServer } from "@roo/mcp"
import { checkExistKey } from "@roo/checkExistApiConfig"
import { Mode, defaultModeSlug, defaultPrompts } from "@roo/modes"
import { CustomSupportPrompts } from "@roo/support-prompt"
import { experimentDefault } from "@roo/experiments"
import { RouterModels } from "@roo/api"
import { McpMarketplaceCatalog } from "../../../src/shared/kilocode/mcp" // kilocode_change

import { vscode } from "@src/utils/vscode"
import { convertTextMateToHljs } from "@src/utils/textMateToHljs"

export interface ExtensionStateContextType extends ExtensionState {
	historyPreviewCollapsed?: boolean // Add the new state property
	didHydrateState: boolean
	showWelcome: boolean
	theme: any
	mcpServers: McpServer[]
	mcpMarketplaceCatalog: McpMarketplaceCatalog // kilocode_change
	hasSystemPromptOverride?: boolean
	currentCheckpoint?: string
	filePaths: string[]
	openedTabs: Array<{ label: string; isActive: boolean; path?: string }>
<<<<<<< HEAD
	setWorkflowToggles: (toggles: Record<string, boolean>) => void // kilocode_change
=======
	organizationAllowList: OrganizationAllowList
	maxConcurrentFileReads?: number
>>>>>>> 69f72002
	condensingApiConfigId?: string
	setCondensingApiConfigId: (value: string) => void
	customCondensingPrompt?: string
	setCustomCondensingPrompt: (value: string) => void
	setApiConfiguration: (config: ProviderSettings) => void
	setCustomInstructions: (value?: string) => void
	setAlwaysAllowReadOnly: (value: boolean) => void
	setAlwaysAllowReadOnlyOutsideWorkspace: (value: boolean) => void
	setAlwaysAllowWrite: (value: boolean) => void
	setAlwaysAllowWriteOutsideWorkspace: (value: boolean) => void
	setAlwaysAllowExecute: (value: boolean) => void
	setAlwaysAllowBrowser: (value: boolean) => void
	setAlwaysAllowMcp: (value: boolean) => void
	setAlwaysAllowModeSwitch: (value: boolean) => void
	setAlwaysAllowSubtasks: (value: boolean) => void
	setBrowserToolEnabled: (value: boolean) => void
	setShowRooIgnoredFiles: (value: boolean) => void
	setShowAutoApproveMenu: (value: boolean) => void // kilocode_change
	setShowAnnouncement: (value: boolean) => void
	setAllowedCommands: (value: string[]) => void
	setAllowedMaxRequests: (value: number | undefined) => void
	setSoundEnabled: (value: boolean) => void
	setSoundVolume: (value: number) => void
	terminalShellIntegrationTimeout?: number
	setTerminalShellIntegrationTimeout: (value: number) => void
	terminalShellIntegrationDisabled?: boolean
	setTerminalShellIntegrationDisabled: (value: boolean) => void
	terminalZdotdir?: boolean
	setTerminalZdotdir: (value: boolean) => void
	setTtsEnabled: (value: boolean) => void
	setTtsSpeed: (value: number) => void
	setDiffEnabled: (value: boolean) => void
	setEnableCheckpoints: (value: boolean) => void
	setBrowserViewportSize: (value: string) => void
	setFuzzyMatchThreshold: (value: number) => void
	setWriteDelayMs: (value: number) => void
	screenshotQuality?: number
	setScreenshotQuality: (value: number) => void
	terminalOutputLineLimit?: number
	setTerminalOutputLineLimit: (value: number) => void
	mcpEnabled: boolean
	setMcpEnabled: (value: boolean) => void
	enableMcpServerCreation: boolean
	setEnableMcpServerCreation: (value: boolean) => void
	alwaysApproveResubmit?: boolean
	setAlwaysApproveResubmit: (value: boolean) => void
	requestDelaySeconds: number
	setRequestDelaySeconds: (value: number) => void
	setCurrentApiConfigName: (value: string) => void
	setListApiConfigMeta: (value: ProviderSettingsEntry[]) => void
	mode: Mode
	setMode: (value: Mode) => void
	setCustomModePrompts: (value: CustomModePrompts) => void
	setCustomSupportPrompts: (value: CustomSupportPrompts) => void
	enhancementApiConfigId?: string
	setEnhancementApiConfigId: (value: string) => void
	setExperimentEnabled: (id: ExperimentId, enabled: boolean) => void
	setAutoApprovalEnabled: (value: boolean) => void
	customModes: ModeConfig[]
	setCustomModes: (value: ModeConfig[]) => void
	setMaxOpenTabsContext: (value: number) => void
	maxWorkspaceFiles: number
	setMaxWorkspaceFiles: (value: number) => void
	remoteBrowserEnabled?: boolean
	setRemoteBrowserEnabled: (value: boolean) => void
	awsUsePromptCache?: boolean
	setAwsUsePromptCache: (value: boolean) => void
	maxReadFileLine: number
	setMaxReadFileLine: (value: number) => void
	machineId?: string
	pinnedApiConfigs?: Record<string, boolean>
	setPinnedApiConfigs: (value: Record<string, boolean>) => void
	togglePinnedApiConfig: (configName: string) => void
	terminalCompressProgressBar?: boolean
	setTerminalCompressProgressBar: (value: boolean) => void
	setHistoryPreviewCollapsed: (value: boolean) => void
	autoCondenseContext: boolean
	setAutoCondenseContext: (value: boolean) => void
	autoCondenseContextPercent: number
	setAutoCondenseContextPercent: (value: number) => void
	routerModels?: RouterModels
}

export const ExtensionStateContext = createContext<ExtensionStateContextType | undefined>(undefined)

export const mergeExtensionState = (prevState: ExtensionState, newState: ExtensionState) => {
	const {
		customModePrompts: prevCustomModePrompts,
		customSupportPrompts: prevCustomSupportPrompts,
		experiments: prevExperiments,
		...prevRest
	} = prevState

	const {
		apiConfiguration,
		customModePrompts: newCustomModePrompts,
		customSupportPrompts: newCustomSupportPrompts,
		experiments: newExperiments,
		...newRest
	} = newState

	const customModePrompts = { ...prevCustomModePrompts, ...newCustomModePrompts }
	const customSupportPrompts = { ...prevCustomSupportPrompts, ...newCustomSupportPrompts }
	const experiments = { ...prevExperiments, ...newExperiments }
	const rest = { ...prevRest, ...newRest }

	// Note that we completely replace the previous apiConfiguration object with
	// a new one since the state that is broadcast is the entire apiConfiguration
	// and therefore merging is not necessary.
	return { ...rest, apiConfiguration, customModePrompts, customSupportPrompts, experiments }
}

export const ExtensionStateContextProvider: React.FC<{ children: React.ReactNode }> = ({ children }) => {
	const [state, setState] = useState<ExtensionState & { organizationAllowList?: OrganizationAllowList }>({
		version: "",
		clineMessages: [],
		taskHistory: [],
		shouldShowAnnouncement: false,
		allowedCommands: [],
		soundEnabled: false,
		soundVolume: 0.5,
		ttsEnabled: false,
		ttsSpeed: 1.0,
		diffEnabled: false,
		enableCheckpoints: true,
		fuzzyMatchThreshold: 1.0,
		language: "en", // Default language code
		writeDelayMs: 1000,
		browserViewportSize: "900x600",
		screenshotQuality: 75,
		terminalOutputLineLimit: 500,
		terminalShellIntegrationTimeout: 4000,
		mcpEnabled: true,
		enableMcpServerCreation: true,
		alwaysApproveResubmit: false,
		alwaysAllowWrite: true, // kilocode_change
		alwaysAllowReadOnly: true, // kilocode_change
		requestDelaySeconds: 5,
		currentApiConfigName: "default",
		listApiConfigMeta: [],
		mode: defaultModeSlug,
		customModePrompts: defaultPrompts,
		customSupportPrompts: {},
		experiments: experimentDefault,
		enhancementApiConfigId: "",
		condensingApiConfigId: "", // Default empty string for condensing API config ID
		customCondensingPrompt: "", // Default empty string for custom condensing prompt
		autoApprovalEnabled: true,
		customModes: [],
		maxOpenTabsContext: 20,
		maxWorkspaceFiles: 200,
		cwd: "",
		browserToolEnabled: true,
		showRooIgnoredFiles: true, // Default to showing .rooignore'd files with lock symbol (current behavior).
		showAutoApproveMenu: false, // kilocode_change
		renderContext: "sidebar",
		maxReadFileLine: -1, // Default max read file line limit
		pinnedApiConfigs: {}, // Empty object for pinned API configs
		terminalZshOhMy: false, // Default Oh My Zsh integration setting
		maxConcurrentFileReads: 15, // Default concurrent file reads
		terminalZshP10k: false, // Default Powerlevel10k integration setting
		terminalZdotdir: false, // Default ZDOTDIR handling setting
		terminalCompressProgressBar: true, // Default to compress progress bar output
		historyPreviewCollapsed: false, // Initialize the new state (default to expanded)
<<<<<<< HEAD
		workflowToggles: {}, // Initialize with empty workflow toggles  // kilocode_change
=======
		cloudUserInfo: null,
		organizationAllowList: ORGANIZATION_ALLOW_ALL,
		autoCondenseContext: true,
>>>>>>> 69f72002
		autoCondenseContextPercent: 100,
		codebaseIndexConfig: {
			codebaseIndexEnabled: false,
			codebaseIndexQdrantUrl: "http://localhost:6333",
			codebaseIndexEmbedderProvider: "openai",
			codebaseIndexEmbedderBaseUrl: "",
			codebaseIndexEmbedderModelId: "",
		},
		codebaseIndexModels: { ollama: {}, openai: {} },
	})

	const [didHydrateState, setDidHydrateState] = useState(false)
	const [showWelcome, setShowWelcome] = useState(false)
	const [theme, setTheme] = useState<any>(undefined)
	const [filePaths, setFilePaths] = useState<string[]>([])
	const [openedTabs, setOpenedTabs] = useState<Array<{ label: string; isActive: boolean; path?: string }>>([])
	const [mcpServers, setMcpServers] = useState<McpServer[]>([])
	const [mcpMarketplaceCatalog, setMcpMarketplaceCatalog] = useState<McpMarketplaceCatalog>({ items: [] }) // kilocode_change
	const [currentCheckpoint, setCurrentCheckpoint] = useState<string>()
	const [extensionRouterModels, setExtensionRouterModels] = useState<RouterModels | undefined>(undefined)

	const setListApiConfigMeta = useCallback(
		(value: ProviderSettingsEntry[]) => setState((prevState) => ({ ...prevState, listApiConfigMeta: value })),
		[],
	)

	const setApiConfiguration = useCallback((value: ProviderSettings) => {
		setState((prevState) => ({
			...prevState,
			apiConfiguration: {
				...prevState.apiConfiguration,
				...value,
			},
		}))
	}, [])

	const handleMessage = useCallback(
		(event: MessageEvent) => {
			const message: ExtensionMessage = event.data
			switch (message.type) {
				case "state": {
					const newState = message.state!
					setState((prevState) => mergeExtensionState(prevState, newState))
					setShowWelcome(!checkExistKey(newState.apiConfiguration))
					setDidHydrateState(true)
					break
				}
				case "theme": {
					if (message.text) {
						setTheme(convertTextMateToHljs(JSON.parse(message.text)))
					}
					break
				}
				case "workspaceUpdated": {
					const paths = message.filePaths ?? []
					const tabs = message.openedTabs ?? []

					setFilePaths(paths)
					setOpenedTabs(tabs)
					break
				}
				case "partialMessage": {
					const partialMessage = message.partialMessage!
					setState((prevState) => {
						// worth noting it will never be possible for a more up-to-date message to be sent here or in normal messages post since the presentAssistantContent function uses lock
						const lastIndex = findLastIndex(prevState.clineMessages, (msg) => msg.ts === partialMessage.ts)
						if (lastIndex !== -1) {
							const newClineMessages = [...prevState.clineMessages]
							newClineMessages[lastIndex] = partialMessage
							return { ...prevState, clineMessages: newClineMessages }
						}
						return prevState
					})
					break
				}
				case "mcpServers": {
					setMcpServers(message.mcpServers ?? [])
					break
				}
				// kilocode_change
				case "mcpMarketplaceCatalog": {
					if (message.mcpMarketplaceCatalog) {
						setMcpMarketplaceCatalog(message.mcpMarketplaceCatalog)
					}
					break
				}
				// end kilocode_change
				case "currentCheckpointUpdated": {
					setCurrentCheckpoint(message.text)
					break
				}
				case "listApiConfig": {
					setListApiConfigMeta(message.listApiConfig ?? [])
					break
				}
				case "routerModels": {
					setExtensionRouterModels(message.routerModels)
					break
				}
			}
		},
		[setListApiConfigMeta],
	)

	useEvent("message", handleMessage)

	useEffect(() => {
		vscode.postMessage({ type: "webviewDidLaunch" })
	}, [])

	const contextValue: ExtensionStateContextType = {
		...state,
		didHydrateState,
		showWelcome,
		theme,
		mcpServers,
		mcpMarketplaceCatalog, // kilocode_change
		currentCheckpoint,
		filePaths,
		openedTabs,
		soundVolume: state.soundVolume,
		ttsSpeed: state.ttsSpeed,
		fuzzyMatchThreshold: state.fuzzyMatchThreshold,
		writeDelayMs: state.writeDelayMs,
		screenshotQuality: state.screenshotQuality,
		routerModels: extensionRouterModels,
		setExperimentEnabled: (id, enabled) =>
			setState((prevState) => ({ ...prevState, experiments: { ...prevState.experiments, [id]: enabled } })),
		setApiConfiguration,
		setCustomInstructions: (value) => setState((prevState) => ({ ...prevState, customInstructions: value })),
		setAlwaysAllowReadOnly: (value) => setState((prevState) => ({ ...prevState, alwaysAllowReadOnly: value })),
		setAlwaysAllowReadOnlyOutsideWorkspace: (value) =>
			setState((prevState) => ({ ...prevState, alwaysAllowReadOnlyOutsideWorkspace: value })),
		setAlwaysAllowWrite: (value) => setState((prevState) => ({ ...prevState, alwaysAllowWrite: value })),
		setAlwaysAllowWriteOutsideWorkspace: (value) =>
			setState((prevState) => ({ ...prevState, alwaysAllowWriteOutsideWorkspace: value })),
		setAlwaysAllowExecute: (value) => setState((prevState) => ({ ...prevState, alwaysAllowExecute: value })),
		setAlwaysAllowBrowser: (value) => setState((prevState) => ({ ...prevState, alwaysAllowBrowser: value })),
		setAlwaysAllowMcp: (value) => setState((prevState) => ({ ...prevState, alwaysAllowMcp: value })),
		setAlwaysAllowModeSwitch: (value) => setState((prevState) => ({ ...prevState, alwaysAllowModeSwitch: value })),
		setAlwaysAllowSubtasks: (value) => setState((prevState) => ({ ...prevState, alwaysAllowSubtasks: value })),
		setShowAnnouncement: (value) => setState((prevState) => ({ ...prevState, shouldShowAnnouncement: value })),
		setAllowedCommands: (value) => setState((prevState) => ({ ...prevState, allowedCommands: value })),
		setAllowedMaxRequests: (value) => setState((prevState) => ({ ...prevState, allowedMaxRequests: value })),
		setSoundEnabled: (value) => setState((prevState) => ({ ...prevState, soundEnabled: value })),
		setSoundVolume: (value) => setState((prevState) => ({ ...prevState, soundVolume: value })),
		setTtsEnabled: (value) => setState((prevState) => ({ ...prevState, ttsEnabled: value })),
		setTtsSpeed: (value) => setState((prevState) => ({ ...prevState, ttsSpeed: value })),
		setDiffEnabled: (value) => setState((prevState) => ({ ...prevState, diffEnabled: value })),
		setEnableCheckpoints: (value) => setState((prevState) => ({ ...prevState, enableCheckpoints: value })),
		setBrowserViewportSize: (value: string) =>
			setState((prevState) => ({ ...prevState, browserViewportSize: value })),
		setFuzzyMatchThreshold: (value) => setState((prevState) => ({ ...prevState, fuzzyMatchThreshold: value })),
		setWriteDelayMs: (value) => setState((prevState) => ({ ...prevState, writeDelayMs: value })),
		setScreenshotQuality: (value) => setState((prevState) => ({ ...prevState, screenshotQuality: value })),
		setTerminalOutputLineLimit: (value) =>
			setState((prevState) => ({ ...prevState, terminalOutputLineLimit: value })),
		setTerminalShellIntegrationTimeout: (value) =>
			setState((prevState) => ({ ...prevState, terminalShellIntegrationTimeout: value })),
		setTerminalShellIntegrationDisabled: (value) =>
			setState((prevState) => ({ ...prevState, terminalShellIntegrationDisabled: value })),
		setTerminalZdotdir: (value) => setState((prevState) => ({ ...prevState, terminalZdotdir: value })),
		setMcpEnabled: (value) => setState((prevState) => ({ ...prevState, mcpEnabled: value })),
		setEnableMcpServerCreation: (value) =>
			setState((prevState) => ({ ...prevState, enableMcpServerCreation: value })),
		setAlwaysApproveResubmit: (value) => setState((prevState) => ({ ...prevState, alwaysApproveResubmit: value })),
		setRequestDelaySeconds: (value) => setState((prevState) => ({ ...prevState, requestDelaySeconds: value })),
		setCurrentApiConfigName: (value) => setState((prevState) => ({ ...prevState, currentApiConfigName: value })),
		setListApiConfigMeta,
		setMode: (value: Mode) => setState((prevState) => ({ ...prevState, mode: value })),
		setCustomModePrompts: (value) => setState((prevState) => ({ ...prevState, customModePrompts: value })),
		setCustomSupportPrompts: (value) => setState((prevState) => ({ ...prevState, customSupportPrompts: value })),
		setEnhancementApiConfigId: (value) =>
			setState((prevState) => ({ ...prevState, enhancementApiConfigId: value })),
		setAutoApprovalEnabled: (value) => setState((prevState) => ({ ...prevState, autoApprovalEnabled: value })),
		setCustomModes: (value) => setState((prevState) => ({ ...prevState, customModes: value })),
		setMaxOpenTabsContext: (value) => setState((prevState) => ({ ...prevState, maxOpenTabsContext: value })),
		setMaxWorkspaceFiles: (value) => setState((prevState) => ({ ...prevState, maxWorkspaceFiles: value })),
		setBrowserToolEnabled: (value) => setState((prevState) => ({ ...prevState, browserToolEnabled: value })),
		setShowRooIgnoredFiles: (value) => setState((prevState) => ({ ...prevState, showRooIgnoredFiles: value })),
		setShowAutoApproveMenu: (value) => setState((prevState) => ({ ...prevState, showAutoApproveMenu: value })), // kilocode_Change
		setRemoteBrowserEnabled: (value) => setState((prevState) => ({ ...prevState, remoteBrowserEnabled: value })),
		setAwsUsePromptCache: (value) => setState((prevState) => ({ ...prevState, awsUsePromptCache: value })),
		setMaxReadFileLine: (value) => setState((prevState) => ({ ...prevState, maxReadFileLine: value })),
		setPinnedApiConfigs: (value) => setState((prevState) => ({ ...prevState, pinnedApiConfigs: value })),
		setTerminalCompressProgressBar: (value) =>
			setState((prevState) => ({ ...prevState, terminalCompressProgressBar: value })),
		togglePinnedApiConfig: (configId) =>
			setState((prevState) => {
				const currentPinned = prevState.pinnedApiConfigs || {}
				const newPinned = {
					...currentPinned,
					[configId]: !currentPinned[configId],
				}

				// If the config is now unpinned, remove it from the object
				if (!newPinned[configId]) {
					delete newPinned[configId]
				}

				return { ...prevState, pinnedApiConfigs: newPinned }
			}),
		setHistoryPreviewCollapsed: (value) =>
			setState((prevState) => ({ ...prevState, historyPreviewCollapsed: value })),
<<<<<<< HEAD

		// kilocode_change
		setWorkflowToggles: (toggles) =>
			setState((prevState) => ({
				...prevState,
				workflowToggles: toggles,
			})),
=======
		setAutoCondenseContext: (value) => setState((prevState) => ({ ...prevState, autoCondenseContext: value })),
>>>>>>> 69f72002
		setAutoCondenseContextPercent: (value) =>
			setState((prevState) => ({ ...prevState, autoCondenseContextPercent: value })),
		setCondensingApiConfigId: (value) => setState((prevState) => ({ ...prevState, condensingApiConfigId: value })),
		setCustomCondensingPrompt: (value) =>
			setState((prevState) => ({ ...prevState, customCondensingPrompt: value })),
	}

	return <ExtensionStateContext.Provider value={contextValue}>{children}</ExtensionStateContext.Provider>
}

export const useExtensionState = () => {
	const context = useContext(ExtensionStateContext)

	if (context === undefined) {
		throw new Error("useExtensionState must be used within an ExtensionStateContextProvider")
	}

	return context
}<|MERGE_RESOLUTION|>--- conflicted
+++ resolved
@@ -35,12 +35,9 @@
 	currentCheckpoint?: string
 	filePaths: string[]
 	openedTabs: Array<{ label: string; isActive: boolean; path?: string }>
-<<<<<<< HEAD
 	setWorkflowToggles: (toggles: Record<string, boolean>) => void // kilocode_change
-=======
 	organizationAllowList: OrganizationAllowList
 	maxConcurrentFileReads?: number
->>>>>>> 69f72002
 	condensingApiConfigId?: string
 	setCondensingApiConfigId: (value: string) => void
 	customCondensingPrompt?: string
@@ -205,13 +202,10 @@
 		terminalZdotdir: false, // Default ZDOTDIR handling setting
 		terminalCompressProgressBar: true, // Default to compress progress bar output
 		historyPreviewCollapsed: false, // Initialize the new state (default to expanded)
-<<<<<<< HEAD
 		workflowToggles: {}, // Initialize with empty workflow toggles  // kilocode_change
-=======
 		cloudUserInfo: null,
 		organizationAllowList: ORGANIZATION_ALLOW_ALL,
 		autoCondenseContext: true,
->>>>>>> 69f72002
 		autoCondenseContextPercent: 100,
 		codebaseIndexConfig: {
 			codebaseIndexEnabled: false,
@@ -416,7 +410,6 @@
 			}),
 		setHistoryPreviewCollapsed: (value) =>
 			setState((prevState) => ({ ...prevState, historyPreviewCollapsed: value })),
-<<<<<<< HEAD
 
 		// kilocode_change
 		setWorkflowToggles: (toggles) =>
@@ -424,9 +417,7 @@
 				...prevState,
 				workflowToggles: toggles,
 			})),
-=======
 		setAutoCondenseContext: (value) => setState((prevState) => ({ ...prevState, autoCondenseContext: value })),
->>>>>>> 69f72002
 		setAutoCondenseContextPercent: (value) =>
 			setState((prevState) => ({ ...prevState, autoCondenseContextPercent: value })),
 		setCondensingApiConfigId: (value) => setState((prevState) => ({ ...prevState, condensingApiConfigId: value })),
