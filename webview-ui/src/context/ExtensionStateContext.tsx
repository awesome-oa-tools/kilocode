import React, { createContext, useCallback, useContext, useEffect, useState } from "react"

import {
	type ProviderSettings,
	type ProviderSettingsEntry,
	type CustomModePrompts,
	type ModeConfig,
	type ExperimentId,
<<<<<<< HEAD
	GhostServiceSettings, // kilocode_change
	openRouterDefaultModelId, // kilocode_change
=======
	type TodoItem,
>>>>>>> 5203d102
} from "@roo-code/types"

import { type OrganizationAllowList, ORGANIZATION_ALLOW_ALL } from "@roo/cloud"

import { ExtensionMessage, ExtensionState, MarketplaceInstalledMetadata, Command } from "@roo/ExtensionMessage"
import { findLastIndex } from "@roo/array"
import { McpServer } from "@roo/mcp"
import { checkExistKey } from "@roo/checkExistApiConfig"
import { Mode, defaultModeSlug, defaultPrompts } from "@roo/modes"
import { CustomSupportPrompts } from "@roo/support-prompt"
import { experimentDefault } from "@roo/experiments"
import { TelemetrySetting } from "@roo/TelemetrySetting"
import { RouterModels } from "@roo/api"
import { McpMarketplaceCatalog } from "../../../src/shared/kilocode/mcp" // kilocode_change

import { vscode } from "@src/utils/vscode"
import { convertTextMateToHljs } from "@src/utils/textMateToHljs"
import { ClineRulesToggles } from "@roo/cline-rules" // kilocode_change

export interface ExtensionStateContextType extends ExtensionState {
	historyPreviewCollapsed?: boolean // Add the new state property
	showTaskTimeline?: boolean // kilocode_change
	setShowTaskTimeline: (value: boolean) => void // kilocode_change
	hoveringTaskTimeline?: boolean // kilocode_change
	setHoveringTaskTimeline: (value: boolean) => void // kilocode_change
	systemNotificationsEnabled?: boolean // kilocode_change
	setSystemNotificationsEnabled: (value: boolean) => void // kilocode_change
	dismissedNotificationIds: string[] // kilocode_change
	didHydrateState: boolean
	showWelcome: boolean
	theme: any
	mcpServers: McpServer[]
	mcpMarketplaceCatalog: McpMarketplaceCatalog // kilocode_change
	hasSystemPromptOverride?: boolean
	currentCheckpoint?: string
	currentTaskTodos?: TodoItem[] // Initial todos for the current task
	filePaths: string[]
	openedTabs: Array<{ label: string; isActive: boolean; path?: string }>
	// kilocode_change start
	globalRules: ClineRulesToggles
	localRules: ClineRulesToggles
	globalWorkflows: ClineRulesToggles
	localWorkflows: ClineRulesToggles
	// kilocode_change start
	commands: Command[]
	organizationAllowList: OrganizationAllowList
	organizationSettingsVersion: number
	cloudIsAuthenticated: boolean
	sharingEnabled: boolean
	maxConcurrentFileReads?: number
	allowVeryLargeReads?: boolean // kilocode_change
	mdmCompliant?: boolean
	hasOpenedModeSelector: boolean // New property to track if user has opened mode selector
	setHasOpenedModeSelector: (value: boolean) => void // Setter for the new property
	alwaysAllowFollowupQuestions: boolean // New property for follow-up questions auto-approve
	setAlwaysAllowFollowupQuestions: (value: boolean) => void // Setter for the new property
	followupAutoApproveTimeoutMs: number | undefined // Timeout in ms for auto-approving follow-up questions
	setFollowupAutoApproveTimeoutMs: (value: number) => void // Setter for the timeout
	condensingApiConfigId?: string
	setCondensingApiConfigId: (value: string) => void
	customCondensingPrompt?: string
	setCustomCondensingPrompt: (value: string) => void
	marketplaceItems?: any[]
	marketplaceInstalledMetadata?: MarketplaceInstalledMetadata
	profileThresholds: Record<string, number>
	setProfileThresholds: (value: Record<string, number>) => void
	setApiConfiguration: (config: ProviderSettings) => void
	setCustomInstructions: (value?: string) => void
	setAlwaysAllowReadOnly: (value: boolean) => void
	setAlwaysAllowReadOnlyOutsideWorkspace: (value: boolean) => void
	setAlwaysAllowWrite: (value: boolean) => void
	setAlwaysAllowWriteOutsideWorkspace: (value: boolean) => void
	setAlwaysAllowExecute: (value: boolean) => void
	setAlwaysAllowBrowser: (value: boolean) => void
	setAlwaysAllowMcp: (value: boolean) => void
	setAlwaysAllowModeSwitch: (value: boolean) => void
	setAlwaysAllowSubtasks: (value: boolean) => void
	setBrowserToolEnabled: (value: boolean) => void
	setShowRooIgnoredFiles: (value: boolean) => void
	setShowAutoApproveMenu: (value: boolean) => void // kilocode_change
	setShowAnnouncement: (value: boolean) => void
	setAllowedCommands: (value: string[]) => void
	setDeniedCommands: (value: string[]) => void
	setAllowedMaxRequests: (value: number | undefined) => void
	setAllowedMaxCost: (value: number | undefined) => void
	setSoundEnabled: (value: boolean) => void
	setSoundVolume: (value: number) => void
	terminalShellIntegrationTimeout?: number
	setTerminalShellIntegrationTimeout: (value: number) => void
	terminalShellIntegrationDisabled?: boolean
	setTerminalShellIntegrationDisabled: (value: boolean) => void
	terminalZdotdir?: boolean
	setTerminalZdotdir: (value: boolean) => void
	setTtsEnabled: (value: boolean) => void
	setTtsSpeed: (value: number) => void
	setDiffEnabled: (value: boolean) => void
	setEnableCheckpoints: (value: boolean) => void
	setBrowserViewportSize: (value: string) => void
	setFuzzyMatchThreshold: (value: number) => void
	setWriteDelayMs: (value: number) => void
	screenshotQuality?: number
	setScreenshotQuality: (value: number) => void
	terminalOutputLineLimit?: number
	setTerminalOutputLineLimit: (value: number) => void
	terminalOutputCharacterLimit?: number
	setTerminalOutputCharacterLimit: (value: number) => void
	mcpEnabled: boolean
	setMcpEnabled: (value: boolean) => void
	enableMcpServerCreation: boolean
	setEnableMcpServerCreation: (value: boolean) => void
	remoteControlEnabled: boolean
	setRemoteControlEnabled: (value: boolean) => void
	alwaysApproveResubmit?: boolean
	setAlwaysApproveResubmit: (value: boolean) => void
	requestDelaySeconds: number
	setRequestDelaySeconds: (value: number) => void
	setCurrentApiConfigName: (value: string) => void
	setListApiConfigMeta: (value: ProviderSettingsEntry[]) => void
	mode: Mode
	setMode: (value: Mode) => void
	setCustomModePrompts: (value: CustomModePrompts) => void
	setCustomSupportPrompts: (value: CustomSupportPrompts) => void
	enhancementApiConfigId?: string
	setEnhancementApiConfigId: (value: string) => void
	commitMessageApiConfigId?: string // kilocode_change
	setCommitMessageApiConfigId: (value: string) => void // kilocode_change
	markNotificationAsDismissed: (notificationId: string) => void // kilocode_change
	ghostServiceSettings?: GhostServiceSettings // kilocode_change
	setGhostServiceSettings: (value: GhostServiceSettings) => void // kilocode_change
	setExperimentEnabled: (id: ExperimentId, enabled: boolean) => void
	setAutoApprovalEnabled: (value: boolean) => void
	customModes: ModeConfig[]
	setCustomModes: (value: ModeConfig[]) => void
	setMaxOpenTabsContext: (value: number) => void
	maxWorkspaceFiles: number
	setMaxWorkspaceFiles: (value: number) => void
	setTelemetrySetting: (value: TelemetrySetting) => void
	remoteBrowserEnabled?: boolean
	setRemoteBrowserEnabled: (value: boolean) => void
	awsUsePromptCache?: boolean
	setAwsUsePromptCache: (value: boolean) => void
	maxReadFileLine: number
	setMaxReadFileLine: (value: number) => void
	maxImageFileSize: number
	setMaxImageFileSize: (value: number) => void
	maxTotalImageSize: number
	setMaxTotalImageSize: (value: number) => void
	machineId?: string
	pinnedApiConfigs?: Record<string, boolean>
	setPinnedApiConfigs: (value: Record<string, boolean>) => void
	togglePinnedApiConfig: (configName: string) => void
	terminalCompressProgressBar?: boolean
	setTerminalCompressProgressBar: (value: boolean) => void
	setHistoryPreviewCollapsed: (value: boolean) => void
	autoCondenseContext: boolean
	setAutoCondenseContext: (value: boolean) => void
	autoCondenseContextPercent: number
	setAutoCondenseContextPercent: (value: number) => void
	routerModels?: RouterModels
	alwaysAllowUpdateTodoList?: boolean
	setAlwaysAllowUpdateTodoList: (value: boolean) => void
	includeDiagnosticMessages?: boolean
	setIncludeDiagnosticMessages: (value: boolean) => void
	maxDiagnosticMessages?: number
	setMaxDiagnosticMessages: (value: number) => void
	includeTaskHistoryInEnhance?: boolean
	setIncludeTaskHistoryInEnhance: (value: boolean) => void
}

export const ExtensionStateContext = createContext<ExtensionStateContextType | undefined>(undefined)

export const mergeExtensionState = (prevState: ExtensionState, newState: ExtensionState) => {
	const { customModePrompts: prevCustomModePrompts, experiments: prevExperiments, ...prevRest } = prevState

	const {
		apiConfiguration,
		customModePrompts: newCustomModePrompts,
		customSupportPrompts,
		experiments: newExperiments,
		...newRest
	} = newState

	const customModePrompts = { ...prevCustomModePrompts, ...newCustomModePrompts }
	const experiments = { ...prevExperiments, ...newExperiments }
	const rest = { ...prevRest, ...newRest }

	// Note that we completely replace the previous apiConfiguration and customSupportPrompts objects
	// with new ones since the state that is broadcast is the entire objects so merging is not necessary.
	return { ...rest, apiConfiguration, customModePrompts, customSupportPrompts, experiments }
}

export const ExtensionStateContextProvider: React.FC<{ children: React.ReactNode }> = ({ children }) => {
	const [state, setState] = useState<ExtensionState & { organizationAllowList?: OrganizationAllowList }>({
		version: "",
		clineMessages: [],
		taskHistory: [],
		shouldShowAnnouncement: false,
		allowedCommands: [],
		deniedCommands: [],
		soundEnabled: false,
		soundVolume: 0.5,
		ttsEnabled: false,
		ttsSpeed: 1.0,
		diffEnabled: false,
		enableCheckpoints: true,
		fuzzyMatchThreshold: 1.0,
		language: "en", // Default language code
		writeDelayMs: 1000,
		browserViewportSize: "900x600",
		screenshotQuality: 75,
		terminalOutputLineLimit: 500,
		terminalOutputCharacterLimit: 50000,
		terminalShellIntegrationTimeout: 4000,
		mcpEnabled: true,
		enableMcpServerCreation: false,
		remoteControlEnabled: false,
		alwaysApproveResubmit: false,
		alwaysAllowWrite: true, // kilocode_change
		alwaysAllowReadOnly: true, // kilocode_change
		requestDelaySeconds: 5,
		currentApiConfigName: "default",
		listApiConfigMeta: [],
		mode: defaultModeSlug,
		customModePrompts: defaultPrompts,
		customSupportPrompts: {},
		experiments: experimentDefault,
		enhancementApiConfigId: "",
		dismissedNotificationIds: [], // kilocode_change
		commitMessageApiConfigId: "", // kilocode_change
		ghostServiceSettings: {}, // kilocode_change
		condensingApiConfigId: "", // Default empty string for condensing API config ID
		customCondensingPrompt: "", // Default empty string for custom condensing prompt
		hasOpenedModeSelector: false, // Default to false (not opened yet)
		autoApprovalEnabled: true,
		customModes: [],
		maxOpenTabsContext: 20,
		maxWorkspaceFiles: 200,
		cwd: "",
		browserToolEnabled: true,
		telemetrySetting: "unset",
		showRooIgnoredFiles: true, // Default to showing .rooignore'd files with lock symbol (current behavior).
		showAutoApproveMenu: false, // kilocode_change
		renderContext: "sidebar",
		maxReadFileLine: -1, // Default max read file line limit
		maxImageFileSize: 5, // Default max image file size in MB
		maxTotalImageSize: 20, // Default max total image size in MB
		pinnedApiConfigs: {}, // Empty object for pinned API configs
		terminalZshOhMy: false, // Default Oh My Zsh integration setting
		maxConcurrentFileReads: 5, // Default concurrent file reads
		allowVeryLargeReads: false, // kilocode_change
		terminalZshP10k: false, // Default Powerlevel10k integration setting
		terminalZdotdir: false, // Default ZDOTDIR handling setting
		terminalCompressProgressBar: true, // Default to compress progress bar output
		historyPreviewCollapsed: false, // Initialize the new state (default to expanded)
		showTaskTimeline: true, // kilocode_change
		kilocodeDefaultModel: openRouterDefaultModelId,
		cloudUserInfo: null,
		cloudIsAuthenticated: false,
		sharingEnabled: false,
		organizationAllowList: ORGANIZATION_ALLOW_ALL,
		organizationSettingsVersion: -1,
		autoCondenseContext: true,
		autoCondenseContextPercent: 100,
		profileThresholds: {},
		codebaseIndexConfig: {
			codebaseIndexEnabled: true,
			codebaseIndexQdrantUrl: "http://localhost:6333",
			codebaseIndexEmbedderProvider: "openai",
			codebaseIndexEmbedderBaseUrl: "",
			codebaseIndexEmbedderModelId: "",
			codebaseIndexSearchMaxResults: undefined,
			codebaseIndexSearchMinScore: undefined,
		},
		codebaseIndexModels: { ollama: {}, openai: {} },
		alwaysAllowUpdateTodoList: true,
		includeDiagnosticMessages: true,
		maxDiagnosticMessages: 50,
	})

	const [didHydrateState, setDidHydrateState] = useState(false)
	const [showWelcome, setShowWelcome] = useState(false)
	const [theme, setTheme] = useState<any>(undefined)
	const [filePaths, setFilePaths] = useState<string[]>([])
	const [openedTabs, setOpenedTabs] = useState<Array<{ label: string; isActive: boolean; path?: string }>>([])
	const [commands, setCommands] = useState<Command[]>([])
	const [mcpServers, setMcpServers] = useState<McpServer[]>([])
	const [mcpMarketplaceCatalog, setMcpMarketplaceCatalog] = useState<McpMarketplaceCatalog>({ items: [] }) // kilocode_change
	const [currentCheckpoint, setCurrentCheckpoint] = useState<string>()
	const [extensionRouterModels, setExtensionRouterModels] = useState<RouterModels | undefined>(undefined)
	// kilocode_change start
	const [globalRules, setGlobalRules] = useState<ClineRulesToggles>({})
	const [localRules, setLocalRules] = useState<ClineRulesToggles>({})
	const [globalWorkflows, setGlobalWorkflows] = useState<ClineRulesToggles>({})
	const [localWorkflows, setLocalWorkflows] = useState<ClineRulesToggles>({})
	// kilocode_change end
	const [marketplaceItems, setMarketplaceItems] = useState<any[]>([])
	const [alwaysAllowFollowupQuestions, setAlwaysAllowFollowupQuestions] = useState(false) // Add state for follow-up questions auto-approve
	const [followupAutoApproveTimeoutMs, setFollowupAutoApproveTimeoutMs] = useState<number | undefined>(undefined) // Will be set from global settings
	const [marketplaceInstalledMetadata, setMarketplaceInstalledMetadata] = useState<MarketplaceInstalledMetadata>({
		project: {},
		global: {},
	})
	const [includeTaskHistoryInEnhance, setIncludeTaskHistoryInEnhance] = useState(true)

	const setListApiConfigMeta = useCallback(
		(value: ProviderSettingsEntry[]) => setState((prevState) => ({ ...prevState, listApiConfigMeta: value })),
		[],
	)

	const setApiConfiguration = useCallback((value: ProviderSettings) => {
		setState((prevState) => ({
			...prevState,
			apiConfiguration: {
				...prevState.apiConfiguration,
				...value,
			},
		}))
	}, [])

	const handleMessage = useCallback(
		(event: MessageEvent) => {
			const message: ExtensionMessage = event.data
			switch (message.type) {
				case "state": {
					const newState = message.state!
					setState((prevState) => mergeExtensionState(prevState, newState))
					setShowWelcome(!checkExistKey(newState.apiConfiguration))
					setDidHydrateState(true)
					// Update alwaysAllowFollowupQuestions if present in state message
					if ((newState as any).alwaysAllowFollowupQuestions !== undefined) {
						setAlwaysAllowFollowupQuestions((newState as any).alwaysAllowFollowupQuestions)
					}
					// Update followupAutoApproveTimeoutMs if present in state message
					if ((newState as any).followupAutoApproveTimeoutMs !== undefined) {
						setFollowupAutoApproveTimeoutMs((newState as any).followupAutoApproveTimeoutMs)
					}
					// Update includeTaskHistoryInEnhance if present in state message
					if ((newState as any).includeTaskHistoryInEnhance !== undefined) {
						setIncludeTaskHistoryInEnhance((newState as any).includeTaskHistoryInEnhance)
					}
					// Handle marketplace data if present in state message
					if (newState.marketplaceItems !== undefined) {
						setMarketplaceItems(newState.marketplaceItems)
					}
					if (newState.marketplaceInstalledMetadata !== undefined) {
						setMarketplaceInstalledMetadata(newState.marketplaceInstalledMetadata)
					}
					break
				}
				case "theme": {
					if (message.text) {
						setTheme(convertTextMateToHljs(JSON.parse(message.text)))
					}
					break
				}
				case "workspaceUpdated": {
					const paths = message.filePaths ?? []
					const tabs = message.openedTabs ?? []

					setFilePaths(paths)
					setOpenedTabs(tabs)
					break
				}
				case "commands": {
					setCommands(message.commands ?? [])
					break
				}
				case "messageUpdated": {
					const clineMessage = message.clineMessage!
					setState((prevState) => {
						// worth noting it will never be possible for a more up-to-date message to be sent here or in normal messages post since the presentAssistantContent function uses lock
						const lastIndex = findLastIndex(prevState.clineMessages, (msg) => msg.ts === clineMessage.ts)
						if (lastIndex !== -1) {
							const newClineMessages = [...prevState.clineMessages]
							newClineMessages[lastIndex] = clineMessage
							return { ...prevState, clineMessages: newClineMessages }
						}
						return prevState
					})
					break
				}
				case "mcpServers": {
					setMcpServers(message.mcpServers ?? [])
					break
				}
				// kilocode_change
				case "mcpMarketplaceCatalog": {
					if (message.mcpMarketplaceCatalog) {
						setMcpMarketplaceCatalog(message.mcpMarketplaceCatalog)
					}
					break
				}
				case "rulesData": {
					if (message.globalRules) setGlobalRules(message.globalRules)
					if (message.localRules) setLocalRules(message.localRules)
					if (message.globalWorkflows) setGlobalWorkflows(message.globalWorkflows)
					if (message.localWorkflows) setLocalWorkflows(message.localWorkflows)
					break
				}
				// end kilocode_change
				case "currentCheckpointUpdated": {
					setCurrentCheckpoint(message.text)
					break
				}
				case "listApiConfig": {
					setListApiConfigMeta(message.listApiConfig ?? [])
					break
				}
				case "routerModels": {
					setExtensionRouterModels(message.routerModels)
					break
				}
				case "marketplaceData": {
					if (message.marketplaceItems !== undefined) {
						setMarketplaceItems(message.marketplaceItems)
					}
					if (message.marketplaceInstalledMetadata !== undefined) {
						setMarketplaceInstalledMetadata(message.marketplaceInstalledMetadata)
					}
					break
				}
			}
		},
		[setListApiConfigMeta],
	)

	useEffect(() => {
		window.addEventListener("message", handleMessage)
		return () => {
			window.removeEventListener("message", handleMessage)
		}
	}, [handleMessage])

	useEffect(() => {
		vscode.postMessage({ type: "webviewDidLaunch" })
	}, [])

	const contextValue: ExtensionStateContextType = {
		...state,
		didHydrateState,
		showWelcome,
		theme,
		mcpServers,
		mcpMarketplaceCatalog, // kilocode_change
		currentCheckpoint,
		filePaths,
		openedTabs,
		// kilocode_change start
		globalRules,
		localRules,
		globalWorkflows,
		localWorkflows,
		// kilocode_change end
		commands,
		soundVolume: state.soundVolume,
		ttsSpeed: state.ttsSpeed,
		fuzzyMatchThreshold: state.fuzzyMatchThreshold,
		writeDelayMs: state.writeDelayMs,
		screenshotQuality: state.screenshotQuality,
		routerModels: extensionRouterModels,
		cloudIsAuthenticated: state.cloudIsAuthenticated ?? false,
		organizationSettingsVersion: state.organizationSettingsVersion ?? -1,
		marketplaceItems,
		marketplaceInstalledMetadata,
		profileThresholds: state.profileThresholds ?? {},
		alwaysAllowFollowupQuestions,
		followupAutoApproveTimeoutMs,
		remoteControlEnabled: state.remoteControlEnabled ?? false,
		setExperimentEnabled: (id, enabled) =>
			setState((prevState) => ({ ...prevState, experiments: { ...prevState.experiments, [id]: enabled } })),
		setApiConfiguration,
		setCustomInstructions: (value) => setState((prevState) => ({ ...prevState, customInstructions: value })),
		setAlwaysAllowReadOnly: (value) => setState((prevState) => ({ ...prevState, alwaysAllowReadOnly: value })),
		setAlwaysAllowReadOnlyOutsideWorkspace: (value) =>
			setState((prevState) => ({ ...prevState, alwaysAllowReadOnlyOutsideWorkspace: value })),
		setAlwaysAllowWrite: (value) => setState((prevState) => ({ ...prevState, alwaysAllowWrite: value })),
		setAlwaysAllowWriteOutsideWorkspace: (value) =>
			setState((prevState) => ({ ...prevState, alwaysAllowWriteOutsideWorkspace: value })),
		setAlwaysAllowExecute: (value) => setState((prevState) => ({ ...prevState, alwaysAllowExecute: value })),
		setAlwaysAllowBrowser: (value) => setState((prevState) => ({ ...prevState, alwaysAllowBrowser: value })),
		setAlwaysAllowMcp: (value) => setState((prevState) => ({ ...prevState, alwaysAllowMcp: value })),
		setAlwaysAllowModeSwitch: (value) => setState((prevState) => ({ ...prevState, alwaysAllowModeSwitch: value })),
		setAlwaysAllowSubtasks: (value) => setState((prevState) => ({ ...prevState, alwaysAllowSubtasks: value })),
		setAlwaysAllowFollowupQuestions,
		setFollowupAutoApproveTimeoutMs: (value) =>
			setState((prevState) => ({ ...prevState, followupAutoApproveTimeoutMs: value })),
		setShowAnnouncement: (value) => setState((prevState) => ({ ...prevState, shouldShowAnnouncement: value })),
		setAllowedCommands: (value) => setState((prevState) => ({ ...prevState, allowedCommands: value })),
		setDeniedCommands: (value) => setState((prevState) => ({ ...prevState, deniedCommands: value })),
		setAllowedMaxRequests: (value) => setState((prevState) => ({ ...prevState, allowedMaxRequests: value })),
		setAllowedMaxCost: (value) => setState((prevState) => ({ ...prevState, allowedMaxCost: value })),
		setSoundEnabled: (value) => setState((prevState) => ({ ...prevState, soundEnabled: value })),
		setSoundVolume: (value) => setState((prevState) => ({ ...prevState, soundVolume: value })),
		setTtsEnabled: (value) => setState((prevState) => ({ ...prevState, ttsEnabled: value })),
		setTtsSpeed: (value) => setState((prevState) => ({ ...prevState, ttsSpeed: value })),
		setDiffEnabled: (value) => setState((prevState) => ({ ...prevState, diffEnabled: value })),
		setEnableCheckpoints: (value) => setState((prevState) => ({ ...prevState, enableCheckpoints: value })),
		setBrowserViewportSize: (value: string) =>
			setState((prevState) => ({ ...prevState, browserViewportSize: value })),
		setFuzzyMatchThreshold: (value) => setState((prevState) => ({ ...prevState, fuzzyMatchThreshold: value })),
		setWriteDelayMs: (value) => setState((prevState) => ({ ...prevState, writeDelayMs: value })),
		setScreenshotQuality: (value) => setState((prevState) => ({ ...prevState, screenshotQuality: value })),
		setTerminalOutputLineLimit: (value) =>
			setState((prevState) => ({ ...prevState, terminalOutputLineLimit: value })),
		setTerminalOutputCharacterLimit: (value) =>
			setState((prevState) => ({ ...prevState, terminalOutputCharacterLimit: value })),
		setTerminalShellIntegrationTimeout: (value) =>
			setState((prevState) => ({ ...prevState, terminalShellIntegrationTimeout: value })),
		setTerminalShellIntegrationDisabled: (value) =>
			setState((prevState) => ({ ...prevState, terminalShellIntegrationDisabled: value })),
		setTerminalZdotdir: (value) => setState((prevState) => ({ ...prevState, terminalZdotdir: value })),
		setMcpEnabled: (value) => setState((prevState) => ({ ...prevState, mcpEnabled: value })),
		setEnableMcpServerCreation: (value) =>
			setState((prevState) => ({ ...prevState, enableMcpServerCreation: value })),
		setRemoteControlEnabled: (value) => setState((prevState) => ({ ...prevState, remoteControlEnabled: value })),
		setAlwaysApproveResubmit: (value) => setState((prevState) => ({ ...prevState, alwaysApproveResubmit: value })),
		setRequestDelaySeconds: (value) => setState((prevState) => ({ ...prevState, requestDelaySeconds: value })),
		setCurrentApiConfigName: (value) => setState((prevState) => ({ ...prevState, currentApiConfigName: value })),
		setListApiConfigMeta,
		setMode: (value: Mode) => setState((prevState) => ({ ...prevState, mode: value })),
		setCustomModePrompts: (value) => setState((prevState) => ({ ...prevState, customModePrompts: value })),
		setCustomSupportPrompts: (value) => setState((prevState) => ({ ...prevState, customSupportPrompts: value })),
		setEnhancementApiConfigId: (value) =>
			setState((prevState) => ({ ...prevState, enhancementApiConfigId: value })),
		// kilocode_change start
		markNotificationAsDismissed: (notificationId) => {
			setState((prevState) => {
				return {
					...prevState,
					dismissedNotificationIds: [notificationId, ...(prevState.dismissedNotificationIds || [])],
				}
			})
		},
		setGhostServiceSettings: (value) => setState((prevState) => ({ ...prevState, ghostServiceSettings: value })),
		setCommitMessageApiConfigId: (value) =>
			setState((prevState) => ({ ...prevState, commitMessageApiConfigId: value })),
		setShowAutoApproveMenu: (value) => setState((prevState) => ({ ...prevState, showAutoApproveMenu: value })),
		setShowTaskTimeline: (value) => setState((prevState) => ({ ...prevState, showTaskTimeline: value })),
		setHoveringTaskTimeline: (value) => setState((prevState) => ({ ...prevState, hoveringTaskTimeline: value })),
		// kilocode_change end
		setAutoApprovalEnabled: (value) => setState((prevState) => ({ ...prevState, autoApprovalEnabled: value })),
		setCustomModes: (value) => setState((prevState) => ({ ...prevState, customModes: value })),
		setMaxOpenTabsContext: (value) => setState((prevState) => ({ ...prevState, maxOpenTabsContext: value })),
		setMaxWorkspaceFiles: (value) => setState((prevState) => ({ ...prevState, maxWorkspaceFiles: value })),
		setBrowserToolEnabled: (value) => setState((prevState) => ({ ...prevState, browserToolEnabled: value })),
		setTelemetrySetting: (value) => setState((prevState) => ({ ...prevState, telemetrySetting: value })),
		setShowRooIgnoredFiles: (value) => setState((prevState) => ({ ...prevState, showRooIgnoredFiles: value })),
		setRemoteBrowserEnabled: (value) => setState((prevState) => ({ ...prevState, remoteBrowserEnabled: value })),
		setAwsUsePromptCache: (value) => setState((prevState) => ({ ...prevState, awsUsePromptCache: value })),
		setMaxReadFileLine: (value) => setState((prevState) => ({ ...prevState, maxReadFileLine: value })),
		setMaxImageFileSize: (value) => setState((prevState) => ({ ...prevState, maxImageFileSize: value })),
		setMaxTotalImageSize: (value) => setState((prevState) => ({ ...prevState, maxTotalImageSize: value })),
		setPinnedApiConfigs: (value) => setState((prevState) => ({ ...prevState, pinnedApiConfigs: value })),
		setTerminalCompressProgressBar: (value) =>
			setState((prevState) => ({ ...prevState, terminalCompressProgressBar: value })),
		togglePinnedApiConfig: (configId) =>
			setState((prevState) => {
				const currentPinned = prevState.pinnedApiConfigs || {}
				const newPinned = {
					...currentPinned,
					[configId]: !currentPinned[configId],
				}

				// If the config is now unpinned, remove it from the object
				if (!newPinned[configId]) {
					delete newPinned[configId]
				}

				return { ...prevState, pinnedApiConfigs: newPinned }
			}),
		setHistoryPreviewCollapsed: (value) =>
			setState((prevState) => ({ ...prevState, historyPreviewCollapsed: value })),
		setHasOpenedModeSelector: (value) => setState((prevState) => ({ ...prevState, hasOpenedModeSelector: value })),
		setAutoCondenseContext: (value) => setState((prevState) => ({ ...prevState, autoCondenseContext: value })),
		setAutoCondenseContextPercent: (value) =>
			setState((prevState) => ({ ...prevState, autoCondenseContextPercent: value })),
		setCondensingApiConfigId: (value) => setState((prevState) => ({ ...prevState, condensingApiConfigId: value })),
		setCustomCondensingPrompt: (value) =>
			setState((prevState) => ({ ...prevState, customCondensingPrompt: value })),
		setProfileThresholds: (value) => setState((prevState) => ({ ...prevState, profileThresholds: value })),
		// kilocode_change start
		setSystemNotificationsEnabled: (value) =>
			setState((prevState) => ({ ...prevState, systemNotificationsEnabled: value })),
		dismissedNotificationIds: state.dismissedNotificationIds || [], // kilocode_change
		// kilocode_change end
		alwaysAllowUpdateTodoList: state.alwaysAllowUpdateTodoList,
		setAlwaysAllowUpdateTodoList: (value) => {
			setState((prevState) => ({ ...prevState, alwaysAllowUpdateTodoList: value }))
		},
		includeDiagnosticMessages: state.includeDiagnosticMessages,
		setIncludeDiagnosticMessages: (value) => {
			setState((prevState) => ({ ...prevState, includeDiagnosticMessages: value }))
		},
		maxDiagnosticMessages: state.maxDiagnosticMessages,
		setMaxDiagnosticMessages: (value) => {
			setState((prevState) => ({ ...prevState, maxDiagnosticMessages: value }))
		},
		includeTaskHistoryInEnhance,
		setIncludeTaskHistoryInEnhance,
	}

	return <ExtensionStateContext.Provider value={contextValue}>{children}</ExtensionStateContext.Provider>
}

export const useExtensionState = () => {
	const context = useContext(ExtensionStateContext)

	if (context === undefined) {
		throw new Error("useExtensionState must be used within an ExtensionStateContextProvider")
	}

	return context
}<|MERGE_RESOLUTION|>--- conflicted
+++ resolved
@@ -6,12 +6,9 @@
 	type CustomModePrompts,
 	type ModeConfig,
 	type ExperimentId,
-<<<<<<< HEAD
 	GhostServiceSettings, // kilocode_change
 	openRouterDefaultModelId, // kilocode_change
-=======
 	type TodoItem,
->>>>>>> 5203d102
 } from "@roo-code/types"
 
 import { type OrganizationAllowList, ORGANIZATION_ALLOW_ALL } from "@roo/cloud"
