--- conflicted
+++ resolved
@@ -138,16 +138,13 @@
 		taskHistory: [],
 		shouldShowAnnouncement: false,
 		allowedCommands: [],
-<<<<<<< HEAD
 		apiConfiguration: {
 			// TODO: Fix types to require this default:
 			apiProvider: "kilocode",
 		},
 		alwaysAllowReadOnly: true,
 		alwaysAllowWrite: true,
-=======
 		allowedMaxRequests: Infinity,
->>>>>>> dbb58f08
 		soundEnabled: false,
 		soundVolume: 0.5,
 		ttsEnabled: false,
@@ -188,11 +185,8 @@
 		terminalZdotdir: false, // Default ZDOTDIR handling setting
 		terminalCompressProgressBar: true, // Default to compress progress bar output
 		historyPreviewCollapsed: false, // Initialize the new state (default to expanded)
-<<<<<<< HEAD
 		workflowToggles: {}, // Initialize with empty workflow toggles  // kilocode_change
-=======
 		autoCondenseContextPercent: 100,
->>>>>>> dbb58f08
 	})
 
 	const [didHydrateState, setDidHydrateState] = useState(false)
@@ -379,7 +373,6 @@
 			}),
 		setHistoryPreviewCollapsed: (value) =>
 			setState((prevState) => ({ ...prevState, historyPreviewCollapsed: value })), // Implement the setter
-<<<<<<< HEAD
 
 		// kilocode_change
 		setWorkflowToggles: (toggles) =>
@@ -387,10 +380,8 @@
 				...prevState,
 				workflowToggles: toggles,
 			})),
-=======
 		setAutoCondenseContextPercent: (value) =>
 			setState((prevState) => ({ ...prevState, autoCondenseContextPercent: value })),
->>>>>>> dbb58f08
 	}
 
 	return <ExtensionStateContext.Provider value={contextValue}>{children}</ExtensionStateContext.Provider>
