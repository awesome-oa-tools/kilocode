--- conflicted
+++ resolved
@@ -62,7 +62,6 @@
 	"deepinfra",
 	"gemini-cli",
 	"virtual-quota-fallback",
-	"qwen-code",
 	// kilocode_change end
 	"huggingface",
 	"cerebras",
@@ -203,11 +202,7 @@
 const ollamaSchema = baseProviderSettingsSchema.extend({
 	ollamaModelId: z.string().optional(),
 	ollamaBaseUrl: z.string().optional(),
-<<<<<<< HEAD
-	ollamaApiKey: z.string().optional(), // kilocode_change
-=======
 	ollamaApiKey: z.string().optional(),
->>>>>>> 8cff25ab
 })
 
 const vsCodeLmSchema = baseProviderSettingsSchema.extend({
@@ -352,10 +347,6 @@
 
 const virtualQuotaFallbackSchema = baseProviderSettingsSchema.extend({
 	profiles: z.array(virtualQuotaFallbackProfileDataSchema).optional(),
-})
-
-const qwenCodeSchema = apiModelIdProviderModelSchema.extend({
-	qwenCodeOAuthPath: z.string().optional(),
 })
 // kilocode_change end
 
@@ -421,7 +412,6 @@
 	geminiCliSchema.merge(z.object({ apiProvider: z.literal("gemini-cli") })),
 	kilocodeSchema.merge(z.object({ apiProvider: z.literal("kilocode") })),
 	virtualQuotaFallbackSchema.merge(z.object({ apiProvider: z.literal("virtual-quota-fallback") })),
-	qwenCodeSchema.merge(z.object({ apiProvider: z.literal("qwen-code") })),
 	// kilocode_change end
 	groqSchema.merge(z.object({ apiProvider: z.literal("groq") })),
 	huggingFaceSchema.merge(z.object({ apiProvider: z.literal("huggingface") })),
@@ -456,7 +446,6 @@
 	...geminiCliSchema.shape,
 	...kilocodeSchema.shape,
 	...virtualQuotaFallbackSchema.shape,
-	...qwenCodeSchema.shape,
 	...deepInfraSchema.shape,
 	// kilocode_change end
 	...openAiNativeSchema.shape,
@@ -510,11 +499,8 @@
 	"litellmModelId",
 	"huggingFaceModelId",
 	"ioIntelligenceModelId",
-<<<<<<< HEAD
 	"deepInfraModelId", // kilocode_change
-=======
 	"vercelAiGatewayModelId",
->>>>>>> 8cff25ab
 ]
 
 export const getModelId = (settings: ProviderSettings): string | undefined => {
@@ -636,17 +622,13 @@
 	openrouter: { id: "openrouter", label: "OpenRouter", models: [] },
 	requesty: { id: "requesty", label: "Requesty", models: [] },
 	unbound: { id: "unbound", label: "Unbound", models: [] },
-<<<<<<< HEAD
 
 	// kilocode_change start
 	kilocode: { id: "kilocode", label: "Kilocode", models: [] },
 	"virtual-quota-fallback": { id: "virtual-quota-fallback", label: "Virtual Quota Fallback", models: [] },
-	"qwen-code": { id: "qwen-code", label: "Qwen Code", models: [] },
 	deepinfra: { id: "deepinfra", label: "DeepInfra", models: [] },
 	// kilocode_change end
-=======
 	"vercel-ai-gateway": { id: "vercel-ai-gateway", label: "Vercel AI Gateway", models: [] },
->>>>>>> 8cff25ab
 }
 
 export const dynamicProviders = [
@@ -656,15 +638,12 @@
 	"openrouter",
 	"requesty",
 	"unbound",
-<<<<<<< HEAD
 	// kilocode_change start
 	"kilocode",
 	"virtual-quota-fallback",
 	"deepinfra",
 	// kilocode_change end
-=======
 	"vercel-ai-gateway",
->>>>>>> 8cff25ab
 ] as const satisfies readonly ProviderName[]
 
 export type DynamicProvider = (typeof dynamicProviders)[number]
