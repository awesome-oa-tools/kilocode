--- conflicted
+++ resolved
@@ -26,13 +26,10 @@
       },
     },
   },
-<<<<<<< HEAD
   defaultToolPolicy: "allowedWithPermission",
-=======
   systemMessageDescription: createSystemMessageExampleCall(
     BuiltInToolNames.FetchUrlContent,
     `To fetch the content of a URL, use the ${BuiltInToolNames.FetchUrlContent} tool. For example, to read the contents of a webpage, you might respond with:`,
     [["url", "https://example.com"]],
   ),
->>>>>>> bf186a3d
 };