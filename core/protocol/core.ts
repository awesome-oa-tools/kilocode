import type {
  BrowserSerializedContinueConfig,
  ChatMessage,
  ContextItemWithId,
  ContextSubmenuItem,
  DiffLine,
  IdeSettings,
  LLMFullCompletionOptions,
  MessageContent,
  ModelDescription,
  ModelRoles,
  PersistedSessionInfo,
  RangeInFile,
  SerializedContinueConfig,
  SessionInfo,
  SiteIndexingConfig,
} from "../";
import type { AutocompleteInput } from "../autocomplete/completionProvider";
<<<<<<< HEAD
=======
import { ProfileDescription } from "../config/ConfigHandler";
>>>>>>> 31383918

export type ProtocolGeneratorType<T> = AsyncGenerator<{
  done?: boolean;
  content: T;
}>;

export type OnboardingModes =
  | "Local"
  | "Best"
  | "Custom"
  | "Quickstart"
  | "LocalAfterFreeTrial";

export interface ListHistoryOptions {
  offset?: number;
  limit?: number;
}

export type ToCoreFromIdeOrWebviewProtocol = {
  "update/modelChange": [string, void];
  "update/selectTabAutocompleteModel": [string, void];

  // Special
  ping: [string, string];
  abort: [undefined, void];

  // History
  "history/list": [ListHistoryOptions, SessionInfo[]];
  "history/delete": [{ id: string }, void];
  "history/load": [{ id: string }, PersistedSessionInfo];
  "history/save": [PersistedSessionInfo, void];
  "devdata/log": [{ tableName: string; data: any }, void];
  "config/addOpenAiKey": [string, void];
  "config/addModel": [
    {
      model: SerializedContinueConfig["models"][number];
      role?: keyof ModelRoles;
    },
    void,
  ];
  "config/newPromptFile": [undefined, void];
  "config/ideSettingsUpdate": [IdeSettings, void];
  "config/getSerializedProfileInfo": [
    undefined,
    { config: BrowserSerializedContinueConfig; profileId: string },
  ];
  "config/deleteModel": [{ title: string }, void];
  "config/reload": [undefined, BrowserSerializedContinueConfig];
  "config/listProfiles": [undefined, ProfileDescription[]];
  "context/getContextItems": [
    {
      name: string;
      query: string;
      fullInput: string;
      selectedCode: RangeInFile[];
    },
    ContextItemWithId[],
  ];
  "context/loadSubmenuItems": [{ title: string }, ContextSubmenuItem[]];
  "autocomplete/complete": [AutocompleteInput, string[]];
  "context/addDocs": [SiteIndexingConfig, void];
  "context/removeDocs": [Pick<SiteIndexingConfig, "startUrl">, void];
  "context/indexDocs": [{ reIndex: boolean }, void];
  "autocomplete/cancel": [undefined, void];
  "autocomplete/accept": [{ completionId: string }, void];
  "command/run": [
    {
      input: string;
      history: ChatMessage[];
      modelTitle: string;
      slashCommandName: string;
      contextItems: ContextItemWithId[];
      params: any;
      historyIndex: number;
      selectedCode: RangeInFile[];
    },
    ProtocolGeneratorType<string>,
  ];
  "llm/complete": [
    {
      prompt: string;
      completionOptions: LLMFullCompletionOptions;
      title: string;
    },
    string,
  ];
  "llm/listModels": [{ title: string }, string[] | undefined];
  "llm/streamComplete": [
    {
      prompt: string;
      completionOptions: LLMFullCompletionOptions;
      title: string;
    },
    ProtocolGeneratorType<string>,
  ];
  "llm/streamChat": [
    {
      messages: ChatMessage[];
      completionOptions: LLMFullCompletionOptions;
      title: string;
    },
    ProtocolGeneratorType<MessageContent>,
  ];
  streamDiffLines: [
    {
      prefix: string;
      highlighted: string;
      suffix: string;
      input: string;
      language: string | undefined;
      modelTitle: string | undefined;
    },
    ProtocolGeneratorType<DiffLine>,
  ];
  "stats/getTokensPerDay": [
    undefined,
    { day: string; promptTokens: number; generatedTokens: number }[],
  ];
  "stats/getTokensPerModel": [
    undefined,
    { model: string; promptTokens: number; generatedTokens: number }[],
  ];
  "tts/kill": [undefined, void];
  "index/setPaused": [boolean, void];
  "index/forceReIndex": [
    undefined | { dir?: string; shouldClearIndexes?: boolean },
    void,
  ];
  "index/indexingProgressBarInitialized": [undefined, void];
  completeOnboarding: [
    {
      mode: OnboardingModes;
    },
    void,
  ];
  addAutocompleteModel: [{ model: ModelDescription }, void];

  "profiles/switch": [{ id: string }, undefined];

  "auth/getAuthUrl": [undefined, { url: string }];
};<|MERGE_RESOLUTION|>--- conflicted
+++ resolved
@@ -16,10 +16,7 @@
   SiteIndexingConfig,
 } from "../";
 import type { AutocompleteInput } from "../autocomplete/completionProvider";
-<<<<<<< HEAD
-=======
 import { ProfileDescription } from "../config/ConfigHandler";
->>>>>>> 31383918
 
 export type ProtocolGeneratorType<T> = AsyncGenerator<{
   done?: boolean;
