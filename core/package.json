--- conflicted
+++ resolved
@@ -47,11 +47,7 @@
     "@aws-sdk/client-sagemaker-runtime": "^3.777.0",
     "@aws-sdk/credential-providers": "^3.778.0",
     "@continuedev/config-types": "^1.0.13",
-<<<<<<< HEAD
-    "@continuedev/config-yaml": "^1.0.85",
-=======
     "@continuedev/config-yaml": "file:../packages/config-yaml",
->>>>>>> 662fe725
     "@continuedev/fetch": "^1.0.4",
     "@continuedev/llm-info": "^1.0.8",
     "@continuedev/openai-adapters": "^1.0.18",
