--- conflicted
+++ resolved
@@ -812,15 +812,12 @@
   apiVersion?: string;
   requestOptions?: RequestOptions;
   maxChunkSize?: number;
-<<<<<<< HEAD
   maxBatchSize?: number;
-=======
   // AWS options
   profile?: string;
 
   // AWS and GCP Options
   region?: string;
->>>>>>> 0d70126f
 }
 
 export interface EmbeddingsProviderDescription extends EmbedOptions {
