import { execSync } from "child_process";
import * as fs from "fs";
import os from "os";
import path from "path";

import { fetchwithRequestOptions } from "@continuedev/fetch";
import * as JSONC from "comment-json";
import * as tar from "tar";

import {
  BrowserSerializedContinueConfig,
  Config,
  ContextProviderWithParams,
  ContinueConfig,
  ContinueRcJson,
  CustomContextProvider,
  CustomLLM,
  EmbeddingsProviderDescription,
  IContextProvider,
  IDE,
  IdeSettings,
  IdeType,
  ILLM,
  LLMOptions,
  ModelDescription,
  RerankerDescription,
  SerializedContinueConfig,
  SlashCommand,
} from "..";
import {
  slashCommandFromDescription,
  slashFromCustomCommand,
} from "../commands/index.js";
import { AllRerankers } from "../context/allRerankers";
import { MCPManagerSingleton } from "../context/mcp";
import ContinueProxyContextProvider from "../context/providers/ContinueProxyContextProvider";
import CustomContextProviderClass from "../context/providers/CustomContextProvider";
import FileContextProvider from "../context/providers/FileContextProvider";
import { contextProviderClassFromName } from "../context/providers/index";
import PromptFilesContextProvider from "../context/providers/PromptFilesContextProvider";
import { allEmbeddingsProviders } from "../indexing/allEmbeddingsProviders";
import { BaseLLM } from "../llm";
import { llmFromDescription } from "../llm/llms";
import CustomLLMClass from "../llm/llms/CustomLLM";
import FreeTrial from "../llm/llms/FreeTrial";
import { LLMReranker } from "../llm/llms/llm";
import TransformersJsEmbeddingsProvider from "../llm/llms/TransformersJsEmbeddingsProvider";
import { slashCommandFromPromptFileV1 } from "../promptFiles/v1/slashCommandFromPromptFile";
import { getAllPromptFiles } from "../promptFiles/v2/getPromptFiles";
import { allTools } from "../tools";
import { copyOf } from "../util";
import { GlobalContext } from "../util/GlobalContext";
import mergeJson from "../util/merge";
import {
  DEFAULT_CONFIG_TS_CONTENTS,
  getConfigJsonPath,
  getConfigJsonPathForRemote,
  getConfigJsPath,
  getConfigJsPathForRemote,
  getConfigTsPath,
  getContinueDotEnv,
  getEsbuildBinaryPath,
} from "../util/paths";

import { ConfigResult, ConfigValidationError } from "@continuedev/config-yaml";
import {
  defaultContextProvidersJetBrains,
  defaultContextProvidersVsCode,
  defaultSlashCommandsJetBrains,
  defaultSlashCommandsVscode,
} from "./default";
import { getSystemPromptDotFile } from "./getSystemPromptDotFile";
// import { isSupportedLanceDbCpuTarget } from "./util";
import { useHub } from "../control-plane/env";
import { localPathToUri } from "../util/pathToUri";
<<<<<<< HEAD
import { modifyContinueConfigWithSharedConfig } from "./sharedConfig";
=======
import { validateConfig } from "./validation.js";
>>>>>>> 8b5ab251

export function resolveSerializedConfig(filepath: string): SerializedContinueConfig {
  let content = fs.readFileSync(filepath, "utf8");
  const config = JSONC.parse(content) as unknown as SerializedContinueConfig;
  if (config.env && Array.isArray(config.env)) {
    const env = {
      ...process.env,
      ...getContinueDotEnv(),
    };

    config.env.forEach((envVar) => {
      if (envVar in env) {
        content = (content as any).replaceAll(
          new RegExp(`"${envVar}"`, "g"),
          `"${env[envVar]}"`,
        );
      }
    });
  }

  return JSONC.parse(content) as unknown as SerializedContinueConfig;
}

const configMergeKeys = {
  models: (a: any, b: any) => a.title === b.title,
  contextProviders: (a: any, b: any) => a.name === b.name,
  slashCommands: (a: any, b: any) => a.name === b.name,
  customCommands: (a: any, b: any) => a.name === b.name,
};

function loadSerializedConfig(
  workspaceConfigs: ContinueRcJson[],
  ideSettings: IdeSettings,
  ideType: IdeType,
  overrideConfigJson: SerializedContinueConfig | undefined,
  ide: IDE,
): ConfigResult<SerializedContinueConfig> {
  let config: SerializedContinueConfig = overrideConfigJson!;
  if (!config) {
    try {
      config = resolveSerializedConfig(getConfigJsonPath(ideType));
    } catch (e) {
      throw new Error(`Failed to parse config.json: ${e}`);
    }
  }

  const errors = validateConfig(config);

  if (errors?.some((error) => error.fatal)) {
    return {
      errors,
      config: undefined,
      configLoadInterrupted: true,
    };
  }

  if (config.allowAnonymousTelemetry === undefined) {
    config.allowAnonymousTelemetry = true;
  }

  // Deprecated getChatTitles property should be accounted for
  // This is noted in docs
  if (
    config.ui &&
    "getChatTitles" in config.ui &&
    config.ui.getChatTitles === false
  ) {
    config.disableSessionTitles = true;
  }

  if (ideSettings.remoteConfigServerUrl) {
    try {
      const remoteConfigJson = resolveSerializedConfig(
        getConfigJsonPathForRemote(ideSettings.remoteConfigServerUrl),
      );
      config = mergeJson(config, remoteConfigJson, "merge", configMergeKeys);
    } catch (e) {
      console.warn("Error loading remote config: ", e);
    }
  }

  for (const workspaceConfig of workspaceConfigs) {
    config = mergeJson(
      config,
      workspaceConfig,
      workspaceConfig.mergeBehavior,
      configMergeKeys,
    );
  }

  // Set defaults if undefined (this lets us keep config.json uncluttered for new users)
  config.contextProviders ??=
    ideType === "vscode"
      ? [...defaultContextProvidersVsCode]
      : [...defaultContextProvidersJetBrains];
  config.slashCommands ??=
    ideType === "vscode"
      ? [...defaultSlashCommandsVscode]
      : [...defaultSlashCommandsJetBrains];

  // Temporarily disabling this check until we can verify the commands are accuarate
  // if (!isSupportedLanceDbCpuTarget(ide)) {
  //   config.disableIndexing = true;
  // }

  return { config, errors, configLoadInterrupted: false };
}

async function serializedToIntermediateConfig(
  initial: SerializedContinueConfig,
  ide: IDE,
): Promise<Config> {
  // DEPRECATED - load custom slash commands
  const slashCommands: SlashCommand[] = [];
  for (const command of initial.slashCommands || []) {
    const newCommand = slashCommandFromDescription(command);
    if (newCommand) {
      slashCommands.push(newCommand);
    }
  }
  for (const command of initial.customCommands || []) {
    slashCommands.push(slashFromCustomCommand(command));
  }

  // DEPRECATED - load slash commands from v1 prompt files
  // NOTE: still checking the v1 default .prompts folder for slash commands
  const promptFiles = await getAllPromptFiles(
    ide,
    initial.experimental?.promptPath,
    true,
  );

  for (const file of promptFiles) {
    const slashCommand = slashCommandFromPromptFileV1(file.path, file.content);
    if (slashCommand) {
      slashCommands.push(slashCommand);
    }
  }

  const config: Config = {
    ...initial,
    slashCommands,
    contextProviders: initial.contextProviders || [],
  };

  return config;
}

function isModelDescription(
  llm: ModelDescription | CustomLLM,
): llm is ModelDescription {
  return (llm as ModelDescription).title !== undefined;
}

export function isContextProviderWithParams(
  contextProvider: CustomContextProvider | ContextProviderWithParams,
): contextProvider is ContextProviderWithParams {
  return (contextProvider as ContextProviderWithParams).name !== undefined;
}

const getCodebaseProvider = async (params: any) => {
  const { default: CodebaseContextProvider } = await import(
    "../context/providers/CodebaseContextProvider"
  );
  return new CodebaseContextProvider(params);
};

/** Only difference between intermediate and final configs is the `models` array */
async function intermediateToFinalConfig(
  config: Config,
  ide: IDE,
  ideSettings: IdeSettings,
  uniqueId: string,
  writeLog: (log: string) => Promise<void>,
  workOsAccessToken: string | undefined,
  loadPromptFiles: boolean = true,
  allowFreeTrial: boolean = true,
): Promise<{ config: ContinueConfig; errors: ConfigValidationError[] }> {
  const errors: ConfigValidationError[] = [];

  // Auto-detect models
  let models: BaseLLM[] = [];
  for (const desc of config.models) {
    if (isModelDescription(desc)) {
      const llm = await llmFromDescription(
        desc,
        ide.readFile.bind(ide),
        uniqueId,
        ideSettings,
        writeLog,
        config.completionOptions,
        config.systemMessage,
      );
      if (!llm) {
        continue;
      }

      if (llm.model === "AUTODETECT") {
        try {
          const modelNames = await llm.listModels();
          const detectedModels = await Promise.all(
            modelNames.map(async (modelName) => {
              return await llmFromDescription(
                {
                  ...desc,
                  model: modelName,
                  title: `${llm.title} - ${modelName}`,
                },
                ide.readFile.bind(ide),
                uniqueId,
                ideSettings,
                writeLog,
                copyOf(config.completionOptions),
                config.systemMessage,
              );
            }),
          );
          models.push(
            ...(detectedModels.filter(
              (x) => typeof x !== "undefined",
            ) as BaseLLM[]),
          );
        } catch (e) {
          console.warn("Error listing models: ", e);
        }
      } else {
        models.push(llm);
      }
    } else {
      const llm = new CustomLLMClass({
        ...desc,
        options: { ...desc.options, writeLog } as any,
      });
      if (llm.model === "AUTODETECT") {
        try {
          const modelNames = await llm.listModels();
          const models = modelNames.map(
            (modelName) =>
              new CustomLLMClass({
                ...desc,
                options: { ...desc.options, model: modelName, writeLog },
              }),
          );

          models.push(...models);
        } catch (e) {
          console.warn("Error listing models: ", e);
        }
      } else {
        models.push(llm);
      }
    }
  }

  // Prepare models
  for (const model of models) {
    model.requestOptions = {
      ...model.requestOptions,
      ...config.requestOptions,
    };
  }

  if (allowFreeTrial) {
    // Obtain auth token (iff free trial being used)
    const freeTrialModels = models.filter(
      (model) => model.providerName === "free-trial",
    );
    if (freeTrialModels.length > 0) {
      const ghAuthToken = await ide.getGitHubAuthToken({});
      for (const model of freeTrialModels) {
        (model as FreeTrial).setupGhAuthToken(ghAuthToken);
      }
    }
  } else {
    // Remove free trial models
    models = models.filter((model) => model.providerName !== "free-trial");
  }

  // Tab autocomplete model
  let tabAutocompleteModels: BaseLLM[] = [];
  if (config.tabAutocompleteModel) {
    tabAutocompleteModels = (
      await Promise.all(
        (Array.isArray(config.tabAutocompleteModel)
          ? config.tabAutocompleteModel
          : [config.tabAutocompleteModel]
        ).map(async (desc) => {
          if (isModelDescription(desc)) {
            const llm = await llmFromDescription(
              desc,
              ide.readFile.bind(ide),
              uniqueId,
              ideSettings,
              writeLog,
              config.completionOptions,
              config.systemMessage,
            );

            if (llm?.providerName === "free-trial") {
              if (!allowFreeTrial) {
                // This shouldn't happen
                throw new Error("Free trial cannot be used with control plane");
              }
              const ghAuthToken = await ide.getGitHubAuthToken({});
              (llm as FreeTrial).setupGhAuthToken(ghAuthToken);
            }
            return llm;
          } else {
            return new CustomLLMClass(desc);
          }
        }),
      )
    ).filter((x) => x !== undefined) as BaseLLM[];
  }

  // These context providers are always included, regardless of what, if anything,
  // the user has configured in config.json

  const codebaseContextParams =
    (
      (config.contextProviders || [])
        .filter(isContextProviderWithParams)
        .find((cp) => cp.name === "codebase") as
        | ContextProviderWithParams
        | undefined
    )?.params || {};

  const DEFAULT_CONTEXT_PROVIDERS = [
    new FileContextProvider({}),
    // Add codebase provider if indexing is enabled
    ...(!config.disableIndexing
      ? [await getCodebaseProvider(codebaseContextParams)]
      : []),
    // Add prompt files provider if enabled
    ...(loadPromptFiles ? [new PromptFilesContextProvider({})] : []),
  ];

  const DEFAULT_CONTEXT_PROVIDERS_TITLES = DEFAULT_CONTEXT_PROVIDERS.map(
    ({ description: { title } }) => title,
  );

  // Context providers
  const contextProviders: IContextProvider[] = DEFAULT_CONTEXT_PROVIDERS;

  for (const provider of config.contextProviders || []) {
    if (isContextProviderWithParams(provider)) {
      const cls = contextProviderClassFromName(provider.name) as any;
      if (!cls) {
        if (!DEFAULT_CONTEXT_PROVIDERS_TITLES.includes(provider.name)) {
          console.warn(`Unknown context provider ${provider.name}`);
        }

        continue;
      }
      const instance: IContextProvider = new cls(provider.params);

      // Handle continue-proxy
      if (instance.description.title === "continue-proxy") {
        (instance as ContinueProxyContextProvider).workOsAccessToken =
          workOsAccessToken;
      }

      contextProviders.push(instance);
    } else {
      contextProviders.push(new CustomContextProviderClass(provider));
    }
  }

  // Embeddings Provider
  const embeddingsProviderDescription = config.embeddingsProvider as
    | EmbeddingsProviderDescription
    | undefined;
  if (embeddingsProviderDescription?.provider) {
    const { provider, ...options } = embeddingsProviderDescription;
    const embeddingsProviderClass = allEmbeddingsProviders[provider];
    if (embeddingsProviderClass) {
      if (
        embeddingsProviderClass.name === "_TransformersJsEmbeddingsProvider"
      ) {
        config.embeddingsProvider = new embeddingsProviderClass();
      } else {
        const llmOptions: LLMOptions = {
          model: options.model ?? "UNSPECIFIED",
          ...options,
        };
        config.embeddingsProvider = new embeddingsProviderClass(
          llmOptions,
          (url: string | URL, init: any) =>
            fetchwithRequestOptions(url, init, {
              ...config.requestOptions,
              ...options.requestOptions,
            }),
        );
      }
    }
  }

  if (!config.embeddingsProvider) {
    config.embeddingsProvider = new TransformersJsEmbeddingsProvider();
  }

  // Reranker
  if (config.reranker && !(config.reranker as ILLM | undefined)?.rerank) {
    const { name, params } = config.reranker as RerankerDescription;
    const rerankerClass = AllRerankers[name];

    if (name === "llm") {
      const llm = models.find((model) => model.title === params?.modelTitle);
      if (!llm) {
        console.warn(`Unknown model ${params?.modelTitle}`);
      } else {
        config.reranker = new LLMReranker(llm);
      }
    } else if (rerankerClass) {
      const llmOptions: LLMOptions = {
        model: "rerank-2",
        ...params,
      };
      config.reranker = new rerankerClass(llmOptions);
    }
  }

  let continueConfig: ContinueConfig = {
    ...config,
    contextProviders,
    models,
    embeddingsProvider: config.embeddingsProvider as any,
    tabAutocompleteModels,
    reranker: config.reranker as any,
    tools: allTools,
  };

  // Apply MCP if specified
  const mcpManager = MCPManagerSingleton.getInstance();
  if (config.experimental?.modelContextProtocolServers) {
    await Promise.all(
      config.experimental.modelContextProtocolServers?.map(
        async (server, index) => {
          const mcpId = index.toString();
          const mcpConnection = mcpManager.createConnection(mcpId, server);
          if (!mcpConnection) {
            return;
          }

          const abortController = new AbortController();

          try {
            const mcpError = await mcpConnection.modifyConfig(
              continueConfig,
              mcpId,
              abortController.signal,
            );
            if (mcpError) {
              errors.push(mcpError);
            }
          } catch (e: any) {
            errors.push({
              fatal: false,
              message: `Failed to load MCP server: ${e.message}`,
            });
            if (e.name !== "AbortError") {
              throw e;
            }
          }
        },
      ) || [],
    );
  }

  return { config: continueConfig, errors };
}

async function finalToBrowserConfig(
  final: ContinueConfig,
  ide: IDE,
): Promise<BrowserSerializedContinueConfig> {
  return {
    allowAnonymousTelemetry: final.allowAnonymousTelemetry,
    models: final.models.map((m) => ({
      provider: m.providerName,
      model: m.model,
      title: m.title ?? m.model,
      apiKey: m.apiKey,
      apiBase: m.apiBase,
      contextLength: m.contextLength,
      template: m.template,
      completionOptions: m.completionOptions,
      systemMessage: m.systemMessage,
      requestOptions: m.requestOptions,
      promptTemplates: m.promptTemplates as any,
      capabilities: m.capabilities,
    })),
    systemMessage: final.systemMessage,
    completionOptions: final.completionOptions,
    slashCommands: final.slashCommands?.map((s) => ({
      name: s.name,
      description: s.description,
      params: s.params, //PZTODO: is this why params aren't referenced properly by slash commands?
    })),
    contextProviders: final.contextProviders?.map((c) => c.description),
    disableIndexing: final.disableIndexing,
    disableSessionTitles: final.disableSessionTitles,
    userToken: final.userToken,
    embeddingsProvider: final.embeddingsProvider?.embeddingId,
    ui: final.ui,
    experimental: final.experimental,
    docs: final.docs,
    tools: final.tools,
<<<<<<< HEAD
    usePlatform: usePlatform(),
    tabAutocompleteOptions: final.tabAutocompleteOptions,
=======
    usePlatform: await useHub(ide.getIdeSettings()),
>>>>>>> 8b5ab251
  };
}

function escapeSpacesInPath(p: string): string {
  return p.replace(/ /g, "\\ ");
}

async function handleEsbuildInstallation(ide: IDE, ideType: IdeType) {
  // JetBrains is currently the only IDE that we've reached the plugin size limit and
  // therefore need to install esbuild manually to reduce the size
  if (ideType !== "jetbrains") {
    return;
  }

  const globalContext = new GlobalContext();
  if (globalContext.get("hasDismissedConfigTsNoticeJetBrains")) {
    return;
  }

  const esbuildPath = getEsbuildBinaryPath();

  if (fs.existsSync(esbuildPath)) {
    return;
  }

  console.debug("No esbuild binary detected");

  const shouldInstall = await promptEsbuildInstallation(ide);

  if (shouldInstall) {
    await downloadAndInstallEsbuild(ide);
  }
}

async function promptEsbuildInstallation(ide: IDE): Promise<boolean> {
  const installMsg = "Install esbuild";
  const dismissMsg = "Dismiss";

  const res = await ide.showToast(
    "warning",
    "You're using a custom 'config.ts' file, which requires 'esbuild' to be installed. Would you like to install it now?",
    dismissMsg,
    installMsg,
  );

  if (res === dismissMsg) {
    const globalContext = new GlobalContext();
    globalContext.update("hasDismissedConfigTsNoticeJetBrains", true);
    return false;
  }

  return res === installMsg;
}

/**
 * The download logic is adapted from here: https://esbuild.github.io/getting-started/#download-a-build
 */
async function downloadAndInstallEsbuild(ide: IDE) {
  const esbuildPath = getEsbuildBinaryPath();
  const tempDir = fs.mkdtempSync(path.join(os.tmpdir(), "esbuild-"));

  try {
    const target = `${os.platform()}-${os.arch()}`;
    const version = "0.19.11";
    const url = `https://registry.npmjs.org/@esbuild/${target}/-/${target}-${version}.tgz`;
    const tgzPath = path.join(tempDir, `esbuild-${version}.tgz`);

    console.debug(`Downloading esbuild from: ${url}`);
    execSync(`curl -fo "${tgzPath}" "${url}"`);

    console.debug(`Extracting tgz file to: ${tempDir}`);
    await tar.x({
      file: tgzPath,
      cwd: tempDir,
      strip: 2, // Remove the top two levels of directories
    });

    // Ensure the destination directory exists
    const destDir = path.dirname(esbuildPath);
    if (!fs.existsSync(destDir)) {
      fs.mkdirSync(destDir, { recursive: true });
    }

    // Move the file
    const extractedBinaryPath = path.join(tempDir, "esbuild");
    fs.renameSync(extractedBinaryPath, esbuildPath);

    // Ensure the binary is executable (not needed on Windows)
    if (os.platform() !== "win32") {
      fs.chmodSync(esbuildPath, 0o755);
    }

    // Clean up
    fs.unlinkSync(tgzPath);
    fs.rmSync(tempDir, { recursive: true });

    await ide.showToast(
      "info",
      `'esbuild' successfully installed to ${esbuildPath}`,
    );
  } catch (error) {
    console.error("Error downloading or saving esbuild binary:", error);
    throw error;
  }
}

async function tryBuildConfigTs() {
  try {
    if (process.env.IS_BINARY === "true") {
      await buildConfigTsWithBinary();
    } else {
      await buildConfigTsWithNodeModule();
    }
  } catch (e) {
    console.log(
      `Build error. Please check your ~/.continue/config.ts file: ${e}`,
    );
  }
}

async function buildConfigTsWithBinary() {
  const cmd = [
    escapeSpacesInPath(getEsbuildBinaryPath()),
    escapeSpacesInPath(getConfigTsPath()),
    "--bundle",
    `--outfile=${escapeSpacesInPath(getConfigJsPath())}`,
    "--platform=node",
    "--format=cjs",
    "--sourcemap",
    "--external:fetch",
    "--external:fs",
    "--external:path",
    "--external:os",
    "--external:child_process",
  ].join(" ");

  execSync(cmd);
}

async function buildConfigTsWithNodeModule() {
  const { build } = await import("esbuild");

  await build({
    entryPoints: [getConfigTsPath()],
    bundle: true,
    platform: "node",
    format: "cjs",
    outfile: getConfigJsPath(),
    external: ["fetch", "fs", "path", "os", "child_process"],
    sourcemap: true,
  });
}

function readConfigJs(): string | undefined {
  const configJsPath = getConfigJsPath();

  if (!fs.existsSync(configJsPath)) {
    return undefined;
  }

  return fs.readFileSync(configJsPath, "utf8");
}

async function buildConfigTsandReadConfigJs(ide: IDE, ideType: IdeType) {
  const configTsPath = getConfigTsPath();

  if (!fs.existsSync(configTsPath)) {
    return;
  }

  const currentContent = fs.readFileSync(configTsPath, "utf8");

  // If the user hasn't modified the default config.ts, don't bother building
  if (currentContent.trim() === DEFAULT_CONFIG_TS_CONTENTS.trim()) {
    return;
  }

  await handleEsbuildInstallation(ide, ideType);
  await tryBuildConfigTs();

  return readConfigJs();
}

async function loadContinueConfigFromJson(
  ide: IDE,
  workspaceConfigs: ContinueRcJson[],
  ideSettings: IdeSettings,
  ideType: IdeType,
  uniqueId: string,
  writeLog: (log: string) => Promise<void>,
  workOsAccessToken: string | undefined,
  overrideConfigJson: SerializedContinueConfig | undefined,
): Promise<ConfigResult<ContinueConfig>> {
  // Serialized config
  let {
    config: serialized,
    errors,
    configLoadInterrupted,
  } = loadSerializedConfig(
    workspaceConfigs,
    ideSettings,
    ideType,
    overrideConfigJson,
    ide,
  );

  if (!serialized || configLoadInterrupted) {
    return { errors, config: undefined, configLoadInterrupted: true };
  }

  const systemPromptDotFile = await getSystemPromptDotFile(ide);
  if (systemPromptDotFile) {
    serialized.systemMessage = systemPromptDotFile;
  }

  // Apply shared config
  // TODO: override several of these values with user/org shared config
  const sharedConfig = new GlobalContext().getSharedConfig();
  const withShared = modifyContinueConfigWithSharedConfig(
    serialized,
    sharedConfig,
  );

  // Convert serialized to intermediate config
  let intermediate = await serializedToIntermediateConfig(withShared, ide);

  // Apply config.ts to modify intermediate config
  const configJsContents = await buildConfigTsandReadConfigJs(ide, ideType);
  if (configJsContents) {
    try {
      // Try config.ts first
      const configJsPath = getConfigJsPath();
      let module: any;

      try {
        module = await import(configJsPath);
      } catch (e) {
        console.log(e);
        console.log(
          "Could not load config.ts as absolute path, retrying as file url ...",
        );
        try {
          module = await import(localPathToUri(configJsPath));
        } catch (e) {
          throw new Error("Could not load config.ts as file url either", {
            cause: e,
          });
        }
      }

      if (typeof require !== "undefined") {
        delete require.cache[require.resolve(configJsPath)];
      }
      if (!module.modifyConfig) {
        throw new Error("config.ts does not export a modifyConfig function.");
      }
      intermediate = module.modifyConfig(intermediate);
    } catch (e) {
      console.log("Error loading config.ts: ", e);
    }
  }

  // Apply remote config.js to modify intermediate config
  if (ideSettings.remoteConfigServerUrl) {
    try {
      const configJsPathForRemote = getConfigJsPathForRemote(
        ideSettings.remoteConfigServerUrl,
      );
      const module = await import(configJsPathForRemote);
      if (typeof require !== "undefined") {
        delete require.cache[require.resolve(configJsPathForRemote)];
      }
      if (!module.modifyConfig) {
        throw new Error("config.ts does not export a modifyConfig function.");
      }
      intermediate = module.modifyConfig(intermediate);
    } catch (e) {
      console.log("Error loading remotely set config.js: ", e);
    }
  }

  // Convert to final config format
  const { config: finalConfig, errors: finalErrors } =
    await intermediateToFinalConfig(
      intermediate,
      ide,
      ideSettings,
      uniqueId,
      writeLog,
      workOsAccessToken,
    );
  return {
    config: finalConfig,
    errors: [...(errors ?? []), ...finalErrors],
    configLoadInterrupted: false,
  };
}

export {
  finalToBrowserConfig,
  intermediateToFinalConfig,
  loadContinueConfigFromJson,
  type BrowserSerializedContinueConfig,
};<|MERGE_RESOLUTION|>--- conflicted
+++ resolved
@@ -70,16 +70,14 @@
   defaultSlashCommandsVscode,
 } from "./default";
 import { getSystemPromptDotFile } from "./getSystemPromptDotFile";
-// import { isSupportedLanceDbCpuTarget } from "./util";
 import { useHub } from "../control-plane/env";
 import { localPathToUri } from "../util/pathToUri";
-<<<<<<< HEAD
 import { modifyContinueConfigWithSharedConfig } from "./sharedConfig";
-=======
 import { validateConfig } from "./validation.js";
->>>>>>> 8b5ab251
-
-export function resolveSerializedConfig(filepath: string): SerializedContinueConfig {
+
+export function resolveSerializedConfig(
+  filepath: string,
+): SerializedContinueConfig {
   let content = fs.readFileSync(filepath, "utf8");
   const config = JSONC.parse(content) as unknown as SerializedContinueConfig;
   if (config.env && Array.isArray(config.env)) {
@@ -586,12 +584,8 @@
     experimental: final.experimental,
     docs: final.docs,
     tools: final.tools,
-<<<<<<< HEAD
-    usePlatform: usePlatform(),
     tabAutocompleteOptions: final.tabAutocompleteOptions,
-=======
     usePlatform: await useHub(ide.getIdeSettings()),
->>>>>>> 8b5ab251
   };
 }
 
