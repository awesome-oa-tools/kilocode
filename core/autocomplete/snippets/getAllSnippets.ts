--- conflicted
+++ resolved
@@ -230,11 +230,7 @@
     ideSnippets,
     diffSnippets,
     clipboardSnippets,
-<<<<<<< HEAD
-    recentlyOpenedFileSnippets
-=======
-    recentlyOpenedFileSnippets,
->>>>>>> b87da41d
+    recentlyOpenedFileSnippets,
   ] = await Promise.all([
     contextRetrievalService.getRootPathSnippets(helper),
     contextRetrievalService.getSnippetsFromImportDefinitions(helper),
@@ -243,11 +239,7 @@
       : [],
     [], // racePromise(getDiffSnippets(ide)) // temporarily disabled, see https://github.com/continuedev/continue/pull/5882,
     getClipboardSnippets(ide),
-<<<<<<< HEAD
-    getSnippetsFromRecentlyOpenedFiles(helper, ide)
-=======
     getSnippetsFromRecentlyOpenedFiles(helper, ide),
->>>>>>> b87da41d
   ]);
 
   return {
@@ -258,10 +250,6 @@
     diffSnippets,
     clipboardSnippets,
     recentlyVisitedRangesSnippets: helper.input.recentlyVisitedRanges,
-<<<<<<< HEAD
-    recentlyOpenedFileSnippets
-=======
-    recentlyOpenedFileSnippets,
->>>>>>> b87da41d
+    recentlyOpenedFileSnippets,
   };
 };