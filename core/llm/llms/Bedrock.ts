--- conflicted
+++ resolved
@@ -2,19 +2,14 @@
 import os from "node:os";
 import { join as joinPath } from "node:path";
 import { promisify } from "util";
-<<<<<<< HEAD
-import { BaseLLM } from "..";
-import type {
-=======
-import { BaseLLM } from "../index.js";
 import {
->>>>>>> 0d78fe87
   ChatMessage,
   CompletionOptions,
   LLMOptions,
   ModelProvider,
 } from "../../index.js";
 import { stripImages } from "../countTokens.js";
+import { BaseLLM } from "../index.js";
 
 const aws4 = require("aws4");
 const readFile = promisify(fs.readFile);
