<<<<<<< HEAD
import type { CompletionOptions, ModelName } from "../..";
=======
import { CompletionOptions, ModelName } from "../../index.js";
>>>>>>> 0d78fe87

const CompletionOptionsForModels: {
  [key in ModelName]?: Partial<CompletionOptions>;
} = {
  "codellama-70b": {
    stop: ["Source: assistant"],
  },
};

export default CompletionOptionsForModels;<|MERGE_RESOLUTION|>--- conflicted
+++ resolved
@@ -1,8 +1,4 @@
-<<<<<<< HEAD
-import type { CompletionOptions, ModelName } from "../..";
-=======
 import { CompletionOptions, ModelName } from "../../index.js";
->>>>>>> 0d78fe87
 
 const CompletionOptionsForModels: {
   [key in ModelName]?: Partial<CompletionOptions>;
