--- conflicted
+++ resolved
@@ -1,10 +1,5 @@
-<<<<<<< HEAD
-import type { DiffLine } from "..";
-import { type LineStream, matchLine } from "./util";
-=======
 import { DiffLine } from "../index.js";
 import { LineStream, matchLine } from "./util.js";
->>>>>>> 0d78fe87
 
 /**
  * https://blog.jcoglan.com/2017/02/12/the-myers-diff-algorithm-part-1/
