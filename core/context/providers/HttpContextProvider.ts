--- conflicted
+++ resolved
@@ -1,14 +1,9 @@
-<<<<<<< HEAD
-import { BaseContextProvider } from "..";
-import type {
-=======
-import { BaseContextProvider } from "../index.js";
 import {
->>>>>>> 0d78fe87
   ContextItem,
   ContextProviderDescription,
   ContextProviderExtras,
 } from "../../index.js";
+import { BaseContextProvider } from "../index.js";
 
 class HttpContextProvider extends BaseContextProvider {
   static description: ContextProviderDescription = {
